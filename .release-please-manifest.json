{
<<<<<<< HEAD
  ".": "0.21.0",
  "guppylang-internals": "0.20.0"
=======
  ".": "0.20.0",
  "guppylang-internals": "0.21.0"
>>>>>>> 47e894d3
}<|MERGE_RESOLUTION|>--- conflicted
+++ resolved
@@ -1,9 +1,4 @@
 {
-<<<<<<< HEAD
   ".": "0.21.0",
-  "guppylang-internals": "0.20.0"
-=======
-  ".": "0.20.0",
   "guppylang-internals": "0.21.0"
->>>>>>> 47e894d3
 }