{
<<<<<<< HEAD
  ".": "0.21.1",
  "guppylang-internals": "0.21.0"
=======
  ".": "0.21.0",
  "guppylang-internals": "0.21.1"
>>>>>>> ba6f29a7
}<|MERGE_RESOLUTION|>--- conflicted
+++ resolved
@@ -1,9 +1,4 @@
 {
-<<<<<<< HEAD
   ".": "0.21.1",
-  "guppylang-internals": "0.21.0"
-=======
-  ".": "0.21.0",
   "guppylang-internals": "0.21.1"
->>>>>>> ba6f29a7
 }