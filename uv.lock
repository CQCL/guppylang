--- conflicted
+++ resolved
@@ -619,11 +619,7 @@
     { name = "networkx", specifier = ">=3.2.1,<4" },
     { name = "pydantic", specifier = ">=2.7.0b1,<3" },
     { name = "pytket", marker = "extra == 'pytket'", specifier = ">=1.34" },
-<<<<<<< HEAD
-    { name = "tket2-exts", git = "https://github.com/CQCL/tket2?subdirectory=tket2-exts&rev=e2e7e09" },
-=======
     { name = "tket2-exts", specifier = "~=0.8.0" },
->>>>>>> a71d9499
     { name = "typing-extensions", specifier = ">=4.9.0,<5" },
 ]
 provides-extras = ["pytket"]
@@ -642,11 +638,7 @@
     { name = "pytest-snapshot", specifier = ">=0.9.0,<1" },
     { name = "pytket", specifier = ">=1.34.0" },
     { name = "ruff", specifier = ">=0.6.2,<0.7" },
-<<<<<<< HEAD
-    { name = "tket2", git = "https://github.com/CQCL/tket2?subdirectory=tket2-py&rev=e2e7e09" },
-=======
     { name = "tket2", specifier = "~=0.10.0" },
->>>>>>> a71d9499
 ]
 docs = [
     { name = "sphinx", specifier = ">=7.2.6,<9" },
@@ -661,11 +653,7 @@
     { name = "pytest-cov", specifier = ">=5.0.0,<6" },
     { name = "pytest-notebook", specifier = ">=0.10.0,<0.11" },
     { name = "pytest-snapshot", specifier = ">=0.9.0,<1" },
-<<<<<<< HEAD
-    { name = "tket2", git = "https://github.com/CQCL/tket2?subdirectory=tket2-py&rev=e2e7e09" },
-=======
     { name = "tket2", specifier = "~=0.10.0" },
->>>>>>> a71d9499
 ]
 lint = [
     { name = "mypy", specifier = "==1.10.0" },
@@ -680,11 +668,7 @@
     { name = "pytest-notebook", specifier = ">=0.10.0,<0.11" },
     { name = "pytest-snapshot", specifier = ">=0.9.0,<1" },
     { name = "pytket", specifier = ">=1.34.0" },
-<<<<<<< HEAD
-    { name = "tket2", git = "https://github.com/CQCL/tket2?subdirectory=tket2-py&rev=e2e7e09" },
-=======
     { name = "tket2", specifier = "~=0.10.0" },
->>>>>>> a71d9499
 ]
 test = [
     { name = "ipykernel", specifier = ">=6.29.5,<7" },
@@ -693,11 +677,7 @@
     { name = "pytest-cov", specifier = ">=5.0.0,<6" },
     { name = "pytest-notebook", specifier = ">=0.10.0,<0.11" },
     { name = "pytest-snapshot", specifier = ">=0.9.0,<1" },
-<<<<<<< HEAD
-    { name = "tket2", git = "https://github.com/CQCL/tket2?subdirectory=tket2-py&rev=e2e7e09" },
-=======
     { name = "tket2", specifier = "~=0.10.0" },
->>>>>>> a71d9499
 ]
 
 [[package]]
@@ -2556,21 +2536,14 @@
 
 [[package]]
 name = "tket2"
-<<<<<<< HEAD
-version = "0.9.1"
-source = { git = "https://github.com/CQCL/tket2?subdirectory=tket2-py&rev=e2e7e09#e2e7e09cf35841501fc18bdfbfc6e8ca0d1a7de7" }
-=======
 version = "0.10.0"
 source = { registry = "https://pypi.org/simple" }
->>>>>>> a71d9499
 dependencies = [
     { name = "hugr" },
     { name = "pytket" },
     { name = "tket2-eccs" },
     { name = "tket2-exts" },
 ]
-<<<<<<< HEAD
-=======
 sdist = { url = "https://files.pythonhosted.org/packages/b6/36/08032f681fce86f536dfe4eb269f9686fcfcfb6c965c4d29c71603d8489b/tket2-0.10.0.tar.gz", hash = "sha256:34c99892791c15f4fd496f11e22ae93254413139acf8fa1530f171a1d0e77216", size = 233987 }
 wheels = [
     { url = "https://files.pythonhosted.org/packages/e9/a0/ea3b5e353bd90ff35d97d81ce210ac7b649112701d3e091d553e539faa26/tket2-0.10.0-cp310-abi3-macosx_10_12_x86_64.whl", hash = "sha256:e79c65ccb973e4a58f1d077eea6d7373901a24925e2b854e8e2ea0ce0e184356", size = 5332686 },
@@ -2588,7 +2561,6 @@
     { url = "https://files.pythonhosted.org/packages/83/72/8b4e220b844755ecccc44ad736a6313a5385a914a0c66280c06039aee877/tket2-0.10.0-cp310-abi3-win32.whl", hash = "sha256:89422700f0d0919fcdbdf03f9f3c05152100ed4307a4fade6c597a429f7af805", size = 4890999 },
     { url = "https://files.pythonhosted.org/packages/2a/92/829eaec55c7b4f131c3d6b18c0af8b04e7cba849177f8667694d18b2b21f/tket2-0.10.0-cp310-abi3-win_amd64.whl", hash = "sha256:c94db35e1dd05c58df05ec95c23b332f37c0ddffaf98396386d0f4388f357e5d", size = 5430244 },
 ]
->>>>>>> a71d9499
 
 [[package]]
 name = "tket2-eccs"
@@ -2597,23 +2569,15 @@
 
 [[package]]
 name = "tket2-exts"
-<<<<<<< HEAD
-version = "0.7.0"
-source = { git = "https://github.com/CQCL/tket2?subdirectory=tket2-exts&rev=e2e7e09#e2e7e09cf35841501fc18bdfbfc6e8ca0d1a7de7" }
+version = "0.8.0"
+source = { registry = "https://pypi.org/simple" }
 dependencies = [
     { name = "hugr" },
 ]
-=======
-version = "0.8.0"
-source = { registry = "https://pypi.org/simple" }
-dependencies = [
-    { name = "hugr" },
-]
 sdist = { url = "https://files.pythonhosted.org/packages/22/5d/980d8a3ddd6058fd84ed3d7afb452f211e54e505a23fafec6004f6b430d5/tket2_exts-0.8.0.tar.gz", hash = "sha256:d403ddb2268976cd81ab9270393f2584f5fe924721e9a280b848a2c88ec17249", size = 12254 }
 wheels = [
     { url = "https://files.pythonhosted.org/packages/27/5a/1b713ebb87b847e0fcfc099b7c508a9979e5e2b474324a937d58d37c95fc/tket2_exts-0.8.0-py3-none-any.whl", hash = "sha256:e1fa4fdaab0ef31c2d66d18cf790ffbb6fb0405b93603895e997cc1839344387", size = 18247 },
 ]
->>>>>>> a71d9499
 
 [[package]]
 name = "tomli"
