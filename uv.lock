--- conflicted
+++ resolved
@@ -607,19 +607,11 @@
 [package.metadata]
 requires-dist = [
     { name = "graphviz", specifier = ">=0.20.1,<0.21" },
-<<<<<<< HEAD
-    { name = "hugr", git = "https://github.com/CQCL/hugr?subdirectory=hugr-py&rev=cf860f3" },
-    { name = "networkx", specifier = ">=3.2.1,<4" },
-    { name = "pydantic", specifier = ">=2.7.0b1,<3" },
-    { name = "pytket", marker = "extra == 'pytket'", specifier = ">=1.34" },
-    { name = "tket2-exts", git = "https://github.com/CQCL/tket2?subdirectory=tket2-exts&rev=82dc8f6" },
-=======
     { name = "hugr", specifier = "~=0.11.3" },
     { name = "networkx", specifier = ">=3.2.1,<4" },
     { name = "pydantic", specifier = ">=2.7.0b1,<3" },
     { name = "pytket", marker = "extra == 'pytket'", specifier = ">=1.34" },
     { name = "tket2-exts", specifier = "~=0.6.0" },
->>>>>>> 91ea2541
     { name = "typing-extensions", specifier = ">=4.9.0,<5" },
 ]
 provides-extras = ["pytket"]
@@ -638,11 +630,7 @@
     { name = "pytest-snapshot", specifier = ">=0.9.0,<1" },
     { name = "pytket", specifier = ">=1.34.0" },
     { name = "ruff", specifier = ">=0.6.2,<0.7" },
-<<<<<<< HEAD
-    { name = "tket2", git = "https://github.com/CQCL/tket2?subdirectory=tket2-py&rev=82dc8f6" },
-=======
     { name = "tket2", specifier = "~=0.8.1" },
->>>>>>> 91ea2541
 ]
 docs = [
     { name = "sphinx", specifier = ">=7.2.6,<9" },
@@ -657,11 +645,7 @@
     { name = "pytest-cov", specifier = ">=5.0.0,<6" },
     { name = "pytest-notebook", specifier = ">=0.10.0,<0.11" },
     { name = "pytest-snapshot", specifier = ">=0.9.0,<1" },
-<<<<<<< HEAD
-    { name = "tket2", git = "https://github.com/CQCL/tket2?subdirectory=tket2-py&rev=82dc8f6" },
-=======
     { name = "tket2", specifier = "~=0.8.1" },
->>>>>>> 91ea2541
 ]
 lint = [
     { name = "mypy", specifier = "==1.10.0" },
@@ -676,11 +660,7 @@
     { name = "pytest-notebook", specifier = ">=0.10.0,<0.11" },
     { name = "pytest-snapshot", specifier = ">=0.9.0,<1" },
     { name = "pytket", specifier = ">=1.34.0" },
-<<<<<<< HEAD
-    { name = "tket2", git = "https://github.com/CQCL/tket2?subdirectory=tket2-py&rev=82dc8f6" },
-=======
     { name = "tket2", specifier = "~=0.8.1" },
->>>>>>> 91ea2541
 ]
 test = [
     { name = "ipykernel", specifier = ">=6.29.5,<7" },
@@ -689,22 +669,13 @@
     { name = "pytest-cov", specifier = ">=5.0.0,<6" },
     { name = "pytest-notebook", specifier = ">=0.10.0,<0.11" },
     { name = "pytest-snapshot", specifier = ">=0.9.0,<1" },
-<<<<<<< HEAD
-    { name = "tket2", git = "https://github.com/CQCL/tket2?subdirectory=tket2-py&rev=82dc8f6" },
-=======
     { name = "tket2", specifier = "~=0.8.1" },
->>>>>>> 91ea2541
 ]
 
 [[package]]
 name = "hugr"
-<<<<<<< HEAD
-version = "0.11.1"
-source = { git = "https://github.com/CQCL/hugr?subdirectory=hugr-py&rev=cf860f3#cf860f34b132a26411787f80668d621b7273f2c9" }
-=======
 version = "0.11.3"
 source = { registry = "https://pypi.org/simple" }
->>>>>>> 91ea2541
 dependencies = [
     { name = "graphviz" },
     { name = "pydantic" },
@@ -712,13 +683,10 @@
     { name = "semver" },
     { name = "zstd" },
 ]
-<<<<<<< HEAD
-=======
 sdist = { url = "https://files.pythonhosted.org/packages/0f/ed/8a5e54c40d4339cb9f076418d01f26e11962f2b27967ecc5b52f3e9572ae/hugr-0.11.3.tar.gz", hash = "sha256:55ca0e926f9d51f2dc469a6cab4bde291b8d56b8fc59352cdf4fe73c34c23c9b", size = 117037 }
 wheels = [
     { url = "https://files.pythonhosted.org/packages/e1/06/1e9d9fa432c9d87d6d7e9f385841eb702756a9a041b2bf9dc6074d32fc0b/hugr-0.11.3-py3-none-any.whl", hash = "sha256:f50dd608e9b234fde872ed0db769cc884465f301163356892bd7a78b1d63b23d", size = 88636 },
 ]
->>>>>>> 91ea2541
 
 [[package]]
 name = "identify"
@@ -2345,21 +2313,14 @@
 
 [[package]]
 name = "tket2"
-<<<<<<< HEAD
-version = "0.7.0"
-source = { git = "https://github.com/CQCL/tket2?subdirectory=tket2-py&rev=82dc8f6#82dc8f624cdea872fcdcce8793143fdfc3fd1fd1" }
-=======
 version = "0.8.1"
 source = { registry = "https://pypi.org/simple" }
->>>>>>> 91ea2541
 dependencies = [
     { name = "hugr" },
     { name = "pytket" },
     { name = "tket2-eccs" },
     { name = "tket2-exts" },
 ]
-<<<<<<< HEAD
-=======
 sdist = { url = "https://files.pythonhosted.org/packages/41/40/ac0883c3ae6c95394109f96526fa4b0c2efef073d125afd5aa19090559c8/tket2-0.8.1.tar.gz", hash = "sha256:07c5fd21f7d1fc4ff5961b6b4a89c3d3608a22a0d2f4c0c0001240f1cd66a152", size = 224885 }
 wheels = [
     { url = "https://files.pythonhosted.org/packages/bd/c1/b8a3394b62cd72cbeb94afaaf6b0cb615346326e843ac719cfe9d834b772/tket2-0.8.1-cp310-abi3-macosx_10_12_x86_64.whl", hash = "sha256:6d34cd2806db1289e6e931fe15446e451990c9e4c17072759fbf4aeed1ed203d", size = 4083011 },
@@ -2377,7 +2338,6 @@
     { url = "https://files.pythonhosted.org/packages/80/6e/5262304838e2b165f463a45c405f90f16923767440aa5a38eaa674cd6469/tket2-0.8.1-cp310-abi3-win32.whl", hash = "sha256:eafafd318b2484cffa381ce07d472253c928ea7a1ab7a7a2cf8b1e1ff0499e36", size = 3712331 },
     { url = "https://files.pythonhosted.org/packages/fd/36/58f9b8400f1f08db04129a7fee19b6e6b196aa5e1ff2fcc27d2766131f93/tket2-0.8.1-cp310-abi3-win_amd64.whl", hash = "sha256:c6ce69fd9431c8c2461937b6d93c6b8eda13f5dc822f37c1af1b94311981fcfe", size = 4139497 },
 ]
->>>>>>> 91ea2541
 
 [[package]]
 name = "tket2-eccs"
@@ -2386,23 +2346,15 @@
 
 [[package]]
 name = "tket2-exts"
-<<<<<<< HEAD
-version = "0.5.1"
-source = { git = "https://github.com/CQCL/tket2?subdirectory=tket2-exts&rev=82dc8f6#82dc8f624cdea872fcdcce8793143fdfc3fd1fd1" }
+version = "0.6.0"
+source = { registry = "https://pypi.org/simple" }
 dependencies = [
     { name = "hugr" },
 ]
-=======
-version = "0.6.0"
-source = { registry = "https://pypi.org/simple" }
-dependencies = [
-    { name = "hugr" },
-]
 sdist = { url = "https://files.pythonhosted.org/packages/8b/e3/59dbc67c8ff7d12078282914625d0954ab071dbe264c188a30a339789a49/tket2_exts-0.6.0.tar.gz", hash = "sha256:fa88bfb544669f2cc8181affa349775de0fc293ebce2b07dec79fa9a3576833b", size = 11318 }
 wheels = [
     { url = "https://files.pythonhosted.org/packages/a6/ac/2e1ae38a576290b57498be69161a717e30d646788c42b7c7a67d7fadd25a/tket2_exts-0.6.0-py3-none-any.whl", hash = "sha256:ea5311fd110a55b1cafa6e2efd17122a8b19eb9e243432bb96854a21d611e32b", size = 17073 },
 ]
->>>>>>> 91ea2541
 
 [[package]]
 name = "tomli"
