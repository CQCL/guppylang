--- conflicted
+++ resolved
@@ -612,11 +612,7 @@
 [package.metadata]
 requires-dist = [
     { name = "graphviz", specifier = ">=0.20.1,<0.21" },
-<<<<<<< HEAD
-    { name = "hugr", git = "https://github.com/CQCL/hugr?subdirectory=hugr-py&rev=b05a419e08dfcccf10fa081a22fc83af0d11502b" },
-=======
     { name = "hugr", specifier = ">=0.10.2,<0.11" },
->>>>>>> 09365804
     { name = "networkx", specifier = ">=3.2.1,<4" },
     { name = "pydantic", specifier = ">=2.7.0b1,<3" },
     { name = "pytket", marker = "extra == 'pytket'", specifier = ">=1.34" },
@@ -678,13 +674,8 @@
 
 [[package]]
 name = "hugr"
-<<<<<<< HEAD
-version = "0.10.1"
-source = { git = "https://github.com/CQCL/hugr?subdirectory=hugr-py&rev=b05a419e08dfcccf10fa081a22fc83af0d11502b#b05a419e08dfcccf10fa081a22fc83af0d11502b" }
-=======
 version = "0.10.2"
 source = { registry = "https://pypi.org/simple" }
->>>>>>> 09365804
 dependencies = [
     { name = "graphviz" },
     { name = "pydantic" },
