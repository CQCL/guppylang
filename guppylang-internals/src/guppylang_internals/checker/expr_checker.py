"""Type checking and synthesizing code for expressions.

Operates on expressions in a basic block after CFG construction. In particular, we
assume that expressions that involve control flow (i.e. short-circuiting and ternary
expressions) have been removed during CFG construction.

Furthermore, we assume that assignment expressions with the walrus operator := have
been turned into regular assignments and are no longer present. As a result, expressions
are assumed to be side effect free, in the sense that they do not modify the variables
available in the type checking context.

We may alter/desugar AST nodes during type checking. In particular, we turn `ast.Name`
nodes into either `LocalName` or `GlobalName` nodes and `ast.Call` nodes are turned into
`LocalCall` or `GlobalCall` nodes. Furthermore, all nodes in the resulting AST are
annotated with their type.

Expressions can be checked against a given type by the `ExprChecker`, raising a type
error if the expressions doesn't have the expected type. Checking is used for annotated
assignments, return values, and function arguments. Alternatively, the `ExprSynthesizer`
can be used to infer a type for an expression.
"""

import ast
import sys
import traceback
from contextlib import suppress
from dataclasses import replace
from types import ModuleType
from typing import TYPE_CHECKING, Any, NoReturn, cast

from typing_extensions import assert_never

from guppylang_internals.ast_util import (
    AstNode,
    AstVisitor,
    breaks_in_loop,
    get_type,
    get_type_opt,
    return_nodes_in_ast,
    with_loc,
    with_type,
)
from guppylang_internals.cfg.builder import is_tmp_var, tmp_vars
from guppylang_internals.checker.core import (
    Context,
    DummyEvalDict,
    FieldAccess,
    Globals,
    Locals,
    Place,
    PythonObject,
    SetitemCall,
    SubscriptAccess,
    TupleAccess,
    Variable,
)
from guppylang_internals.checker.errors.comptime_errors import (
    ComptimeExprEvalError,
    ComptimeExprIncoherentListError,
    ComptimeExprNotCPythonError,
    ComptimeExprNotStaticError,
    ComptimeUnknownError,
    IllegalComptimeExpressionError,
)
from guppylang_internals.checker.errors.generic import ExpectedError, UnsupportedError
from guppylang_internals.checker.errors.linearity import NonDroppableForBreakError
from guppylang_internals.checker.errors.type_errors import (
    AttributeNotFoundError,
    BadProtocolError,
    BinaryOperatorNotDefinedError,
    ConstMismatchError,
    IllegalConstant,
    IntOverflowError,
    ModuleMemberNotFoundError,
    NonLinearInstantiateError,
    NotCallableError,
    TupleIndexOutOfBoundsError,
    TypeApplyNotGenericError,
    TypeInferenceError,
    TypeMismatchError,
    UnaryOperatorNotDefinedError,
    WrongNumberOfArgsError,
)
from guppylang_internals.definition.common import Definition
from guppylang_internals.definition.ty import TypeDef
from guppylang_internals.definition.value import CallableDef, ValueDef
from guppylang_internals.error import (
    GuppyError,
    GuppyTypeError,
    GuppyTypeInferenceError,
    InternalGuppyError,
)
from guppylang_internals.experimental import (
    check_function_tensors_enabled,
    check_lists_enabled,
)
from guppylang_internals.nodes import (
    ComptimeExpr,
    DesugaredGenerator,
    DesugaredGeneratorExpr,
    DesugaredListComp,
    FieldAccessAndDrop,
    GenericParamValue,
    GlobalName,
    IterNext,
    LocalCall,
    MakeIter,
    PartialApply,
    PlaceNode,
    SubscriptAccessAndDrop,
    TensorCall,
    TupleAccessAndDrop,
    TypeApply,
)
from guppylang_internals.span import Span, to_span
from guppylang_internals.tys.arg import TypeArg
from guppylang_internals.tys.builtin import (
    bool_type,
    float_type,
    frozenarray_type,
    get_element_type,
    int_type,
    is_bool_type,
    is_frozenarray_type,
    is_list_type,
    is_sized_iter_type,
    list_type,
    nat_type,
    option_type,
    string_type,
)
from guppylang_internals.tys.const import Const, ConstValue
from guppylang_internals.tys.param import ConstParam, TypeParam, check_all_args
from guppylang_internals.tys.parsing import arg_from_ast
from guppylang_internals.tys.subst import Inst, Subst
from guppylang_internals.tys.ty import (
    ExistentialTypeVar,
    FuncInput,
    FunctionType,
    InputFlags,
    NoneType,
    NumericType,
    OpaqueType,
    StructType,
    TupleType,
    Type,
    TypeBase,
    function_tensor_signature,
    parse_function_tensor,
    unify,
)

if TYPE_CHECKING:
    from guppylang_internals.diagnostic import SubDiagnostic

# Mapping from unary AST op to dunder method and display name
unary_table: dict[type[ast.unaryop], tuple[str, str]] = {
    ast.UAdd:   ("__pos__",    "+"),
    ast.USub:   ("__neg__",    "-"),
    ast.Invert: ("__invert__", "~"),
}  # fmt: skip

# Mapping from binary AST op to left dunder method, right dunder method and display name
AstOp = ast.operator | ast.cmpop
binary_table: dict[type[AstOp], tuple[str, str, str]] = {
    ast.Add:      ("__add__",      "__radd__",      "+"),
    ast.Sub:      ("__sub__",      "__rsub__",      "-"),
    ast.Mult:     ("__mul__",      "__rmul__",      "*"),
    ast.Div:      ("__truediv__",  "__rtruediv__",  "/"),
    ast.FloorDiv: ("__floordiv__", "__rfloordiv__", "//"),
    ast.Mod:      ("__mod__",      "__rmod__",      "%"),
    ast.Pow:      ("__pow__",      "__rpow__",      "**"),
    ast.LShift:   ("__lshift__",   "__rlshift__",   "<<"),
    ast.RShift:   ("__rshift__",   "__rrshift__",   ">>"),
    ast.BitOr:    ("__or__",       "__ror__",       "|"),
    ast.BitXor:   ("__xor__",      "__rxor__",      "^"),
    ast.BitAnd:   ("__and__",      "__rand__",      "&"),
    ast.MatMult:  ("__matmul__",   "__rmatmul__",   "@"),
    ast.Eq:       ("__eq__",       "__eq__",        "=="),
    ast.NotEq:    ("__ne__",       "__ne__",        "!="),
    ast.Lt:       ("__lt__",       "__gt__",        "<"),
    ast.LtE:      ("__le__",       "__ge__",        "<="),
    ast.Gt:       ("__gt__",       "__lt__",        ">"),
    ast.GtE:      ("__ge__",       "__le__",        ">="),
}  # fmt: skip


class ExprChecker(AstVisitor[tuple[ast.expr, Subst]]):
    """Checks an expression against a type and produces a new type-annotated AST.

    The type may contain free variables that the checker will try to solve. Note that
    the checker will fail, if some free variables cannot be inferred.
    """

    ctx: Context

    # Name for the kind of term we are currently checking against (used in errors).
    # For example, "argument", "return value", or in general "expression".
    _kind: str

    def __init__(self, ctx: Context) -> None:
        self.ctx = ctx
        self._kind = "expression"

    def _fail(
        self,
        expected: Type,
        actual: ast.expr | Type,
        loc: AstNode | None = None,
    ) -> NoReturn:
        """Raises a type error indicating that the type doesn't match."""
        if not isinstance(actual, TypeBase):
            loc = loc or actual
            _, actual = self._synthesize(actual, allow_free_vars=True)
        if loc is None:
            raise InternalGuppyError("Failure location is required")
        raise GuppyTypeError(TypeMismatchError(loc, expected, actual))

    def check(
        self, expr: ast.expr, ty: Type, kind: str = "expression"
    ) -> tuple[ast.expr, Subst]:
        """Checks an expression against a type.

        The type may have free type variables which will try to be resolved. Returns
        a new desugared expression with type annotations and a substitution with the
        resolved type variables.
        """
        # If we already have a type for the expression, we just have to match it against
        # the target
        if actual := get_type_opt(expr):
            expr, subst, inst = check_type_against(actual, ty, expr, self.ctx, kind)
            if inst:
                expr = with_loc(expr, TypeApply(value=expr, tys=inst))
            return with_type(ty.substitute(subst), expr), subst

        # When checking against a variable, we have to synthesize
        if isinstance(ty, ExistentialTypeVar):
            expr, syn_ty = self._synthesize(expr, allow_free_vars=False)
            return with_type(syn_ty, expr), {ty: syn_ty}

        # Otherwise, invoke the visitor
        old_kind = self._kind
        self._kind = kind or self._kind
        expr, subst = self.visit(expr, ty)
        self._kind = old_kind
        return with_type(ty.substitute(subst), expr), subst

    def _synthesize(
        self, node: ast.expr, allow_free_vars: bool
    ) -> tuple[ast.expr, Type]:
        """Invokes the type synthesiser"""
        return ExprSynthesizer(self.ctx).synthesize(node, allow_free_vars)

    def visit_Constant(self, node: ast.Constant, ty: Type) -> tuple[ast.expr, Subst]:
        act = python_value_to_guppy_type(node.value, node, self.ctx.globals, ty)
        if act is None:
            raise GuppyError(IllegalConstant(node, type(node.value)))
        node, subst, inst = check_type_against(act, ty, node, self.ctx, self._kind)
        assert inst == [], "Const values are not generic"
        return node, subst

    def visit_Tuple(self, node: ast.Tuple, ty: Type) -> tuple[ast.expr, Subst]:
        if not isinstance(ty, TupleType) or len(ty.element_types) != len(node.elts):
            return self._fail(ty, node)
        subst: Subst = {}
        for i, el in enumerate(node.elts):
            node.elts[i], s = self.check(el, ty.element_types[i].substitute(subst))
            subst |= s
        return node, subst

    def visit_List(self, node: ast.List, ty: Type) -> tuple[ast.expr, Subst]:
        check_lists_enabled(node)
        if not is_list_type(ty):
            return self._fail(ty, node)
        el_ty = get_element_type(ty)
        subst: Subst = {}
        for i, el in enumerate(node.elts):
            node.elts[i], s = self.check(el, el_ty.substitute(subst))
            subst |= s
        return node, subst

    def visit_DesugaredListComp(
        self, node: DesugaredListComp, ty: Type
    ) -> tuple[ast.expr, Subst]:
        if not is_list_type(ty):
            return self._fail(ty, node)
        node.generators, node.elt, elt_ty = synthesize_comprehension(
            node, node.generators, node.elt, self.ctx
        )
        subst = unify(get_element_type(ty), elt_ty, {})
        if subst is None:
            actual = list_type(elt_ty)
            return self._fail(ty, actual, node)
        return node, subst

    def visit_Call(self, node: ast.Call, ty: Type) -> tuple[ast.expr, Subst]:
        if len(node.keywords) > 0:
            raise GuppyError(UnsupportedError(node.keywords[0], "Keyword arguments"))
        node.func, func_ty = self._synthesize(node.func, allow_free_vars=False)

        # First handle direct calls of user-defined functions and extension functions
        if isinstance(node.func, GlobalName):
            defn = self.ctx.globals[node.func.def_id]
            if isinstance(defn, CallableDef):
                return defn.check_call(node.args, ty, node, self.ctx)

        # When calling a `PartialApply` node, we just move the args into this call
        if isinstance(node.func, PartialApply):
            node.args = [*node.func.args, *node.args]
            node.func = node.func.func
            return self.visit_Call(node, ty)

        # Otherwise, it must be a function as a higher-order value - something
        # whose type is either a FunctionType or a Tuple of FunctionTypes
        if isinstance(func_ty, FunctionType):
            args, return_ty, inst = check_call(func_ty, node.args, ty, node, self.ctx)
            check_inst(func_ty, inst, node)
            node.func = instantiate_poly(node.func, func_ty, inst)
            return with_loc(node, LocalCall(func=node.func, args=args)), return_ty

        if isinstance(func_ty, TupleType) and (
            function_elements := parse_function_tensor(func_ty)
        ):
            check_function_tensors_enabled(node.func)
            if any(f.parametrized for f in function_elements):
                raise GuppyError(
                    UnsupportedError(node.func, "Polymorphic function tensors")
                )

            tensor_ty = function_tensor_signature(function_elements)

            processed_args, subst, inst = check_call(
                tensor_ty, node.args, ty, node, self.ctx
            )
            assert len(inst) == 0
            return with_loc(
                node,
                TensorCall(func=node.func, args=processed_args, tensor_ty=tensor_ty),
            ), subst

        elif callee := self.ctx.globals.get_instance_func(func_ty, "__call__"):
            return callee.check_call(node.args, ty, node, self.ctx)
        else:
            raise GuppyTypeError(NotCallableError(node.func, func_ty))

    def visit_ComptimeExpr(
        self, node: ComptimeExpr, ty: Type
    ) -> tuple[ast.expr, Subst]:
        python_val = eval_comptime_expr(node, self.ctx)
        if act := python_value_to_guppy_type(
            python_val, node.value, self.ctx.globals, ty
        ):
            subst = unify(ty, act, {})
            if subst is None:
                self._fail(ty, act, node)
            act = act.substitute(subst)
            subst = {x: s for x, s in subst.items() if x in ty.unsolved_vars}
            return with_type(act, with_loc(node, ast.Constant(value=python_val))), subst

        raise GuppyError(IllegalComptimeExpressionError(node.value, type(python_val)))

    def generic_visit(self, node: ast.expr, ty: Type) -> tuple[ast.expr, Subst]:
        # Try to synthesize and then check if we can unify it with the given type
        node, synth = self._synthesize(node, allow_free_vars=False)
        node, subst, inst = check_type_against(synth, ty, node, self.ctx, self._kind)

        # Apply instantiation of quantified type variables
        if inst:
            node = with_loc(node, TypeApply(value=node, inst=inst))

        return node, subst


class ExprSynthesizer(AstVisitor[tuple[ast.expr, Type]]):
    ctx: Context

    def __init__(self, ctx: Context) -> None:
        self.ctx = ctx

    def synthesize(
        self, node: ast.expr, allow_free_vars: bool = False
    ) -> tuple[ast.expr, Type]:
        """Tries to synthesise a type for the given expression.

        Also returns a new desugared expression with type annotations.
        """
        if ty := get_type_opt(node):
            return node, ty
        node, ty = self.visit(node)
        if ty.unsolved_vars and not allow_free_vars:
            raise GuppyError(TypeInferenceError(node, ty))
        return with_type(ty, node), ty

    def _check(
        self, expr: ast.expr, ty: Type, kind: str = "expression"
    ) -> tuple[ast.expr, Subst]:
        """Checks an expression against a given type"""
        return ExprChecker(self.ctx).check(expr, ty, kind)

    def visit_Constant(self, node: ast.Constant) -> tuple[ast.expr, Type]:
        ty = python_value_to_guppy_type(node.value, node, self.ctx.globals)
        if ty is None:
            raise GuppyError(IllegalConstant(node, type(node.value)))
        return node, ty

    def visit_Name(self, node: ast.Name) -> tuple[ast.expr, Type]:
        x = node.id
        if x in self.ctx.locals:
            var = self.ctx.locals[x]
            return with_loc(node, PlaceNode(place=var)), var.ty
        elif x in self.ctx.generic_params:
            param = self.ctx.generic_params[x]
            match param:
                case ConstParam() as param:
                    ast_node = with_loc(node, GenericParamValue(id=x, param=param))
                    return ast_node, param.ty
                case TypeParam() as param:
                    raise GuppyError(
                        ExpectedError(node, "a value", got=f"type `{param.name}`")
                    )
                case _:
                    return assert_never(param)
        elif x in self.ctx.globals:
            match self.ctx.globals[x]:
                case Definition() as defn:
                    return self._check_global(defn, x, node)
                case PythonObject():
                    from guppylang_internals.checker.cfg_checker import (
                        VarNotDefinedError,
                    )

                    # TODO: Emit a hint that the variable could be accessed through a
                    #  comptime expression
                    raise GuppyError(VarNotDefinedError(node, node.id))

        raise InternalGuppyError(
            f"Variable `{x}` is not defined in `TypeSynthesiser`. This should have "
            "been caught by program analysis!"
        )

    def _check_global(
        self, defn: Definition, name: str, node: ast.expr
    ) -> tuple[ast.expr, Type]:
        """Checks a global definition in an expression position."""
        match defn:
            case ValueDef() as defn:
                return with_loc(node, GlobalName(id=name, def_id=defn.id)), defn.ty
            # For types, we return their `__new__` constructor
            case TypeDef() as defn if constr := self.ctx.globals.get_instance_func(
                defn, "__new__"
            ):
                return with_loc(node, GlobalName(id=name, def_id=constr.id)), constr.ty
            case defn:
                raise GuppyError(
                    ExpectedError(node, "a value", got=f"{defn.description} `{name}`")
                )

    def visit_Attribute(self, node: ast.Attribute) -> tuple[ast.expr, Type]:
        from guppylang.defs import GuppyDefinition
        from guppylang_internals.engine import ENGINE

        # A `value.attr` attribute access. Unfortunately, the `attr` is just a string,
        # not an AST node, so we have to compute its span by hand. This is fine since
        # linebreaks are not allowed in the identifier following the `.`
        span = to_span(node)
        attr_span = Span(span.end.shift_left(len(node.attr)), span.end)
        if module := self._is_python_module(node.value):
            if node.attr in module.__dict__:
                val = module.__dict__[node.attr]
                if isinstance(val, GuppyDefinition):
                    defn = ENGINE.get_parsed(val.id)
                    qual_name = f"{module.__name__}.{defn.name}"
                    return self._check_global(defn, qual_name, node)
            raise GuppyError(
                ModuleMemberNotFoundError(attr_span, module.__name__, node.attr)
            )
        node.value, ty = self.synthesize(node.value)
        if isinstance(ty, StructType) and node.attr in ty.field_dict:
            field = ty.field_dict[node.attr]
            expr: ast.expr
            if isinstance(node.value, PlaceNode):
                # Field access on a place is itself a place
                expr = PlaceNode(place=FieldAccess(node.value.place, field, None))
            else:
                # If the struct is not in a place, then there is no way to address the
                # other fields after this one has been projected (e.g. `f().a` makes
                # you loose access to all fields besides `a`).
                expr = FieldAccessAndDrop(value=node.value, struct_ty=ty, field=field)
            return with_loc(node, expr), field.ty
        elif func := self.ctx.globals.get_instance_func(ty, node.attr):
            name = with_type(
                func.ty, with_loc(node, GlobalName(id=func.name, def_id=func.id))
            )
            # Make a closure by partially applying the `self` argument
            # TODO: Try to infer some type args based on `self`
            result_ty = FunctionType(
                func.ty.inputs[1:],
                func.ty.output,
                func.ty.input_names[1:] if func.ty.input_names else None,
                func.ty.params,
            )
            return with_loc(node, PartialApply(func=name, args=[node.value])), result_ty
        raise GuppyTypeError(AttributeNotFoundError(attr_span, ty, node.attr))

    def _is_python_module(self, node: ast.expr) -> ModuleType | None:
        """Checks whether an AST node corresponds to a Python module in scope."""
        if isinstance(node, ast.Name):
            x = node.id
            globals = self.ctx.globals
            if x in globals.f_locals or x in globals.f_globals:
                val = (
                    globals.f_locals[x]
                    if x in globals.f_locals
                    else globals.f_globals[x]
                )
                if isinstance(val, ModuleType):
                    return val
        return None

    def visit_Tuple(self, node: ast.Tuple) -> tuple[ast.expr, Type]:
        elems = [self.synthesize(elem) for elem in node.elts]

        node.elts = [n for n, _ in elems]
        return node, TupleType([ty for _, ty in elems])

    def visit_List(self, node: ast.List) -> tuple[ast.expr, Type]:
        check_lists_enabled(node)
        if len(node.elts) == 0:
            unsolved_ty = list_type(ExistentialTypeVar.fresh("T", True, True))
            raise GuppyTypeInferenceError(TypeInferenceError(node, unsolved_ty))
        node.elts[0], el_ty = self.synthesize(node.elts[0])
        node.elts[1:] = [self._check(el, el_ty)[0] for el in node.elts[1:]]
        return node, list_type(el_ty)

    def visit_DesugaredListComp(self, node: DesugaredListComp) -> tuple[ast.expr, Type]:
        node.generators, node.elt, elt_ty = synthesize_comprehension(
            node, node.generators, node.elt, self.ctx
        )
        result_ty = list_type(elt_ty)
        return node, result_ty

    def visit_DesugaredGeneratorExpr(
        self, node: DesugaredGeneratorExpr
    ) -> tuple[ast.expr, Type]:
        # This is a generator in an arbitrary expression position. We don't support
        # generators as first-class value yet, so we always error out here. Special
        # cases where generator are allowed need to explicitly check for them (e.g. see
        # the handling of array comprehensions in the compiler for the `array` function)
        raise GuppyError(UnsupportedError(node, "Generator expressions"))

    def visit_UnaryOp(self, node: ast.UnaryOp) -> tuple[ast.expr, Type]:
        # We need to synthesise the argument type, so we can look up dunder methods
        node.operand, op_ty = self.synthesize(node.operand)

        # Special case for the `not` operation since it is not implemented via a dunder
        # method or control-flow
        if isinstance(node.op, ast.Not):
            node.operand, bool_ty = to_bool(node.operand, op_ty, self.ctx)
            return node, bool_ty

        # Check all other unary expressions by calling out to instance dunder methods
        op, display_name = unary_table[node.op.__class__]
        func = self.ctx.globals.get_instance_func(op_ty, op)
        if func is None:
            raise GuppyTypeError(
                UnaryOperatorNotDefinedError(node.operand, op_ty, display_name)
            )
        return func.synthesize_call([node.operand], node, self.ctx)

    def _synthesize_binary(
        self, left_expr: ast.expr, right_expr: ast.expr, op: AstOp, node: ast.expr
    ) -> tuple[ast.expr, Type]:
        """Helper method to compile binary operators by calling out to dunder methods.

        For example, first try calling `__add__` on the left operand. If that fails, try
        `__radd__` on the right operand.
        """
        if op.__class__ not in binary_table:
            raise GuppyTypeError(UnsupportedError(node, "Operator", singular=True))
        lop, rop, display_name = binary_table[op.__class__]
        left_expr, left_ty = self.synthesize(left_expr)
        right_expr, right_ty = self.synthesize(right_expr)

        if func := self.ctx.globals.get_instance_func(left_ty, lop):
            with suppress(GuppyError):
                return func.synthesize_call([left_expr, right_expr], node, self.ctx)

        if func := self.ctx.globals.get_instance_func(right_ty, rop):
            with suppress(GuppyError):
                return func.synthesize_call([right_expr, left_expr], node, self.ctx)

        raise GuppyTypeError(
            # TODO: Is there a way to get the span of the operator?
            BinaryOperatorNotDefinedError(node, left_ty, right_ty, display_name)
        )

    def synthesize_instance_func(
        self,
        node: ast.expr,
        args: list[ast.expr],
        func_name: str,
        description: str,
        exp_sig: FunctionType | None = None,
        give_reason: bool = False,
    ) -> tuple[ast.expr, Type]:
        """Helper method for expressions that are implemented via instance methods.

        Raises a `GuppyTypeError` if the given instance method is not defined. The error
        message can be customised by passing an `err` string and an optional error
        reason can be printed.

        Optionally, the signature of the instance function can also be checked against a
        given expected signature.
        """
        node, ty = self.synthesize(node)
        func = self.ctx.globals.get_instance_func(ty, func_name)
        if func is None:
            err = BadProtocolError(node, ty, description)
            if give_reason and exp_sig is not None:
                err.add_sub_diagnostic(
                    BadProtocolError.MethodMissing(None, func_name, exp_sig)
                )
            raise GuppyTypeError(err)
        if exp_sig and unify(exp_sig, func.ty.unquantified()[0], {}) is None:
            err = BadProtocolError(node, ty, description)
            err.add_sub_diagnostic(
                BadProtocolError.BadSignature(None, ty, func_name, exp_sig, func.ty)
            )
            raise GuppyError(err)
        return func.synthesize_call([node, *args], node, self.ctx)

    def visit_BinOp(self, node: ast.BinOp) -> tuple[ast.expr, Type]:
        return self._synthesize_binary(node.left, node.right, node.op, node)

    def visit_Compare(self, node: ast.Compare) -> tuple[ast.expr, Type]:
        if len(node.comparators) != 1 or len(node.ops) != 1:
            raise InternalGuppyError(
                "BB contains chained comparison. Should have been removed during CFG "
                "construction."
            )
        left_expr, [op], [right_expr] = node.left, node.ops, node.comparators
        return self._synthesize_binary(left_expr, right_expr, op, node)

    def visit_Subscript(self, node: ast.Subscript) -> tuple[ast.expr, Type]:
        node.value, ty = self.synthesize(node.value)
        # Special case for subscripts on functions: Those are type applications
        if isinstance(ty, FunctionType):
            inst = check_type_apply(ty, node, self.ctx)
            return instantiate_poly(node.value, ty, inst), ty.instantiate(inst)
        item_expr, item_ty = self.synthesize(node.slice)
        # Special case for tuples: Index needs to be known statically in order to infer
        # element type of subscript
        if isinstance(ty, TupleType):
            match item_expr:
                case ast.Constant(value=int(idx)):
                    if 0 <= idx < len(ty.element_types):
                        result_ty = ty.element_types[idx]
                        expr: ast.expr
                        if isinstance(node.value, PlaceNode):
                            tuple_place = TupleAccess(
                                node.value.place, result_ty, idx, None
                            )
                            expr = PlaceNode(place=tuple_place)
                        else:
                            expr = TupleAccessAndDrop(node.value, ty, idx)
                        return with_loc(node, expr), result_ty
                    else:
                        raise GuppyError(
                            TupleIndexOutOfBoundsError(
                                item_expr, idx, len(ty.element_types)
                            )
                        )
                case _:
                    raise GuppyTypeError(ExpectedError(item_expr, "an integer literal"))
        # Otherwise, it's a regular __getitem__ subscript
        # Give the item a unique name so we can refer to it later in case we also want
        # to compile a call to `__setitem__`
        item = Variable(next(tmp_vars), item_ty, item_expr)
        item_node = with_type(item_ty, with_loc(item_expr, PlaceNode(place=item)))
        # Check a call to the `__getitem__` instance function
        exp_sig = FunctionType(
            [
                FuncInput(ty, InputFlags.Inout),
                FuncInput(
                    ExistentialTypeVar.fresh("Key", True, True), InputFlags.NoFlags
                ),
            ],
            ExistentialTypeVar.fresh("Val", True, True),
        )
        getitem_expr, result_ty = self.synthesize_instance_func(
            node.value, [item_node], "__getitem__", "subscriptable", exp_sig
        )
        # Subscripting a place is itself a place
        if isinstance(node.value, PlaceNode):
            place = SubscriptAccess(
                node.value.place, item, result_ty, item_expr, getitem_expr
            )
            expr = PlaceNode(place=place)
        else:
            # If the subscript is not on a place, then there is no way to address the
            # other indices after this one has been projected out (e.g. `f()[0]` makes
            # you loose access to all elements besides 0).
            expr = SubscriptAccessAndDrop(
                item=item,
                item_expr=item_expr,
                getitem_expr=getitem_expr,
                original_expr=node,
            )
        return with_loc(node, expr), result_ty

    def visit_Call(self, node: ast.Call) -> tuple[ast.expr, Type]:
        if len(node.keywords) > 0:
            raise GuppyError(UnsupportedError(node.keywords[0], "Keyword arguments"))
        node.func, ty = self.synthesize(node.func)

        # First handle direct calls of user-defined functions and extension functions
        if isinstance(node.func, GlobalName):
            defn = self.ctx.globals[node.func.def_id]
            if isinstance(defn, CallableDef):
                return defn.synthesize_call(node.args, node, self.ctx)

        # When calling a `PartialApply` node, we just move the args into this call
        if isinstance(node.func, PartialApply):
            node.args = [*node.func.args, *node.args]
            node.func = node.func.func
            return self.visit_Call(node)

        # Otherwise, it must be a function as a higher-order value, or a tensor
        if isinstance(ty, FunctionType):
            args, return_ty, inst = synthesize_call(ty, node.args, node, self.ctx)
            node.func = instantiate_poly(node.func, ty, inst)
            return with_loc(node, LocalCall(func=node.func, args=args)), return_ty
        elif isinstance(ty, TupleType) and (
            function_elems := parse_function_tensor(ty)
        ):
            check_function_tensors_enabled(node.func)
            if any(f.parametrized for f in function_elems):
                raise GuppyError(
                    UnsupportedError(node.func, "Polymorphic function tensors")
                )

            tensor_ty = function_tensor_signature(function_elems)
            args, return_ty, inst = synthesize_call(
                tensor_ty, node.args, node, self.ctx
            )
            assert len(inst) == 0

            return with_loc(
                node, TensorCall(func=node.func, args=args, tensor_ty=tensor_ty)
            ), return_ty

        elif f := self.ctx.globals.get_instance_func(ty, "__call__"):
            return f.synthesize_call(node.args, node, self.ctx)
        else:
            raise GuppyTypeError(NotCallableError(node.func, ty))

    def visit_MakeIter(self, node: MakeIter) -> tuple[ast.expr, Type]:
        node.value, ty = self.synthesize(node.value)
        flags = InputFlags.Owned if not ty.copyable else InputFlags.NoFlags
        exp_sig = FunctionType(
            [FuncInput(ty, flags)], ExistentialTypeVar.fresh("Iter", True, True)
        )
        expr, ty = self.synthesize_instance_func(
            node.value, [], "__iter__", "iterable", exp_sig, True
        )
        # Unwrap the size hint if present
        if is_sized_iter_type(ty) and node.unwrap_size_hint:
            expr, ty = self.synthesize_instance_func(expr, [], "unwrap_iter", "")

        # If the iterator was created by a `for` loop, we can add some extra checks to
        # produce nicer errors for linearity violations. Namely, `break` and `return`
        # are not allowed when looping over a non-copyable iterator (`continue` is
        # allowed)
        if not ty.droppable and isinstance(node.origin_node, ast.For):
            breaks = breaks_in_loop(node.origin_node) or return_nodes_in_ast(
                node.origin_node
            )
            if breaks:
                err = NonDroppableForBreakError(breaks[0])
                err.add_sub_diagnostic(
                    NonDroppableForBreakError.NonDroppableIteratorType(node, ty)
                )
                raise GuppyTypeError(err)
        return expr, ty

    def visit_IterNext(self, node: IterNext) -> tuple[ast.expr, Type]:
        node.value, ty = self.synthesize(node.value)
        flags = InputFlags.Owned if not ty.copyable else InputFlags.NoFlags
        exp_sig = FunctionType(
            [FuncInput(ty, flags)],
            option_type(TupleType([ExistentialTypeVar.fresh("T", True, True), ty])),
        )
        return self.synthesize_instance_func(
            node.value, [], "__next__", "an iterator", exp_sig, True
        )

    def visit_ListComp(self, node: ast.ListComp) -> tuple[ast.expr, Type]:
        raise InternalGuppyError(
            "BB contains `ListComp`. Should have been removed during CFG"
            f"construction: `{ast.unparse(node)}`"
        )

    def visit_ComptimeExpr(self, node: ComptimeExpr) -> tuple[ast.expr, Type]:
        python_val = eval_comptime_expr(node, self.ctx)
        if ty := python_value_to_guppy_type(python_val, node, self.ctx.globals):
            return with_loc(node, ast.Constant(value=python_val)), ty

        raise GuppyError(IllegalComptimeExpressionError(node.value, type(python_val)))

    def visit_NamedExpr(self, node: ast.NamedExpr) -> tuple[ast.expr, Type]:
        raise InternalGuppyError(
            "BB contains `NamedExpr`. Should have been removed during CFG"
            f"construction: `{ast.unparse(node)}`"
        )

    def visit_BoolOp(self, node: ast.BoolOp) -> tuple[ast.expr, Type]:
        raise InternalGuppyError(
            "BB contains `BoolOp`. Should have been removed during CFG construction: "
            f"`{ast.unparse(node)}`"
        )

    def visit_IfExp(self, node: ast.IfExp) -> tuple[ast.expr, Type]:
        raise InternalGuppyError(
            "BB contains `IfExp`. Should have been removed during CFG construction: "
            f"`{ast.unparse(node)}`"
        )

    def generic_visit(self, node: ast.expr) -> NoReturn:
        """Called if no explicit visitor function exists for a node."""
        raise GuppyError(UnsupportedError(node, "This expression", singular=True))


def check_type_against(
    act: Type, exp: Type, node: ast.expr, ctx: Context, kind: str = "expression"
) -> tuple[ast.expr, Subst, Inst]:
    """Checks a type against another type.

    Returns a substitution for the free variables the expected type and an instantiation
    for the parameters in the actual type. Note that the expected type may not be
    parametrised and the actual type may not contain free unification variables.
    """
    assert not isinstance(exp, FunctionType) or not exp.parametrized
    assert not act.unsolved_vars

    # The actual type may be parametrised. In that case, we have to find an
    # instantiation to avoid higher-rank types.
    subst: Subst | None
    if isinstance(act, FunctionType) and act.parametrized:
        unquantified, free_vars = act.unquantified()
        subst = unify(exp, unquantified, {})
        if subst is None:
            raise GuppyTypeError(TypeMismatchError(node, exp, act, kind))
        # Check that we have found a valid instantiation for all params
        for i, v in enumerate(free_vars):
            param = act.params[i].name
            if v not in subst:
                err = TypeMismatchError(node, exp, act, kind)
                err.add_sub_diagnostic(TypeMismatchError.CantInferParam(None, param))
                raise GuppyTypeInferenceError(err)
            if subst[v].unsolved_vars:
                err = TypeMismatchError(node, exp, act, kind)
                err.add_sub_diagnostic(
                    TypeMismatchError.CantInstantiateFreeVars(None, param, subst[v])
                )
                raise GuppyTypeError(err)
        inst = [subst[v].to_arg() for v in free_vars]
        subst = {v: t for v, t in subst.items() if v in exp.unsolved_vars}

        # Finally, check that the instantiation respects the linearity requirements
        check_inst(act, inst, node)

        return node, subst, inst

    # Otherwise, we know that `act` has no unsolved type vars, so unification is trivial
    assert not act.unsolved_vars
    subst = unify(exp, act, {})
    if subst is None:
        # Maybe we can implicitly coerce `act` to `exp`
        if coerced := try_coerce_to(act, exp, node, ctx):
            return coerced, {}, []
        raise GuppyTypeError(TypeMismatchError(node, exp, act, kind))
    return node, subst, []


def try_coerce_to(
    act: Type, exp: Type, node: ast.expr, ctx: Context
) -> ast.expr | None:
    """Tries to implicitly coerce an expression to a different type.

    Returns the coerced expression or `None` if the type cannot be implicitly coerced.
    """
    # Currently, we only support implicit coercions of numeric types
    if not isinstance(act, NumericType) or not isinstance(exp, NumericType):
        return None
    # Ordering on `NumericType.Kind` defines the coercion relation
    if act.kind < exp.kind:
        f = ctx.globals.get_instance_func(act, f"__{exp.kind.name.lower()}__")
        assert f is not None
        node, subst = f.check_call([node], exp, node, ctx)
        assert len(subst) == 0, "Coercion methods are not generic"
        return node
    return None


def check_type_apply(ty: FunctionType, node: ast.Subscript, ctx: Context) -> Inst:
    """Checks a `f[T1, T2, ...]` type application of a generic function."""
    func = node.value
    arg_exprs = (
        node.slice.elts
        if isinstance(node.slice, ast.Tuple) and len(node.slice.elts) > 0
        else [node.slice]
    )
    globals = ctx.globals

    if not ty.parametrized:
        func_name = globals[func.def_id].name if isinstance(func, GlobalName) else None
        raise GuppyError(TypeApplyNotGenericError(node, func_name))

    exp, act = len(ty.params), len(arg_exprs)
    assert exp > 0
    assert act > 0
    if exp != act:
        if exp < act:
            span = Span(to_span(arg_exprs[exp]).start, to_span(arg_exprs[-1]).end)
        else:
            span = Span(to_span(arg_exprs[-1]).end, to_span(node).end)
        err = WrongNumberOfArgsError(span, exp, act, detailed=True, is_type_apply=True)
        err.add_sub_diagnostic(WrongNumberOfArgsError.SignatureHint(None, ty))
        raise GuppyError(err)

<<<<<<< HEAD
    inst = [arg_from_ast(node, globals, ctx.generic_params) for node in arg_exprs]
    check_all_args(ty.params, inst, "", node, arg_exprs)
    return inst
=======
    return [
        param.check_arg(arg_from_ast(arg_expr, ctx.parsing_ctx), arg_expr)
        for arg_expr, param in zip(arg_exprs, ty.params, strict=True)
    ]
>>>>>>> 921bac82


def check_num_args(
    exp: int, act: int, node: AstNode, sig: FunctionType | None = None
) -> None:
    """Checks that the correct number of arguments have been passed to a function."""
    if exp == act:
        return
    span, detailed = to_span(node), False
    if isinstance(node, ast.Call):
        # We can construct a nicer error span if we know it's a regular call
        detailed = True
        if exp < act:
            span = Span(to_span(node.args[exp]).start, to_span(node.args[-1]).end)
        elif act > 0:
            span = Span(to_span(node.args[-1]).end, to_span(node).end)
        else:
            span = Span(to_span(node.func).end, to_span(node).end)
    err = WrongNumberOfArgsError(span, exp, act, detailed)
    if sig:
        err.add_sub_diagnostic(WrongNumberOfArgsError.SignatureHint(None, sig))
    raise GuppyTypeError(err)


def type_check_args(
    inputs: list[ast.expr],
    func_ty: FunctionType,
    subst: Subst,
    ctx: Context,
    node: AstNode,
) -> tuple[list[ast.expr], Subst]:
    """Checks the arguments of a function call and infers free type variables.

    We expect that parameters have been replaced with free unification variables.
    Checks that all unification variables can be inferred.
    """
    assert not func_ty.parametrized
    check_num_args(len(func_ty.inputs), len(inputs), node, func_ty)

    new_args: list[ast.expr] = []
    comptime_args = iter(func_ty.comptime_args)
    for inp, func_inp in zip(inputs, func_ty.inputs, strict=True):
        a, s = ExprChecker(ctx).check(inp, func_inp.ty.substitute(subst), "argument")
        subst |= s
        if InputFlags.Inout in func_inp.flags and isinstance(a, PlaceNode):
            a.place = check_place_assignable(
                a.place, ctx, a, "able to borrow subscripted elements"
            )
        if InputFlags.Comptime in func_inp.flags:
            comptime_arg = next(comptime_args)
            const = comptime_arg.const.substitute(subst)
            s = check_comptime_arg(a, const, func_inp.ty.substitute(subst), subst)
            subst |= s
        new_args.append(a)
    assert next(comptime_args, None) is None

    # If the argument check succeeded, this means that we must have found instantiations
    # for all unification variables occurring in the input types
    assert all(
        set.issubset(inp.ty.unsolved_vars, subst.keys()) for inp in func_ty.inputs
    )

    # We also have to check that we found instantiations for all vars in the return type
    if not set.issubset(func_ty.output.unsolved_vars, subst.keys()):
        raise GuppyTypeInferenceError(
            TypeInferenceError(node, func_ty.output.substitute(subst))
        )

    return new_args, subst


def check_place_assignable(
    place: Place, ctx: Context, node: ast.expr, reason: str
) -> Place:
    """Performs additional checks for assignments to places, for example for borrowed
    place arguments after function returns.

    In particular, we need to check that places involving `place[item]` subscripts
    implement the corresponding `__setitem__` method.
    """
    match place:
        case Variable():
            return place
        case FieldAccess(parent=parent):
            return replace(
                place, parent=check_place_assignable(parent, ctx, node, reason)
            )
        case SubscriptAccess(parent=parent, item=item, ty=ty):
            # Create temporary variable for the setitem value
            tmp_var = Variable(next(tmp_vars), item.ty, node)
            # Check a call to the `__setitem__` instance function
            exp_sig = FunctionType(
                [
                    FuncInput(parent.ty, InputFlags.Inout),
                    FuncInput(item.ty, InputFlags.NoFlags),
                    FuncInput(ty, InputFlags.Owned),
                ],
                NoneType(),
            )
            setitem_args: list[ast.expr] = [
                with_type(parent.ty, with_loc(node, PlaceNode(parent))),
                with_type(item.ty, with_loc(node, PlaceNode(item))),
                with_type(ty, with_loc(node, PlaceNode(tmp_var))),
            ]
            setitem_call, _ = ExprSynthesizer(ctx).synthesize_instance_func(
                setitem_args[0],
                setitem_args[1:],
                "__setitem__",
                reason,
                exp_sig,
                True,
            )
            return replace(place, setitem_call=SetitemCall(setitem_call, tmp_var))
        case TupleAccess(parent=parent):
            return replace(
                place, parent=check_place_assignable(parent, ctx, node, reason)
            )


def check_comptime_arg(
    arg: ast.expr, exp_const: Const, ty: Type, subst: Subst | None
) -> Subst:
    """Checks that an expression can be passes as a valid `@comptime` argument.

    Also checks that the value matches the provided constant. Returns a substitution
    that solves any existential variables occurring in provided constant.
    """
    const: Const
    match arg:
        case ast.Constant(value=v):
            const = ConstValue(ty, v)
        case GenericParamValue(param=const_param):
            const = const_param.to_bound().const
        case arg:
            # Anything else is considered unknown at comptime, but we can give some
            # nicer error hints by inspecting in more detail
            err = ComptimeUnknownError(arg, "argument")
            s: SubDiagnostic
            match arg:
                case PlaceNode(place=place) if place.root.is_func_input:
                    s = ComptimeUnknownError.InputHint(place.defined_at, place)
                case PlaceNode(place=place) if not is_tmp_var(place.root.name):
                    s = ComptimeUnknownError.VariableHint(place.defined_at, place)
                case arg:
                    s = ComptimeUnknownError.FallbackHint(arg)
            err.add_sub_diagnostic(s)
            err.add_sub_diagnostic(ComptimeUnknownError.Feedback(None))
            raise GuppyError(err)
    # Unify with expected constant to check and maybe infer some variables
    subst = unify(exp_const, const, subst)
    if subst is None:
        raise GuppyError(ConstMismatchError(arg, exp_const, const))
    return subst


def synthesize_call(
    func_ty: FunctionType, args: list[ast.expr], node: AstNode, ctx: Context
) -> tuple[list[ast.expr], Type, Inst]:
    """Synthesizes the return type of a function call.

    Returns an annotated argument list, the synthesized return type, and an
    instantiation for the quantifiers in the function type.
    """
    assert not func_ty.unsolved_vars
    check_num_args(len(func_ty.inputs), len(args), node, func_ty)

    # Replace quantified variables with free unification variables and try to infer an
    # instantiation by checking the arguments
    unquantified, free_vars = func_ty.unquantified()
    args, subst = type_check_args(args, unquantified, {}, ctx, node)

    # Success implies that the substitution is closed
    assert all(not t.unsolved_vars for t in subst.values())
    inst = [subst[v].to_arg() for v in free_vars]

    # Finally, check that the instantiation respects the linearity requirements
    check_inst(func_ty, inst, node)

    return args, unquantified.output.substitute(subst), inst


def check_call(
    func_ty: FunctionType,
    inputs: list[ast.expr],
    ty: Type,
    node: AstNode,
    ctx: Context,
    kind: str = "expression",
) -> tuple[list[ast.expr], Subst, Inst]:
    """Checks the return type of a function call against a given type.

    Returns an annotated argument list, a substitution for the free variables in the
    expected type, and an instantiation for the quantifiers in the function type.
    """
    assert not func_ty.unsolved_vars
    check_num_args(len(func_ty.inputs), len(inputs), node, func_ty)

    # When checking, we can use the information from the expected return type to infer
    # some type arguments. However, this pushes errors inwards. For example, given a
    # function `foo: forall T. T -> T`, the following type mismatch would be reported:
    #
    #       x: int = foo(None)
    #                    ^^^^  Expected argument of type `int`, got `None`
    #
    # But the following error location would be more intuitive for users:
    #
    #       x: int = foo(None)
    #                ^^^^^^^^^  Expected expression of type `int`, got `None`
    #
    # In other words, if we can get away with synthesising the call without the extra
    # information from the expected type, we should do that to improve the error.

    # TODO: The approach below can result in exponential runtime in the worst case.
    #  However the bad case, e.g. `x: int = foo(foo(...foo(?)...))`, shouldn't be common
    #  in practice. Can we do better than that?

    # First, try to synthesize
    res: tuple[Type, Inst] | None = None
    try:
        inputs, synth, inst = synthesize_call(func_ty, inputs, node, ctx)
        res = synth, inst
    except GuppyTypeInferenceError:
        pass
    if res is not None:
        synth, inst = res
        subst = unify(ty, synth, {})
        if subst is None:
            raise GuppyTypeError(TypeMismatchError(node, ty, synth, kind))
        return inputs, subst, inst

    # If synthesis fails, we try again, this time also using information from the
    # expected return type
    unquantified, free_vars = func_ty.unquantified()
    subst = unify(ty, unquantified.output, {})
    if subst is None:
        raise GuppyTypeError(TypeMismatchError(node, ty, unquantified.output, kind))

    # Try to infer more by checking against the arguments
    inputs, subst = type_check_args(inputs, unquantified, subst, ctx, node)

    # Also make sure we found an instantiation for all free vars in the type we're
    # checking against
    if not set.issubset(ty.unsolved_vars, subst.keys()):
        unsolved = (subst.keys() - ty.unsolved_vars).pop()
        err = TypeMismatchError(node, ty, func_ty.output.substitute(subst))
        err.add_sub_diagnostic(
            TypeMismatchError.CantInferParam(None, unsolved.display_name)
        )
        raise GuppyTypeInferenceError(err)

    # Success implies that the substitution is closed
    assert all(not t.unsolved_vars for t in subst.values())
    inst = [subst[v].to_arg() for v in free_vars]
    subst = {v: t for v, t in subst.items() if v in ty.unsolved_vars}

    # Finally, check that the instantiation respects the linearity requirements
    check_inst(func_ty, inst, node)

    return inputs, subst, inst


def check_inst(func_ty: FunctionType, inst: Inst, node: AstNode) -> None:
    """Checks if an instantiation is valid.

    Makes sure that the linearity requirements are satisfied.
    """
    for param, arg in zip(func_ty.params, inst, strict=True):
        param = param.instantiate_bounds(inst)

        # Give a more informative error message for linearity issues
        if isinstance(param, TypeParam) and isinstance(arg, TypeArg):
            if param.must_be_copyable and not arg.ty.copyable:
                raise GuppyTypeError(
                    NonLinearInstantiateError(node, param, func_ty, arg.ty)
                )
            if param.must_be_droppable and not arg.ty.droppable:
                raise GuppyTypeError(
                    NonLinearInstantiateError(node, param, func_ty, arg.ty)
                )
        # For everything else, we fall back to the default checking implementation
        param.check_arg(arg, node)


def instantiate_poly(node: ast.expr, ty: FunctionType, inst: Inst) -> ast.expr:
    """Instantiates quantified type arguments in a function."""
    assert len(ty.params) == len(inst)
    if len(inst) > 0:
        # Partial applications need to be instantiated on the inside
        if isinstance(node, PartialApply):
            full_ty = get_type(node.func)
            assert isinstance(full_ty, FunctionType)
            assert full_ty.params == ty.params
            node.func = instantiate_poly(node.func, full_ty, inst)
        else:
            node = with_loc(node, TypeApply(value=with_type(ty, node), inst=inst))
        return with_type(ty.instantiate(inst), node)
    return with_type(ty, node)


def to_bool(node: ast.expr, node_ty: Type, ctx: Context) -> tuple[ast.expr, Type]:
    """Tries to turn a node into a bool"""
    if is_bool_type(node_ty):
        return node, node_ty
    synth = ExprSynthesizer(ctx)
    exp_sig = FunctionType([FuncInput(node_ty, InputFlags.Inout)], bool_type())
    return synth.synthesize_instance_func(node, [], "__bool__", "truthy", exp_sig, True)


def synthesize_comprehension(
    node: AstNode, gens: list[DesugaredGenerator], elt: ast.expr, ctx: Context
) -> tuple[list[DesugaredGenerator], ast.expr, Type]:
    """Helper function to synthesise the element type of a list comprehension."""
    # If there are no more generators left, we can check the list element
    if not gens:
        elt, elt_ty = ExprSynthesizer(ctx).synthesize(elt)
        return gens, elt, elt_ty

    # Check the first generator
    gen, *gens = gens
    gen, inner_ctx = check_generator(gen, ctx)

    # Check remaining generators in inner context
    gens, elt, elt_ty = synthesize_comprehension(node, gens, elt, inner_ctx)

    return [gen, *gens], elt, elt_ty


def check_generator(
    gen: DesugaredGenerator, ctx: Context
) -> tuple[DesugaredGenerator, Context]:
    """Helper function to check a single generator.

    Returns the type annotated generator together with a new nested context in which the
    generator variables are bound.
    """
    from guppylang_internals.checker.stmt_checker import StmtChecker

    # Check the iterator in the outer context
    gen.iter_assign = StmtChecker(ctx).visit_Assign(gen.iter_assign)

    # The rest is checked in a new nested context to ensure that variables don't escape
    # their scope
    inner_locals: Locals[str, Variable] = Locals({}, parent_scope=ctx.locals)
    inner_ctx = Context(ctx.globals, inner_locals, ctx.generic_params)
    expr_sth, stmt_chk = ExprSynthesizer(inner_ctx), StmtChecker(inner_ctx)
    gen.iter, iter_ty = expr_sth.visit(gen.iter)
    gen.iter = with_type(iter_ty, gen.iter)

    # The type returned by `next_call` is `Option[tuple[elt_ty, iter_ty]]`
    gen.next_call, option_ty = expr_sth.synthesize(gen.next_call)
    next_ty = get_element_type(option_ty)
    assert isinstance(next_ty, TupleType)
    [elt_ty, _] = next_ty.element_types
    gen.target = stmt_chk._check_assign(gen.target, gen.next_call, elt_ty)

    # Check `if` guards
    for i in range(len(gen.ifs)):
        gen.ifs[i], if_ty = expr_sth.synthesize(gen.ifs[i])
        gen.ifs[i], _ = to_bool(gen.ifs[i], if_ty, inner_ctx)

    return gen, inner_ctx


def eval_comptime_expr(node: ComptimeExpr, ctx: Context) -> Any:
    """Evaluates a `comptime(...)` expression."""
    # The method we used for obtaining the Python variables in scope only works in
    # CPython (see `get_py_scope()`).
    if sys.implementation.name != "cpython":
        raise GuppyError(ComptimeExprNotCPythonError(node))

    try:
        python_val = eval(ast.unparse(node.value), DummyEvalDict(ctx, node.value))  # noqa: S307
    except DummyEvalDict.GuppyVarUsedError as e:
        raise GuppyError(ComptimeExprNotStaticError(e.node or node, e.var)) from None
    except Exception as e:
        # Remove the top frame pointing to the `eval` call from the stack trace
        tb = e.__traceback__.tb_next if e.__traceback__ else None
        tb_formatted = "".join(traceback.format_exception(type(e), e, tb))
        raise GuppyError(ComptimeExprEvalError(node.value, tb_formatted)) from e
    return python_val


def python_value_to_guppy_type(
    v: Any, node: ast.AST, globals: Globals, type_hint: Type | None = None
) -> Type | None:
    """Turns a primitive Python value into a Guppy type.

    Accepts an optional `type_hint` for the expected expression type that is used to
    infer a more precise type (e.g. distinguishing between `int` and `nat`). Note that
    invalid hints are ignored, i.e. no user error are emitted.

    Returns `None` if the Python value cannot be represented in Guppy.
    """
    match v:
        case bool():
            return bool_type()
        case str():
            return string_type()
        # Only resolve `int` to `nat` if the user specifically asked for it
        case int(n) if type_hint == nat_type() and n >= 0:
            _int_bounds_check(n, node, signed=False)
            return nat_type()
        # Otherwise, default to `int` for consistency with Python
        case int(n):
            _int_bounds_check(n, node, signed=True)
            return int_type()
        case float():
            return float_type()
        case tuple(elts):
            hints = (
                type_hint.element_types
                if isinstance(type_hint, TupleType)
                else len(elts) * [None]
            )
            tys = [
                python_value_to_guppy_type(elt, node, globals, hint)
                for elt, hint in zip(elts, hints, strict=False)
            ]
            if any(ty is None for ty in tys):
                return None
            return TupleType(cast(list[Type], tys))
        case list():
            return _python_list_to_guppy_type(v, node, globals, type_hint)
        case None:
            return NoneType()
        case _:
            return None


def _int_bounds_check(value: int, node: AstNode, signed: bool) -> None:
    bit_width = 1 << NumericType.INT_WIDTH
    if signed:
        max_v = (1 << (bit_width - 1)) - 1
        min_v = -(1 << (bit_width - 1))
    else:
        max_v = (1 << bit_width) - 1
        min_v = 0
    if value < min_v or value > max_v:
        err = IntOverflowError(node, signed, bit_width, value < min_v)
        raise GuppyTypeError(err)


def _python_list_to_guppy_type(
    vs: list[Any], node: ast.AST, globals: Globals, type_hint: Type | None
) -> OpaqueType | None:
    """Turns a Python list into a Guppy type.

    Returns `None` if the list contains different types or types that are not
    representable in Guppy.
    """
    if len(vs) == 0:
        return frozenarray_type(ExistentialTypeVar.fresh("T", True, True), 0)

    # All the list elements must have a unifiable types
    v, *rest = vs
    elt_hint = (
        get_element_type(type_hint)
        if type_hint and is_frozenarray_type(type_hint)
        else None
    )
    el_ty = python_value_to_guppy_type(v, node, globals, elt_hint)
    if el_ty is None:
        return None
    for v in rest:
        ty = python_value_to_guppy_type(v, node, globals, elt_hint)
        if ty is None:
            return None
        if (subst := unify(ty, el_ty, {})) is None:
            raise GuppyError(ComptimeExprIncoherentListError(node))
        el_ty = el_ty.substitute(subst)
    return frozenarray_type(el_ty, len(vs))<|MERGE_RESOLUTION|>--- conflicted
+++ resolved
@@ -928,16 +928,9 @@
         err.add_sub_diagnostic(WrongNumberOfArgsError.SignatureHint(None, ty))
         raise GuppyError(err)
 
-<<<<<<< HEAD
-    inst = [arg_from_ast(node, globals, ctx.generic_params) for node in arg_exprs]
+    inst = [arg_from_ast(node, ctx.parsing_ctx) for node in arg_exprs]
     check_all_args(ty.params, inst, "", node, arg_exprs)
     return inst
-=======
-    return [
-        param.check_arg(arg_from_ast(arg_expr, ctx.parsing_ctx), arg_expr)
-        for arg_expr, param in zip(arg_exprs, ty.params, strict=True)
-    ]
->>>>>>> 921bac82
 
 
 def check_num_args(
