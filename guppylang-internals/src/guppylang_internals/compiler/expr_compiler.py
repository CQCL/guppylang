--- conflicted
+++ resolved
@@ -81,11 +81,7 @@
 )
 from guppylang_internals.std._internal.compiler.prelude import (
     build_panic,
-<<<<<<< HEAD
-    build_unwrap,
     make_error,
-=======
->>>>>>> 5d27a2ca
     panic,
 )
 from guppylang_internals.std._internal.compiler.tket_bool import (
