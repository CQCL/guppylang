--- conflicted
+++ resolved
@@ -1,7 +1,6 @@
 import ast
 import itertools
 from collections.abc import Iterator
-<<<<<<< HEAD
 from typing import NamedTuple, cast
 
 from guppy.ast_util import (
@@ -11,17 +10,11 @@
     template_replace,
     with_loc,
 )
-=======
-from typing import NamedTuple
-
-from guppy.ast_util import AstVisitor, set_location_from, with_loc
->>>>>>> 3fcb3ef7
 from guppy.cfg.bb import BB, BBStatement
 from guppy.cfg.cfg import CFG
 from guppy.checker.core import Globals
 from guppy.error import GuppyError, InternalGuppyError
 from guppy.gtypes import NoneType
-<<<<<<< HEAD
 from guppy.nodes import (
     DesugaredGenerator,
     DesugaredListComp,
@@ -30,10 +23,8 @@
     IterNext,
     MakeIter,
     NestedFunctionDef,
+    PyExpr,
 )
-=======
-from guppy.nodes import NestedFunctionDef, PyExpr
->>>>>>> 3fcb3ef7
 
 # In order to build expressions, need an endless stream of unique temporary variables
 # to store intermediate results
