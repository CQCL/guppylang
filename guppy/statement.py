--- conflicted
+++ resolved
@@ -1,8 +1,7 @@
 import ast
 from typing import Sequence
 
-<<<<<<< HEAD
-from guppy.ast_util import AstVisitor, AstNode
+from guppy.ast_util import AstVisitor, AstNode, line_col
 from guppy.bb import BB, NestedFunctionDef
 from guppy.compiler_base import (
     CompilerBase,
@@ -11,10 +10,6 @@
     return_var,
     VarMap,
 )
-=======
-from guppy.ast_util import AstVisitor, AstNode, line_col
-from guppy.compiler_base import CompilerBase, DFContainer, Variable, return_var, VarMap
->>>>>>> 67fb8915
 from guppy.error import GuppyError, GuppyTypeError, InternalGuppyError
 from guppy.expression import ExpressionCompiler
 from guppy.guppy_types import TupleType, TypeRow, GuppyType
