"""Custom AST nodes used by Guppy"""

import ast
<<<<<<< HEAD
from typing import TYPE_CHECKING, Any, Mapping, Sequence
=======
from collections.abc import Mapping
from typing import TYPE_CHECKING, Any
>>>>>>> e68c4975

from guppy.gtypes import FunctionType, GuppyType, Inst

if TYPE_CHECKING:
    from guppy.cfg.cfg import CFG
    from guppy.checker.cfg_checker import CheckedCFG
    from guppy.checker.core import CallableVariable, Variable


class LocalName(ast.expr):
    id: str

    _fields = ("id",)


class GlobalName(ast.expr):
    id: str
    value: "Variable"

    _fields = (
        "id",
        "value",
    )


class LocalCall(ast.expr):
    func: ast.expr
    args: list[ast.expr]

    _fields = (
        "func",
        "args",
    )


class GlobalCall(ast.expr):
    func: "CallableVariable"
    args: list[ast.expr]
    type_args: Inst  # Inferred type arguments

    _fields = (
        "func",
        "args",
        "type_args",
    )


class TypeApply(ast.expr):
    value: ast.expr
    tys: Sequence[GuppyType]

    _fields = (
        "value",
        "tys",
    )


class NestedFunctionDef(ast.FunctionDef):
    cfg: "CFG"
    ty: FunctionType

    def __init__(self, cfg: "CFG", ty: FunctionType, *args: Any, **kwargs: Any) -> None:
        super().__init__(*args, **kwargs)
        self.cfg = cfg
        self.ty = ty


class CheckedNestedFunctionDef(ast.FunctionDef):
    cfg: "CheckedCFG"
    ty: FunctionType
    captured: Mapping[str, "Variable"]

    def __init__(
        self,
        cfg: "CheckedCFG",
        ty: FunctionType,
        captured: Mapping[str, "Variable"],
        *args: Any,
        **kwargs: Any,
    ) -> None:
        super().__init__(*args, **kwargs)
        self.cfg = cfg
        self.ty = ty
        self.captured = captured<|MERGE_RESOLUTION|>--- conflicted
+++ resolved
@@ -1,12 +1,8 @@
 """Custom AST nodes used by Guppy"""
 
 import ast
-<<<<<<< HEAD
-from typing import TYPE_CHECKING, Any, Mapping, Sequence
-=======
-from collections.abc import Mapping
+from collections.abc import Mapping, Sequence
 from typing import TYPE_CHECKING, Any
->>>>>>> e68c4975
 
 from guppy.gtypes import FunctionType, GuppyType, Inst
 
