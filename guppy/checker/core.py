--- conflicted
+++ resolved
@@ -44,16 +44,15 @@
         """Synthesizes the return type of a function call."""
 
 
-<<<<<<< HEAD
-PyScope = dict[str, Any]
-=======
 @dataclass
 class TypeVarDecl:
     """A declared type variable."""
 
     name: str
     linear: bool
->>>>>>> d0cf1043
+
+
+PyScope = dict[str, Any]
 
 
 class Globals(NamedTuple):
@@ -65,11 +64,8 @@
 
     values: dict[str, Variable]
     types: dict[str, type[GuppyType]]
-<<<<<<< HEAD
+    type_vars: dict[str, TypeVarDecl]
     python_scope: PyScope
-=======
-    type_vars: dict[str, TypeVarDecl]
->>>>>>> d0cf1043
 
     @staticmethod
     def default() -> "Globals":
@@ -81,7 +77,7 @@
             NoneType.name: NoneType,
             BoolType.name: BoolType,
         }
-        return Globals({}, tys, {})
+        return Globals({}, tys, {}, {})
 
     def get_instance_func(self, ty: GuppyType, name: str) -> CallableVariable | None:
         """Looks up an instance function with a given name for a type.
@@ -99,11 +95,8 @@
         return Globals(
             self.values | other.values,
             self.types | other.types,
-<<<<<<< HEAD
+            self.type_vars | other.type_vars,
             self.python_scope | other.python_scope,
-=======
-            self.type_vars | other.type_vars,
->>>>>>> d0cf1043
         )
 
     def __ior__(self, other: "Globals") -> "Globals":  # noqa: PYI034
