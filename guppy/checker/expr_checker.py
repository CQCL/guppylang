"""Type checking and synthesizing code for expressions.

Operates on expressions in a basic block after CFG construction. In particular, we
assume that expressions that involve control flow (i.e. short-circuiting and ternary
expressions) have been removed during CFG construction.

Furthermore, we assume that assignment expressions with the walrus operator := have
been turned into regular assignments and are no longer present. As a result, expressions
are assumed to be side effect free, in the sense that they do not modify the variables
available in the type checking context.

We may alter/desugar AST nodes during type checking. In particular, we turn `ast.Name`
nodes into either `LocalName` or `GlobalName` nodes and `ast.Call` nodes are turned into
`LocalCall` or `GlobalCall` nodes. Furthermore, all nodes in the resulting AST are
annotated with their type.

Expressions can be checked against a given type by the `ExprChecker`, raising an Error
if the expressions doesn't have the expected type. Checking is used for annotated
assignments, return values, and function arguments. Alternatively, the `ExprSynthesizer`
can be used to infer a type for an expression.
"""

import ast
from typing import Optional, Union, NoReturn, Any

from guppy.ast_util import AstVisitor, with_loc, AstNode, with_type, get_type_opt
from guppy.checker.core import Context, CallableVariable, Globals
from guppy.error import (
    GuppyError,
    GuppyTypeError,
    InternalGuppyError,
    GuppyTypeInferenceError,
)
from guppy.gtypes import (
    GuppyType,
    TupleType,
    FunctionType,
    BoolType,
    Subst,
    FreeTypeVar,
    unify,
    Inst,
)
from guppy.nodes import LocalName, GlobalName, LocalCall, TypeApply

# Mapping from unary AST op to dunder method and display name
unary_table: dict[type[ast.unaryop], tuple[str, str]] = {
    ast.UAdd: ("__pos__", "+"),
    ast.USub: ("__neg__", "-"),
    ast.Invert: ("__invert__", "~"),
}

# Mapping from binary AST op to left dunder method, right dunder method and display name
AstOp = Union[ast.operator, ast.cmpop]
binary_table: dict[type[AstOp], tuple[str, str, str]] = {
    ast.Add: ("__add__", "__radd__", "+"),
    ast.Sub: ("__sub__", "__rsub__", "-"),
    ast.Mult: ("__mul__", "__rmul__", "*"),
    ast.Div: ("__truediv__", "__rtruediv__", "/"),
    ast.FloorDiv: ("__floordiv__", "__rfloordiv__", "//"),
    ast.Mod: ("__mod__", "__rmod__", "%"),
    ast.Pow: ("__pow__", "__rpow__", "**"),
    ast.LShift: ("__lshift__", "__rlshift__", "<<"),
    ast.RShift: ("__rshift__", "__rrshift__", ">>"),
    ast.BitOr: ("__or__", "__ror__", "|"),
    ast.BitXor: ("__xor__", "__rxor__", "^"),
    ast.BitAnd: ("__and__", "__rand__", "&"),
    ast.MatMult: ("__matmul__", "__rmatmul__", "@"),
    ast.Eq: ("__eq__", "__eq__", "=="),
    ast.NotEq: ("__neq__", "__neq__", "!="),
    ast.Lt: ("__lt__", "__gt__", "<"),
    ast.LtE: ("__le__", "__ge__", "<="),
    ast.Gt: ("__gt__", "__lt__", ">"),
    ast.GtE: ("__ge__", "__le__", ">="),
}


class ExprChecker(AstVisitor[tuple[ast.expr, Subst]]):
    """Checks an expression against a type and produces a new type-annotated AST"""

    ctx: Context

    # Name for the kind of term we are currently checking against (used in errors).
    # For example, "argument", "return value", or in general "expression".
    _kind: str

    def __init__(self, ctx: Context) -> None:
        self.ctx = ctx
        self._kind = "expression"

    def _fail(
        self,
        expected: GuppyType,
        actual: Union[ast.expr, GuppyType],
        loc: Optional[AstNode] = None,
    ) -> NoReturn:
        """Raises a type error indicating that the type doesn't match."""
        if not isinstance(actual, GuppyType):
            loc = loc or actual
            _, actual = self._synthesize(actual, allow_free_vars=True)
        assert loc is not None
        raise GuppyTypeError(
            f"Expected {self._kind} of type `{expected}`, got `{actual}`", loc
        )

    def check(
        self, expr: ast.expr, ty: GuppyType, kind: str = "expression"
    ) -> tuple[ast.expr, Subst]:
        """Checks an expression against a type.

        The type may have free type variables which will try to be resolved. Returns
        a new desugared expression with type annotations and a substitution with the
        resolved type variables.
        """
        # When checking against a variable, we have to synthesize
        if isinstance(ty, FreeTypeVar):
            expr, syn_ty = self._synthesize(expr, allow_free_vars=False)
            return with_type(syn_ty, expr), {ty: syn_ty}

        # Otherwise, invoke the visitor
        old_kind = self._kind
        self._kind = kind or self._kind
        expr, subst = self.visit(expr, ty)
        self._kind = old_kind
        return with_type(ty.substitute(subst), expr), subst

    def _synthesize(
        self, node: ast.expr, allow_free_vars: bool
    ) -> tuple[ast.expr, GuppyType]:
        """Invokes the type synthesiser"""
        return ExprSynthesizer(self.ctx).synthesize(node, allow_free_vars)

    def visit_Tuple(self, node: ast.Tuple, ty: GuppyType) -> tuple[ast.expr, Subst]:
        if not isinstance(ty, TupleType) or len(ty.element_types) != len(node.elts):
            return self._fail(ty, node)
        subst: Subst = {}
        for i, el in enumerate(node.elts):
            node.elts[i], s = self.check(el, ty.element_types[i].substitute(subst))
            subst |= s
        return node, subst

    def visit_Call(self, node: ast.Call, ty: GuppyType) -> tuple[ast.expr, Subst]:
        if len(node.keywords) > 0:
            raise GuppyError(
                "Argument passing by keyword is not supported", node.keywords[0]
            )
        node.func, func_ty = self._synthesize(node.func, allow_free_vars=False)

        # First handle direct calls of user-defined functions and extension functions
        if isinstance(node.func, GlobalName) and isinstance(
            node.func.value, CallableVariable
        ):
            return node.func.value.check_call(node.args, ty, node, self.ctx)

        # Otherwise, it must be a function as a higher-order value
        if isinstance(func_ty, FunctionType):
            args, return_ty, inst = check_call(func_ty, node.args, ty, node, self.ctx)
            check_inst(func_ty, inst, node)
            node.func = instantiate_poly(node.func, func_ty, inst)
            return with_loc(node, LocalCall(func=node.func, args=args)), return_ty
        elif f := self.ctx.globals.get_instance_func(func_ty, "__call__"):
            return f.check_call(node.args, ty, node, self.ctx)
        else:
            raise GuppyTypeError(f"Expected function type, got `{func_ty}`", node.func)

    def generic_visit(  # type: ignore
        self, node: ast.expr, ty: GuppyType
    ) -> tuple[ast.expr, Subst]:
        # Try to synthesize and then check if we can unify it with the given type
        node, synth = self._synthesize(node, allow_free_vars=False)
        subst, inst = check_type_against(synth, ty, node, self._kind)

        # Apply instantiation of quantified type variables
        if inst:
            node = with_loc(node, TypeApply(value=node, tys=inst))

        return node, subst


class ExprSynthesizer(AstVisitor[tuple[ast.expr, GuppyType]]):
    ctx: Context

    def __init__(self, ctx: Context) -> None:
        self.ctx = ctx

    def synthesize(
        self, node: ast.expr, allow_free_vars: bool = False
    ) -> tuple[ast.expr, GuppyType]:
        """Tries to synthesise a type for the given expression.

        Also returns a new desugared expression with type annotations.
        """
        if ty := get_type_opt(node):
            return node, ty
        node, ty = self.visit(node)
        if ty.free_vars and not allow_free_vars:
            raise GuppyTypeError(
                f"Cannot infer type variable in expression of type `{ty}`", node
            )
        return with_type(ty, node), ty

    def _check(
        self, expr: ast.expr, ty: GuppyType, kind: str = "expression"
    ) -> tuple[ast.expr, Subst]:
        """Checks an expression against a given type"""
        return ExprChecker(self.ctx).check(expr, ty, kind)

    def visit_Constant(self, node: ast.Constant) -> tuple[ast.expr, GuppyType]:
        ty = python_value_to_guppy_type(node.value, node, self.ctx.globals)
        if ty is None:
            raise GuppyError("Unsupported constant", node)
        return node, ty

    def visit_Name(self, node: ast.Name) -> tuple[ast.expr, GuppyType]:
        x = node.id
        if x in self.ctx.locals:
            var = self.ctx.locals[x]
            if var.ty.linear and var.used is not None:
                raise GuppyError(
                    f"Variable `{x}` with linear type `{var.ty}` was "
                    "already used (at {0})",
                    node,
                    [var.used],
                )
            var.used = node
            return with_loc(node, LocalName(id=x)), var.ty
        elif x in self.ctx.globals.values:
            # Cache value in the AST
            value = self.ctx.globals.values[x]
            return with_loc(node, GlobalName(id=x, value=value)), value.ty
        raise InternalGuppyError(
            f"Variable `{x}` is not defined in `TypeSynthesiser`. This should have "
            f"been caught by program analysis!"
        )

    def visit_Tuple(self, node: ast.Tuple) -> tuple[ast.expr, GuppyType]:
        elems = [self.synthesize(elem) for elem in node.elts]
        node.elts = [n for n, _ in elems]
        return node, TupleType([ty for _, ty in elems])

    def visit_UnaryOp(self, node: ast.UnaryOp) -> tuple[ast.expr, GuppyType]:
        # We need to synthesise the argument type, so we can look up dunder methods
        node.operand, op_ty = self.synthesize(node.operand)

        # Special case for the `not` operation since it is not implemented via a dunder
        # method or control-flow
        if isinstance(node.op, ast.Not):
            node.operand, bool_ty = to_bool(node.operand, op_ty, self.ctx)
            return node, bool_ty

        # Check all other unary expressions by calling out to instance dunder methods
        op, display_name = unary_table[node.op.__class__]
        func = self.ctx.globals.get_instance_func(op_ty, op)
        if func is None:
            raise GuppyTypeError(
                f"Unary operator `{display_name}` not defined for argument of type "
                f" `{op_ty}`",
                node.operand,
            )
        return func.synthesize_call([node.operand], node, self.ctx)

    def _synthesize_binary(
        self, left_expr: ast.expr, right_expr: ast.expr, op: AstOp, node: ast.expr
    ) -> tuple[ast.expr, GuppyType]:
        """Helper method to compile binary operators by calling out to dunder methods.

        For example, first try calling `__add__` on the left operand. If that fails, try
        `__radd__` on the right operand.
        """
        if op.__class__ not in binary_table:
            raise GuppyError("This binary operation is not supported by Guppy.", op)
        lop, rop, display_name = binary_table[op.__class__]
        left_expr, left_ty = self.synthesize(left_expr)
        right_expr, right_ty = self.synthesize(right_expr)

        if func := self.ctx.globals.get_instance_func(left_ty, lop):
            try:
                return func.synthesize_call([left_expr, right_expr], node, self.ctx)
            except GuppyError:
                pass

        if func := self.ctx.globals.get_instance_func(right_ty, rop):
            try:
                return func.synthesize_call([right_expr, left_expr], node, self.ctx)
            except GuppyError:
                pass

        raise GuppyTypeError(
            f"Binary operator `{display_name}` not defined for arguments of type "
            f"`{left_ty}` and `{right_ty}`",
            node,
        )

    def visit_BinOp(self, node: ast.BinOp) -> tuple[ast.expr, GuppyType]:
        return self._synthesize_binary(node.left, node.right, node.op, node)

    def visit_Compare(self, node: ast.Compare) -> tuple[ast.expr, GuppyType]:
        if len(node.comparators) != 1 or len(node.ops) != 1:
            raise InternalGuppyError(
                "BB contains chained comparison. Should have been removed during CFG "
                "construction."
            )
        left_expr, [op], [right_expr] = node.left, node.ops, node.comparators
        return self._synthesize_binary(left_expr, right_expr, op, node)

    def visit_Call(self, node: ast.Call) -> tuple[ast.expr, GuppyType]:
        if len(node.keywords) > 0:
            raise GuppyError(
                "Argument passing by keyword is not supported", node.keywords[0]
            )
        node.func, ty = self.synthesize(node.func)

        # First handle direct calls of user-defined functions and extension functions
        if isinstance(node.func, GlobalName) and isinstance(
            node.func.value, CallableVariable
        ):
            return node.func.value.synthesize_call(node.args, node, self.ctx)

        # Otherwise, it must be a function as a higher-order value
        if isinstance(ty, FunctionType):
            args, return_ty, inst = synthesize_call(ty, node.args, node, self.ctx)
            node.func = instantiate_poly(node.func, ty, inst)
            return with_loc(node, LocalCall(func=node.func, args=args)), return_ty
        elif f := self.ctx.globals.get_instance_func(ty, "__call__"):
            return f.synthesize_call(node.args, node, self.ctx)
        else:
            raise GuppyTypeError(f"Expected function type, got `{ty}`", node.func)

    def visit_NamedExpr(self, node: ast.NamedExpr) -> tuple[ast.expr, GuppyType]:
        raise InternalGuppyError(
            "BB contains `NamedExpr`. Should have been removed during CFG"
            f"construction: `{ast.unparse(node)}`"
        )

    def visit_BoolOp(self, node: ast.BoolOp) -> tuple[ast.expr, GuppyType]:
        raise InternalGuppyError(
            "BB contains `BoolOp`. Should have been removed during CFG construction: "
            f"`{ast.unparse(node)}`"
        )

    def visit_IfExp(self, node: ast.IfExp) -> tuple[ast.expr, GuppyType]:
        raise InternalGuppyError(
            "BB contains `IfExp`. Should have been removed during CFG construction: "
            f"`{ast.unparse(node)}`"
        )


def check_type_against(
    act: GuppyType, exp: GuppyType, node: AstNode, kind: str = "expression"
) -> tuple[Subst, Inst]:
    """Checks a type against another type.

    Returns a substitution for the free variables the expected type and an instantiation
    for the quantified variables in the actual type. Note that the expected type may not
    be quantified and the actual type may not contain free unification variables.
    """
    assert not isinstance(exp, FunctionType) or not exp.quantified
    assert not act.free_vars

    # The actual type may be quantified. In that case, we have to find an instantiation
    # to avoid higher-rank types.
    subst: Optional[Subst]
    if isinstance(act, FunctionType) and act.quantified:
        unquantified, free_vars = act.unquantified()
        subst = unify(exp, unquantified, {})
        if subst is None:
            raise GuppyTypeError(f"Expected {kind} of type `{exp}`, got `{act}`", node)
        # Check that we have found a valid instantiation for all quantified vars
        for i, v in enumerate(free_vars):
            if v not in subst:
                raise GuppyTypeInferenceError(
                    f"Expected {kind} of type `{exp}`, got `{act}`. Couldn't infer an "
                    f"instantiation for type variable `{act.quantified[i]}` (higher-"
                    "rank polymorphic types are not supported)",
                    node,
                )
            if subst[v].free_vars:
                raise GuppyTypeError(
                    f"Expected {kind} of type `{exp}`, got `{act}`. Can't instantiate "
                    f"type variable `{act.quantified[i]}` with type `{subst[v]}` "
                    "containing free variables",
                    node,
                )
        inst = [subst[v] for v in free_vars]
        subst = {v: t for v, t in subst.items() if v in exp.free_vars}

        # Finally, check that the instantiation respects the linearity requirements
        check_inst(act, inst, node)

        return subst, inst

    # Otherwise, we know that `act` has no free type vars, so unification is trivial
    assert not act.free_vars
    subst = unify(exp, act, {})
    if subst is None:
        raise GuppyTypeError(f"Expected {kind} of type `{exp}`, got `{act}`", node)
    return subst, []


def check_num_args(exp: int, act: int, node: AstNode) -> None:
    """Checks that the correct number of arguments have been passed to a function."""
    if act < exp:
        raise GuppyTypeError(
            f"Not enough arguments passed (expected {exp}, got {act})", node
        )
    if exp < act:
        if isinstance(node, ast.Call):
            raise GuppyTypeError("Unexpected argument", node.args[exp])
        raise GuppyTypeError(
            f"Too many arguments passed (expected {exp}, got {act})", node
        )


def type_check_args(
    args: list[ast.expr],
    func_ty: FunctionType,
    subst: Subst,
    ctx: Context,
    node: AstNode,
) -> tuple[list[ast.expr], Subst]:
    """Checks the arguments of a function call and infers free type variables.

    We expect that quantified variables have been replaced with free unification
    variables. Checks that all unification variables can be inferred.
    """
    assert not func_ty.quantified
    check_num_args(len(func_ty.args), len(args), node)

    new_args: list[ast.expr] = []
    for arg, ty in zip(args, func_ty.args):
        a, s = ExprChecker(ctx).check(arg, ty.substitute(subst), "argument")
        new_args.append(a)
        subst |= s

    # If the argument check succeeded, this means that we must have found instantiations
    # for all unification variables occurring in the argument types
    assert all(set.issubset(arg.free_vars, subst.keys()) for arg in func_ty.args)

    # We also have to check that we found instantiations for all vars in the return type
    if not set.issubset(func_ty.returns.free_vars, subst.keys()):
        raise GuppyTypeInferenceError(
            f"Cannot infer type variable in expression of type "
            f"`{func_ty.returns.substitute(subst)}`",
            node,
        )

    return new_args, subst


def synthesize_call(
    func_ty: FunctionType, args: list[ast.expr], node: AstNode, ctx: Context
<<<<<<< HEAD
) -> tuple[list[ast.expr], GuppyType, Inst]:
    """Synthesizes the return type of a function call.

    Returns an annotated argument list, the synthesized return type, and an
    instantiation for the quantifiers in the function type.
    """
    assert not func_ty.free_vars
=======
) -> tuple[list[ast.expr], GuppyType]:
    """Synthesizes the return type of a function call.

    Also returns desugared versions of the arguments with type annotations.
    """
>>>>>>> 29c6009b
    check_num_args(len(func_ty.args), len(args), node)

    # Replace quantified variables with free unification variables and try to infer an
    # instantiation by checking the arguments
    unquantified, free_vars = func_ty.unquantified()
    args, subst = type_check_args(args, unquantified, {}, ctx, node)

    # Success implies that the substitution is closed
    assert all(not t.free_vars for t in subst.values())
    inst = [subst[v] for v in free_vars]

    # Finally, check that the instantiation respects the linearity requirements
    check_inst(func_ty, inst, node)

    return args, unquantified.returns.substitute(subst), inst


def check_call(
    func_ty: FunctionType,
    args: list[ast.expr],
    ty: GuppyType,
    node: AstNode,
    ctx: Context,
    kind: str = "expression",
) -> tuple[list[ast.expr], Subst, Inst]:
    """Checks the return type of a function call against a given type.

    Returns an annotated argument list, a substitution for the free variables in the
    expected type, and an instantiation for the quantifiers in the function type.
    """
    assert not func_ty.free_vars
    check_num_args(len(func_ty.args), len(args), node)

    # When checking, we can use the information from the expected return type to infer
    # some type arguments. However, this pushes errors inwards. For example, given a
    # function `foo: forall T. T -> T`, the following type mismatch would be reported:
    #
    #       x: int = foo(None)
    #                    ^^^^  Expected argument of type `int`, got `None`
    #
    # But the following error location would be more intuitive for users:
    #
    #       x: int = foo(None)
    #                ^^^^^^^^^  Expected expression of type `int`, got `None`
    #
    # In other words, if we can get away with synthesising the call without the extra
    # information from the expected type, we should do that to improve the error.

    # TODO: The approach below can result in exponential runtime in the worst case.
    #  However the bad case, e.g. `x: int = foo(foo(...foo(?)...))`, shouldn't be common
    #  in practice. Can we do better than that?

    # First, try to synthesize
    res: Optional[tuple[GuppyType, Inst]] = None
    try:
        args, synth, inst = synthesize_call(func_ty, args, node, ctx)
        res = synth, inst
    except GuppyTypeInferenceError:
        pass
    if res is not None:
        synth, inst = res
        subst = unify(ty, synth, {})
        if subst is None:
            raise GuppyTypeError(f"Expected {kind} of type `{ty}`, got `{synth}`", node)
        return args, subst, inst

    # If synthesis fails, we try again, this time also using information from the
    # expected return type
    unquantified, free_vars = func_ty.unquantified()
    subst = unify(ty, unquantified.returns, {})
    if subst is None:
        raise GuppyTypeError(
            f"Expected {kind} of type `{ty}`, got `{unquantified.returns}`", node
        )

    # Try to infer more by checking against the arguments
    args, subst = type_check_args(args, unquantified, subst, ctx, node)

    # Also make sure we found an instantiation for all free vars in the type we're
    # checking against
    if not set.issubset(ty.free_vars, subst.keys()):
        raise GuppyTypeInferenceError(
            f"Expected expression of type `{ty}`, got "
            f"`{func_ty.returns.substitute(subst)}`. Couldn't infer type variables",
            node,
        )

    # Success implies that the substitution is closed
    assert all(not t.free_vars for t in subst.values())
    inst = [subst[v] for v in free_vars]
    subst = {v: t for v, t in subst.items() if v in ty.free_vars}

    # Finally, check that the instantiation respects the linearity requirements
    check_inst(func_ty, inst, node)

    return args, subst, inst


def check_inst(func_ty: FunctionType, inst: Inst, node: AstNode) -> None:
    """Checks if an instantiation is valid.

    Makes sure that the linearity requirements are satisfied.
    """
    for var, ty in zip(func_ty.quantified, inst):
        if not var.linear and ty.linear:
            raise GuppyTypeError(
                f"Cannot instantiate non-linear type variable `{var}` in type "
                f"`{func_ty}` with linear type `{ty}`",
                node,
            )


def instantiate_poly(node: ast.expr, ty: FunctionType, inst: Inst) -> ast.expr:
    """Instantiates quantified type arguments in a function."""
    assert len(ty.quantified) == len(inst)
    if len(inst) > 0:
        node = with_loc(node, TypeApply(value=with_type(ty, node), tys=inst))
        return with_type(ty.instantiate(inst), node)
    return node


def to_bool(
    node: ast.expr, node_ty: GuppyType, ctx: Context
) -> tuple[ast.expr, GuppyType]:
    """Tries to turn a node into a bool"""
    if isinstance(node_ty, BoolType):
        return node, node_ty

    func = ctx.globals.get_instance_func(node_ty, "__bool__")
    if func is None:
        raise GuppyTypeError(
            f"Expression of type `{node_ty}` cannot be interpreted as a `bool`",
            node,
        )

    # We could check the return type against bool, but we can give a better error
    # message if we synthesise and compare to bool by hand
    call, return_ty = func.synthesize_call([node], node, ctx)
    if not isinstance(return_ty, BoolType):
        raise GuppyTypeError(
            f"`__bool__` on type `{node_ty}` returns `{return_ty}` instead of `bool`",
            node,
        )
    return call, return_ty


def python_value_to_guppy_type(
    v: Any, node: ast.expr, globals: Globals
) -> Optional[GuppyType]:
    """Turns a primitive Python value into a Guppy type.

    Returns `None` if the Python value cannot be represented in Guppy.
    """
    if isinstance(v, bool):
        return globals.types["bool"].build(node=node)
    elif isinstance(v, int):
        return globals.types["int"].build(node=node)
    if isinstance(v, float):
        return globals.types["float"].build(node=node)
    return None<|MERGE_RESOLUTION|>--- conflicted
+++ resolved
@@ -449,7 +449,6 @@
 
 def synthesize_call(
     func_ty: FunctionType, args: list[ast.expr], node: AstNode, ctx: Context
-<<<<<<< HEAD
 ) -> tuple[list[ast.expr], GuppyType, Inst]:
     """Synthesizes the return type of a function call.
 
@@ -457,13 +456,6 @@
     instantiation for the quantifiers in the function type.
     """
     assert not func_ty.free_vars
-=======
-) -> tuple[list[ast.expr], GuppyType]:
-    """Synthesizes the return type of a function call.
-
-    Also returns desugared versions of the arguments with type annotations.
-    """
->>>>>>> 29c6009b
     check_num_args(len(func_ty.args), len(args), node)
 
     # Replace quantified variables with free unification variables and try to infer an
