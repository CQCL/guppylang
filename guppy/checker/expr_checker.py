"""Type checking and synthesizing code for expressions.

Operates on expressions in a basic block after CFG construction. In particular, we
assume that expressions that involve control flow (i.e. short-circuiting and ternary
expressions) have been removed during CFG construction.

Furthermore, we assume that assignment expressions with the walrus operator := have
been turned into regular assignments and are no longer present. As a result, expressions
are assumed to be side effect free, in the sense that they do not modify the variables
available in the type checking context.

We may alter/desugar AST nodes during type checking. In particular, we turn `ast.Name`
nodes into either `LocalName` or `GlobalName` nodes and `ast.Call` nodes are turned into
`LocalCall` or `GlobalCall` nodes. Furthermore, all nodes in the resulting AST are
annotated with their type.

Expressions can be checked against a given type by the `ExprChecker`, raising a type
error if the expressions doesn't have the expected type. Checking is used for annotated
assignments, return values, and function arguments. Alternatively, the `ExprSynthesizer`
can be used to infer a type for an expression.
"""

import ast
from contextlib import suppress
from typing import Any, NoReturn

<<<<<<< HEAD
from guppy.ast_util import AstVisitor, with_loc, AstNode, with_type, get_type_opt
from guppy.checker.core import Context, CallableVariable, Globals
from guppy.error import (
    GuppyError,
    GuppyTypeError,
    InternalGuppyError,
    GuppyTypeInferenceError,
)
from guppy.gtypes import (
    GuppyType,
    TupleType,
    FunctionType,
    BoolType,
    Subst,
    FreeTypeVar,
    unify,
    Inst,
)
from guppy.nodes import LocalName, GlobalName, LocalCall, TypeApply
=======
from guppy.ast_util import AstNode, AstVisitor, get_type_opt, with_loc, with_type
from guppy.checker.core import CallableVariable, Context, Globals
from guppy.error import GuppyError, GuppyTypeError, InternalGuppyError
from guppy.gtypes import BoolType, FunctionType, GuppyType, TupleType
from guppy.nodes import GlobalName, LocalCall, LocalName
>>>>>>> e68c4975

# Mapping from unary AST op to dunder method and display name
unary_table: dict[type[ast.unaryop], tuple[str, str]] = {
    ast.UAdd:   ("__pos__",    "+"),
    ast.USub:   ("__neg__",    "-"),
    ast.Invert: ("__invert__", "~"),
}  # fmt: skip

# Mapping from binary AST op to left dunder method, right dunder method and display name
AstOp = ast.operator | ast.cmpop
binary_table: dict[type[AstOp], tuple[str, str, str]] = {
    ast.Add:      ("__add__",      "__radd__",      "+"),
    ast.Sub:      ("__sub__",      "__rsub__",      "-"),
    ast.Mult:     ("__mul__",      "__rmul__",      "*"),
    ast.Div:      ("__truediv__",  "__rtruediv__",  "/"),
    ast.FloorDiv: ("__floordiv__", "__rfloordiv__", "//"),
    ast.Mod:      ("__mod__",      "__rmod__",      "%"),
    ast.Pow:      ("__pow__",      "__rpow__",      "**"),
    ast.LShift:   ("__lshift__",   "__rlshift__",   "<<"),
    ast.RShift:   ("__rshift__",   "__rrshift__",   ">>"),
    ast.BitOr:    ("__or__",       "__ror__",       "|"),
    ast.BitXor:   ("__xor__",      "__rxor__",      "^"),
    ast.BitAnd:   ("__and__",      "__rand__",      "&"),
    ast.MatMult:  ("__matmul__",   "__rmatmul__",   "@"),
    ast.Eq:       ("__eq__",       "__eq__",        "=="),
    ast.NotEq:    ("__neq__",      "__neq__",       "!="),
    ast.Lt:       ("__lt__",       "__gt__",        "<"),
    ast.LtE:      ("__le__",       "__ge__",        "<="),
    ast.Gt:       ("__gt__",       "__lt__",        ">"),
    ast.GtE:      ("__ge__",       "__le__",        ">="),
}  # fmt: skip


class ExprChecker(AstVisitor[tuple[ast.expr, Subst]]):
    """Checks an expression against a type and produces a new type-annotated AST"""

    ctx: Context

    # Name for the kind of term we are currently checking against (used in errors).
    # For example, "argument", "return value", or in general "expression".
    _kind: str

    def __init__(self, ctx: Context) -> None:
        self.ctx = ctx
        self._kind = "expression"

    def _fail(
        self,
        expected: GuppyType,
        actual: ast.expr | GuppyType,
        loc: AstNode | None = None,
    ) -> NoReturn:
        """Raises a type error indicating that the type doesn't match."""
        if not isinstance(actual, GuppyType):
            loc = loc or actual
            _, actual = self._synthesize(actual, allow_free_vars=True)
        if loc is None:
            raise InternalGuppyError("Failure location is required")
        raise GuppyTypeError(
            f"Expected {self._kind} of type `{expected}`, got `{actual}`", loc
        )

    def check(
        self, expr: ast.expr, ty: GuppyType, kind: str = "expression"
    ) -> tuple[ast.expr, Subst]:
        """Checks an expression against a type.

        The type may have free type variables which will try to be resolved. Returns
        a new desugared expression with type annotations and a substitution with the
        resolved type variables.
        """
        # When checking against a variable, we have to synthesize
        if isinstance(ty, FreeTypeVar):
            expr, syn_ty = self._synthesize(expr, allow_free_vars=False)
            return with_type(syn_ty, expr), {ty: syn_ty}

        # Otherwise, invoke the visitor
        old_kind = self._kind
        self._kind = kind or self._kind
        expr, subst = self.visit(expr, ty)
        self._kind = old_kind
        return with_type(ty.substitute(subst), expr), subst

    def _synthesize(
        self, node: ast.expr, allow_free_vars: bool
    ) -> tuple[ast.expr, GuppyType]:
        """Invokes the type synthesiser"""
        return ExprSynthesizer(self.ctx).synthesize(node, allow_free_vars)

    def visit_Tuple(self, node: ast.Tuple, ty: GuppyType) -> tuple[ast.expr, Subst]:
        if not isinstance(ty, TupleType) or len(ty.element_types) != len(node.elts):
            return self._fail(ty, node)
        subst: Subst = {}
        for i, el in enumerate(node.elts):
            node.elts[i], s = self.check(el, ty.element_types[i].substitute(subst))
            subst |= s
        return node, subst

    def visit_Call(self, node: ast.Call, ty: GuppyType) -> tuple[ast.expr, Subst]:
        if len(node.keywords) > 0:
            raise GuppyError(
                "Argument passing by keyword is not supported", node.keywords[0]
            )
        node.func, func_ty = self._synthesize(node.func, allow_free_vars=False)

        # First handle direct calls of user-defined functions and extension functions
        if isinstance(node.func, GlobalName) and isinstance(
            node.func.value, CallableVariable
        ):
            return node.func.value.check_call(node.args, ty, node, self.ctx)

        # Otherwise, it must be a function as a higher-order value
        if isinstance(func_ty, FunctionType):
            args, return_ty, inst = check_call(func_ty, node.args, ty, node, self.ctx)
            check_inst(func_ty, inst, node)
            node.func = instantiate_poly(node.func, func_ty, inst)
            return with_loc(node, LocalCall(func=node.func, args=args)), return_ty
        elif f := self.ctx.globals.get_instance_func(func_ty, "__call__"):
            return f.check_call(node.args, ty, node, self.ctx)
        else:
            raise GuppyTypeError(f"Expected function type, got `{func_ty}`", node.func)

    def generic_visit(  # type: ignore[override]
        self, node: ast.expr, ty: GuppyType
    ) -> tuple[ast.expr, Subst]:
        # Try to synthesize and then check if we can unify it with the given type
        node, synth = self._synthesize(node, allow_free_vars=False)
        subst, inst = check_type_against(synth, ty, node, self._kind)

        # Apply instantiation of quantified type variables
        if inst:
            node = with_loc(node, TypeApply(value=node, tys=inst))

        return node, subst


class ExprSynthesizer(AstVisitor[tuple[ast.expr, GuppyType]]):
    ctx: Context

    def __init__(self, ctx: Context) -> None:
        self.ctx = ctx

    def synthesize(
        self, node: ast.expr, allow_free_vars: bool = False
    ) -> tuple[ast.expr, GuppyType]:
        """Tries to synthesise a type for the given expression.

        Also returns a new desugared expression with type annotations.
        """
        if ty := get_type_opt(node):
            return node, ty
        node, ty = self.visit(node)
        if ty.free_vars and not allow_free_vars:
            raise GuppyTypeError(
                f"Cannot infer type variable in expression of type `{ty}`", node
            )
        return with_type(ty, node), ty

    def _check(
        self, expr: ast.expr, ty: GuppyType, kind: str = "expression"
    ) -> tuple[ast.expr, Subst]:
        """Checks an expression against a given type"""
        return ExprChecker(self.ctx).check(expr, ty, kind)

    def visit_Constant(self, node: ast.Constant) -> tuple[ast.expr, GuppyType]:
        ty = python_value_to_guppy_type(node.value, node, self.ctx.globals)
        if ty is None:
            raise GuppyError("Unsupported constant", node)
        return node, ty

    def visit_Name(self, node: ast.Name) -> tuple[ast.expr, GuppyType]:
        x = node.id
        if x in self.ctx.locals:
            var = self.ctx.locals[x]
            if var.ty.linear and var.used is not None:
                raise GuppyError(
                    f"Variable `{x}` with linear type `{var.ty}` was "
                    "already used (at {0})",
                    node,
                    [var.used],
                )
            var.used = node
            return with_loc(node, LocalName(id=x)), var.ty
        elif x in self.ctx.globals.values:
            # Cache value in the AST
            value = self.ctx.globals.values[x]
            return with_loc(node, GlobalName(id=x, value=value)), value.ty
        raise InternalGuppyError(
            f"Variable `{x}` is not defined in `TypeSynthesiser`. This should have "
            f"been caught by program analysis!"
        )

    def visit_Tuple(self, node: ast.Tuple) -> tuple[ast.expr, GuppyType]:
        elems = [self.synthesize(elem) for elem in node.elts]
        node.elts = [n for n, _ in elems]
        return node, TupleType([ty for _, ty in elems])

    def visit_UnaryOp(self, node: ast.UnaryOp) -> tuple[ast.expr, GuppyType]:
        # We need to synthesise the argument type, so we can look up dunder methods
        node.operand, op_ty = self.synthesize(node.operand)

        # Special case for the `not` operation since it is not implemented via a dunder
        # method or control-flow
        if isinstance(node.op, ast.Not):
            node.operand, bool_ty = to_bool(node.operand, op_ty, self.ctx)
            return node, bool_ty

        # Check all other unary expressions by calling out to instance dunder methods
        op, display_name = unary_table[node.op.__class__]
        func = self.ctx.globals.get_instance_func(op_ty, op)
        if func is None:
            raise GuppyTypeError(
                f"Unary operator `{display_name}` not defined for argument of type "
                f" `{op_ty}`",
                node.operand,
            )
        return func.synthesize_call([node.operand], node, self.ctx)

    def _synthesize_binary(
        self, left_expr: ast.expr, right_expr: ast.expr, op: AstOp, node: ast.expr
    ) -> tuple[ast.expr, GuppyType]:
        """Helper method to compile binary operators by calling out to dunder methods.

        For example, first try calling `__add__` on the left operand. If that fails, try
        `__radd__` on the right operand.
        """
        if op.__class__ not in binary_table:
            raise GuppyError("This binary operation is not supported by Guppy.", op)
        lop, rop, display_name = binary_table[op.__class__]
        left_expr, left_ty = self.synthesize(left_expr)
        right_expr, right_ty = self.synthesize(right_expr)

        if func := self.ctx.globals.get_instance_func(left_ty, lop):
            with suppress(GuppyError):
                return func.synthesize_call([left_expr, right_expr], node, self.ctx)

        if func := self.ctx.globals.get_instance_func(right_ty, rop):
            with suppress(GuppyError):
                return func.synthesize_call([right_expr, left_expr], node, self.ctx)

        raise GuppyTypeError(
            f"Binary operator `{display_name}` not defined for arguments of type "
            f"`{left_ty}` and `{right_ty}`",
            node,
        )

    def visit_BinOp(self, node: ast.BinOp) -> tuple[ast.expr, GuppyType]:
        return self._synthesize_binary(node.left, node.right, node.op, node)

    def visit_Compare(self, node: ast.Compare) -> tuple[ast.expr, GuppyType]:
        if len(node.comparators) != 1 or len(node.ops) != 1:
            raise InternalGuppyError(
                "BB contains chained comparison. Should have been removed during CFG "
                "construction."
            )
        left_expr, [op], [right_expr] = node.left, node.ops, node.comparators
        return self._synthesize_binary(left_expr, right_expr, op, node)

    def visit_Call(self, node: ast.Call) -> tuple[ast.expr, GuppyType]:
        if len(node.keywords) > 0:
            raise GuppyError("Keyword arguments are not supported", node.keywords[0])
        node.func, ty = self.synthesize(node.func)

        # First handle direct calls of user-defined functions and extension functions
        if isinstance(node.func, GlobalName) and isinstance(
            node.func.value, CallableVariable
        ):
            return node.func.value.synthesize_call(node.args, node, self.ctx)

        # Otherwise, it must be a function as a higher-order value
        if isinstance(ty, FunctionType):
            args, return_ty, inst = synthesize_call(ty, node.args, node, self.ctx)
            node.func = instantiate_poly(node.func, ty, inst)
            return with_loc(node, LocalCall(func=node.func, args=args)), return_ty
        elif f := self.ctx.globals.get_instance_func(ty, "__call__"):
            return f.synthesize_call(node.args, node, self.ctx)
        else:
            raise GuppyTypeError(f"Expected function type, got `{ty}`", node.func)

    def visit_NamedExpr(self, node: ast.NamedExpr) -> tuple[ast.expr, GuppyType]:
        raise InternalGuppyError(
            "BB contains `NamedExpr`. Should have been removed during CFG"
            f"construction: `{ast.unparse(node)}`"
        )

    def visit_BoolOp(self, node: ast.BoolOp) -> tuple[ast.expr, GuppyType]:
        raise InternalGuppyError(
            "BB contains `BoolOp`. Should have been removed during CFG construction: "
            f"`{ast.unparse(node)}`"
        )

    def visit_IfExp(self, node: ast.IfExp) -> tuple[ast.expr, GuppyType]:
        raise InternalGuppyError(
            "BB contains `IfExp`. Should have been removed during CFG construction: "
            f"`{ast.unparse(node)}`"
        )


def check_type_against(
    act: GuppyType, exp: GuppyType, node: AstNode, kind: str = "expression"
) -> tuple[Subst, Inst]:
    """Checks a type against another type.

    Returns a substitution for the free variables the expected type and an instantiation
    for the quantified variables in the actual type. Note that the expected type may not
    be quantified and the actual type may not contain free unification variables.
    """
    assert not isinstance(exp, FunctionType) or not exp.quantified
    assert not act.free_vars

    # The actual type may be quantified. In that case, we have to find an instantiation
    # to avoid higher-rank types.
    subst: Optional[Subst]
    if isinstance(act, FunctionType) and act.quantified:
        unquantified, free_vars = act.unquantified()
        subst = unify(exp, unquantified, {})
        if subst is None:
            raise GuppyTypeError(f"Expected {kind} of type `{exp}`, got `{act}`", node)
        # Check that we have found a valid instantiation for all quantified vars
        for i, v in enumerate(free_vars):
            if v not in subst:
                raise GuppyTypeInferenceError(
                    f"Expected {kind} of type `{exp}`, got `{act}`. Couldn't infer an "
                    f"instantiation for type variable `{act.quantified[i]}` (higher-"
                    "rank polymorphic types are not supported)",
                    node,
                )
            if subst[v].free_vars:
                raise GuppyTypeError(
                    f"Expected {kind} of type `{exp}`, got `{act}`. Can't instantiate "
                    f"type variable `{act.quantified[i]}` with type `{subst[v]}` "
                    "containing free variables",
                    node,
                )
        inst = [subst[v] for v in free_vars]
        subst = {v: t for v, t in subst.items() if v in exp.free_vars}

        # Finally, check that the instantiation respects the linearity requirements
        check_inst(act, inst, node)

        return subst, inst

    # Otherwise, we know that `act` has no free type vars, so unification is trivial
    assert not act.free_vars
    subst = unify(exp, act, {})
    if subst is None:
        raise GuppyTypeError(f"Expected {kind} of type `{exp}`, got `{act}`", node)
    return subst, []


def check_num_args(exp: int, act: int, node: AstNode) -> None:
    """Checks that the correct number of arguments have been passed to a function."""
    if act < exp:
        raise GuppyTypeError(
            f"Not enough arguments passed (expected {exp}, got {act})", node
        )
    if exp < act:
        if isinstance(node, ast.Call):
            raise GuppyTypeError("Unexpected argument", node.args[exp])
        raise GuppyTypeError(
            f"Too many arguments passed (expected {exp}, got {act})", node
        )


def type_check_args(
    args: list[ast.expr],
    func_ty: FunctionType,
    subst: Subst,
    ctx: Context,
    node: AstNode,
) -> tuple[list[ast.expr], Subst]:
    """Checks the arguments of a function call and infers free type variables.

    We expect that quantified variables have been replaced with free unification
    variables. Checks that all unification variables can be inferred.
    """
    assert not func_ty.quantified
    check_num_args(len(func_ty.args), len(args), node)

    new_args: list[ast.expr] = []
    for arg, ty in zip(args, func_ty.args):
        a, s = ExprChecker(ctx).check(arg, ty.substitute(subst), "argument")
        new_args.append(a)
        subst |= s

    # If the argument check succeeded, this means that we must have found instantiations
    # for all unification variables occurring in the argument types
    assert all(set.issubset(arg.free_vars, subst.keys()) for arg in func_ty.args)

    # We also have to check that we found instantiations for all vars in the return type
    if not set.issubset(func_ty.returns.free_vars, subst.keys()):
        raise GuppyTypeInferenceError(
            f"Cannot infer type variable in expression of type "
            f"`{func_ty.returns.substitute(subst)}`",
            node,
        )

    return new_args, subst


def synthesize_call(
    func_ty: FunctionType, args: list[ast.expr], node: AstNode, ctx: Context
) -> tuple[list[ast.expr], GuppyType, Inst]:
    """Synthesizes the return type of a function call.

    Returns an annotated argument list, the synthesized return type, and an
    instantiation for the quantifiers in the function type.
    """
    assert not func_ty.free_vars
    check_num_args(len(func_ty.args), len(args), node)

    # Replace quantified variables with free unification variables and try to infer an
    # instantiation by checking the arguments
    unquantified, free_vars = func_ty.unquantified()
    args, subst = type_check_args(args, unquantified, {}, ctx, node)

    # Success implies that the substitution is closed
    assert all(not t.free_vars for t in subst.values())
    inst = [subst[v] for v in free_vars]

    # Finally, check that the instantiation respects the linearity requirements
    check_inst(func_ty, inst, node)

    return args, unquantified.returns.substitute(subst), inst


def check_call(
    func_ty: FunctionType,
    args: list[ast.expr],
    ty: GuppyType,
    node: AstNode,
    ctx: Context,
    kind: str = "expression",
) -> tuple[list[ast.expr], Subst, Inst]:
    """Checks the return type of a function call against a given type.

    Returns an annotated argument list, a substitution for the free variables in the
    expected type, and an instantiation for the quantifiers in the function type.
    """
    assert not func_ty.free_vars
    check_num_args(len(func_ty.args), len(args), node)

    # When checking, we can use the information from the expected return type to infer
    # some type arguments. However, this pushes errors inwards. For example, given a
    # function `foo: forall T. T -> T`, the following type mismatch would be reported:
    #
    #       x: int = foo(None)
    #                    ^^^^  Expected argument of type `int`, got `None`
    #
    # But the following error location would be more intuitive for users:
    #
    #       x: int = foo(None)
    #                ^^^^^^^^^  Expected expression of type `int`, got `None`
    #
    # In other words, if we can get away with synthesising the call without the extra
    # information from the expected type, we should do that to improve the error.

    # TODO: The approach below can result in exponential runtime in the worst case.
    #  However the bad case, e.g. `x: int = foo(foo(...foo(?)...))`, shouldn't be common
    #  in practice. Can we do better than that?

    # First, try to synthesize
    res: Optional[tuple[GuppyType, Inst]] = None
    try:
        args, synth, inst = synthesize_call(func_ty, args, node, ctx)
        res = synth, inst
    except GuppyTypeInferenceError:
        pass
    if res is not None:
        synth, inst = res
        subst = unify(ty, synth, {})
        if subst is None:
            raise GuppyTypeError(f"Expected {kind} of type `{ty}`, got `{synth}`", node)
        return args, subst, inst

    # If synthesis fails, we try again, this time also using information from the
    # expected return type
    unquantified, free_vars = func_ty.unquantified()
    subst = unify(ty, unquantified.returns, {})
    if subst is None:
        raise GuppyTypeError(
            f"Expected {kind} of type `{ty}`, got `{unquantified.returns}`", node
        )

    # Try to infer more by checking against the arguments
    args, subst = type_check_args(args, unquantified, subst, ctx, node)

    # Also make sure we found an instantiation for all free vars in the type we're
    # checking against
    if not set.issubset(ty.free_vars, subst.keys()):
        raise GuppyTypeInferenceError(
            f"Expected expression of type `{ty}`, got "
            f"`{func_ty.returns.substitute(subst)}`. Couldn't infer type variables",
            node,
        )

    # Success implies that the substitution is closed
    assert all(not t.free_vars for t in subst.values())
    inst = [subst[v] for v in free_vars]
    subst = {v: t for v, t in subst.items() if v in ty.free_vars}

    # Finally, check that the instantiation respects the linearity requirements
    check_inst(func_ty, inst, node)

    return args, subst, inst


def check_inst(func_ty: FunctionType, inst: Inst, node: AstNode) -> None:
    """Checks if an instantiation is valid.

    Makes sure that the linearity requirements are satisfied.
    """
    for var, ty in zip(func_ty.quantified, inst):
        if not var.linear and ty.linear:
            raise GuppyTypeError(
                f"Cannot instantiate non-linear type variable `{var}` in type "
                f"`{func_ty}` with linear type `{ty}`",
                node,
            )


def instantiate_poly(node: ast.expr, ty: FunctionType, inst: Inst) -> ast.expr:
    """Instantiates quantified type arguments in a function."""
    assert len(ty.quantified) == len(inst)
    if len(inst) > 0:
        node = with_loc(node, TypeApply(value=with_type(ty, node), tys=inst))
        return with_type(ty.instantiate(inst), node)
    return node


def to_bool(
    node: ast.expr, node_ty: GuppyType, ctx: Context
) -> tuple[ast.expr, GuppyType]:
    """Tries to turn a node into a bool"""
    if isinstance(node_ty, BoolType):
        return node, node_ty

    func = ctx.globals.get_instance_func(node_ty, "__bool__")
    if func is None:
        raise GuppyTypeError(
            f"Expression of type `{node_ty}` cannot be interpreted as a `bool`",
            node,
        )

    # We could check the return type against bool, but we can give a better error
    # message if we synthesise and compare to bool by hand
    call, return_ty = func.synthesize_call([node], node, ctx)
    if not isinstance(return_ty, BoolType):
        raise GuppyTypeError(
            f"`__bool__` on type `{node_ty}` returns `{return_ty}` instead of `bool`",
            node,
        )
    return call, return_ty


def python_value_to_guppy_type(
    v: Any, node: ast.expr, globals: Globals
) -> GuppyType | None:
    """Turns a primitive Python value into a Guppy type.

    Returns `None` if the Python value cannot be represented in Guppy.
    """
    match v:
        case bool():
            return globals.types["bool"].build(node=node)
        case int():
            return globals.types["int"].build(node=node)
        case float():
            return globals.types["float"].build(node=node)
        case _:
            return None<|MERGE_RESOLUTION|>--- conflicted
+++ resolved
@@ -24,33 +24,25 @@
 from contextlib import suppress
 from typing import Any, NoReturn
 
-<<<<<<< HEAD
-from guppy.ast_util import AstVisitor, with_loc, AstNode, with_type, get_type_opt
-from guppy.checker.core import Context, CallableVariable, Globals
+from guppy.ast_util import AstNode, AstVisitor, get_type_opt, with_loc, with_type
+from guppy.checker.core import CallableVariable, Context, Globals
 from guppy.error import (
     GuppyError,
     GuppyTypeError,
+    GuppyTypeInferenceError,
     InternalGuppyError,
-    GuppyTypeInferenceError,
 )
 from guppy.gtypes import (
+    BoolType,
+    FreeTypeVar,
+    FunctionType,
     GuppyType,
+    Inst,
+    Subst,
     TupleType,
-    FunctionType,
-    BoolType,
-    Subst,
-    FreeTypeVar,
     unify,
-    Inst,
 )
-from guppy.nodes import LocalName, GlobalName, LocalCall, TypeApply
-=======
-from guppy.ast_util import AstNode, AstVisitor, get_type_opt, with_loc, with_type
-from guppy.checker.core import CallableVariable, Context, Globals
-from guppy.error import GuppyError, GuppyTypeError, InternalGuppyError
-from guppy.gtypes import BoolType, FunctionType, GuppyType, TupleType
-from guppy.nodes import GlobalName, LocalCall, LocalName
->>>>>>> e68c4975
+from guppy.nodes import GlobalName, LocalCall, LocalName, TypeApply
 
 # Mapping from unary AST op to dunder method and display name
 unary_table: dict[type[ast.unaryop], tuple[str, str]] = {
@@ -363,7 +355,7 @@
 
     # The actual type may be quantified. In that case, we have to find an instantiation
     # to avoid higher-rank types.
-    subst: Optional[Subst]
+    subst: Subst | None
     if isinstance(act, FunctionType) and act.quantified:
         unquantified, free_vars = act.unquantified()
         subst = unify(exp, unquantified, {})
@@ -513,7 +505,7 @@
     #  in practice. Can we do better than that?
 
     # First, try to synthesize
-    res: Optional[tuple[GuppyType, Inst]] = None
+    res: tuple[GuppyType, Inst] | None = None
     try:
         args, synth, inst = synthesize_call(func_ty, args, node, ctx)
         res = synth, inst
