--- conflicted
+++ resolved
@@ -98,14 +98,9 @@
         """Raises a type error indicating that the type doesn't match."""
         if not isinstance(actual, GuppyType):
             loc = loc or actual
-<<<<<<< HEAD
             _, actual = self._synthesize(actual, allow_free_vars=True)
-        assert loc is not None
-=======
-            _, actual = self._synthesize(actual)
         if loc is None:
             raise InternalGuppyError("Failure location is required")
->>>>>>> 2f29f2f1
         raise GuppyTypeError(
             f"Expected {self._kind} of type `{expected}`, got `{actual}`", loc
         )
@@ -170,27 +165,18 @@
         else:
             raise GuppyTypeError(f"Expected function type, got `{func_ty}`", node.func)
 
-    def generic_visit(  # type: ignore
+    def generic_visit(  # type: ignore[override]
         self, node: ast.expr, ty: GuppyType
     ) -> tuple[ast.expr, Subst]:
         # Try to synthesize and then check if we can unify it with the given type
         node, synth = self._synthesize(node, allow_free_vars=False)
         subst, inst = check_type_against(synth, ty, node, self._kind)
 
-<<<<<<< HEAD
         # Apply instantiation of quantified type variables
         if inst:
             node = with_loc(node, TypeApply(value=node, tys=inst))
 
         return node, subst
-=======
-    def generic_visit(self, node: ast.expr, ty: GuppyType) -> ast.expr:  # type: ignore[override]
-        # Try to synthesize and then check if it matches the given type
-        node, synth = self._synthesize(node)
-        if synth != ty:
-            self._fail(ty, synth, node)
-        return node
->>>>>>> 2f29f2f1
 
 
 class ExprSynthesizer(AstVisitor[tuple[ast.expr, GuppyType]]):
