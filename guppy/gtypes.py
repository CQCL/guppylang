import ast
import itertools
from abc import ABC, abstractmethod
from collections.abc import Sequence
from dataclasses import dataclass, field
<<<<<<< HEAD
from typing import (
    Optional,
    Sequence,
    TYPE_CHECKING,
    Iterator,
    ClassVar,
    Literal,
    Set,
)
=======
from typing import TYPE_CHECKING
>>>>>>> e68c4975

import guppy.hugr.tys as tys
from guppy.ast_util import AstNode

if TYPE_CHECKING:
    from guppy.checker.core import Globals


Subst = dict["FreeTypeVar", "GuppyType"]
Inst = Sequence["GuppyType"]


@dataclass(frozen=True)
class GuppyType(ABC):
    """Base class for all Guppy types.

    Note that all instances of `GuppyType` subclasses are expected to be immutable.
    """

    name: ClassVar[str]

    # Cache for free variables
    _free_vars: Set["FreeTypeVar"] = field(init=False, repr=False)

    def __post_init__(self) -> None:
        # Make sure that we don't have higher-rank polymorphic types
        for arg in self.type_args:
            if isinstance(arg, FunctionType) and arg.quantified:
                from guppy.error import InternalGuppyError

                raise InternalGuppyError(
                    "Tried to construct a higher-rank polymorphic type!"
                )

        # Compute free variables
        if isinstance(self, FreeTypeVar):
            vs = {self}
        else:
            vs = set()
            for arg in self.type_args:
                vs |= arg.free_vars
        object.__setattr__(self, "_free_vars", vs)

    @staticmethod
    @abstractmethod
    def build(*args: "GuppyType", node: AstNode | None = None) -> "GuppyType":
        pass

    @property
    @abstractmethod
    def type_args(self) -> Iterator["GuppyType"]:
        pass

    @property
    @abstractmethod
    def linear(self) -> bool:
        pass

    @abstractmethod
    def to_hugr(self) -> tys.SimpleType:
        pass

    @abstractmethod
    def transform(self, transformer: "TypeTransformer") -> "GuppyType":
        pass

    @property
    def free_vars(self) -> Set["FreeTypeVar"]:
        return self._free_vars

    def substitute(self, s: Subst) -> "GuppyType":
        return self.transform(Substituter(s))


@dataclass(frozen=True)
class BoundTypeVar(GuppyType):
    """Bound type variable, identified with a de Bruijn index."""

    idx: int
    display_name: str
    linear: bool = False

    name: ClassVar[Literal["BoundTypeVar"]] = "BoundTypeVar"

    @staticmethod
    def build(*rgs: GuppyType, node: Optional[AstNode] = None) -> GuppyType:
        raise NotImplementedError()

    @property
    def type_args(self) -> Iterator["GuppyType"]:
        return iter(())

    def transform(self, transformer: "TypeTransformer") -> GuppyType:
        return transformer.transform(self) or self

    def __str__(self) -> str:
        return self.display_name

    def to_hugr(self) -> tys.SimpleType:
        return tys.Variable(i=self.idx, b=tys.TypeBound.from_linear(self.linear))


@dataclass(frozen=True)
class FreeTypeVar(GuppyType):
    """Free type variable, identified with a globally unique id.

    Serves as an existential variable for unification.
    """

    id: int
    display_name: str
    linear: bool = False

    name: ClassVar[Literal["FreeTypeVar"]] = "FreeTypeVar"

    _id_generator: ClassVar[Iterator[int]] = itertools.count()

    @classmethod
    def new(cls, display_name: str, linear: bool) -> "FreeTypeVar":
        return FreeTypeVar(next(cls._id_generator), display_name, linear)

    @staticmethod
    def build(*rgs: GuppyType, node: Optional[AstNode] = None) -> GuppyType:
        raise NotImplementedError()

    @property
    def type_args(self) -> Iterator["GuppyType"]:
        return iter(())

    def transform(self, transformer: "TypeTransformer") -> GuppyType:
        return transformer.transform(self) or self

    def __str__(self) -> str:
        return "?" + self.display_name

    def __hash__(self) -> int:
        return self.id

    def to_hugr(self) -> tys.SimpleType:
        from guppy.error import InternalGuppyError

        raise InternalGuppyError("Tried to convert free type variable to Hugr")


@dataclass(frozen=True)
class FunctionType(GuppyType):
    args: Sequence[GuppyType]
    returns: GuppyType
    arg_names: Sequence[str] | None = field(
        default=None,
        compare=False,  # Argument names are not taken into account for type equality
    )
    quantified: Sequence[BoundTypeVar] = field(default_factory=list)

    name: ClassVar[Literal["%function"]] = "%function"
    linear = False

    def __str__(self) -> str:
        prefix = (
            "forall " + ", ".join(str(v) for v in self.quantified) + ". "
            if self.quantified
            else ""
        )
        if len(self.args) == 1:
            [arg] = self.args
            return prefix + f"{arg} -> {self.returns}"
        else:
            return (
                prefix + f"({', '.join(str(a) for a in self.args)}) -> {self.returns}"
            )

    @staticmethod
    def build(*args: GuppyType, node: AstNode | None = None) -> GuppyType:
        # Function types cannot be constructed using `build`. The type parsing code
        # has a special case for function types.
        raise NotImplementedError

    @property
    def type_args(self) -> Iterator[GuppyType]:
        return itertools.chain(iter(self.args), iter((self.returns,)))

    def to_hugr(self) -> tys.PolyFuncType:
        ins = [t.to_hugr() for t in self.args]
        outs = [t.to_hugr() for t in type_to_row(self.returns)]
        func_ty = tys.FunctionType(input=ins, output=outs, extension_reqs=[])
        return tys.PolyFuncType(
            params=[
                tys.TypeParam(b=tys.TypeBound.from_linear(v.linear))
                for v in self.quantified
            ],
            body=func_ty,
        )

    def transform(self, transformer: "TypeTransformer") -> GuppyType:
        return transformer.transform(self) or FunctionType(
            [ty.transform(transformer) for ty in self.args],
            self.returns.transform(transformer),
            self.arg_names,
        )

    def instantiate(self, tys: Sequence[GuppyType]) -> "FunctionType":
        """Instantiates quantified type variables."""
        assert len(tys) == len(self.quantified)

        # Set the `preserve` flag for instantiated tuples and None
        preserved_tys: list[GuppyType] = []
        for ty in tys:
            if isinstance(ty, TupleType):
                ty = TupleType(ty.element_types, preserve=True)
            elif isinstance(ty, NoneType):
                ty = NoneType(preserve=True)
            preserved_tys.append(ty)

        inst = Instantiator(preserved_tys)
        return FunctionType(
            [ty.transform(inst) for ty in self.args],
            self.returns.transform(inst),
            self.arg_names,
        )

    def unquantified(self) -> tuple["FunctionType", Sequence[FreeTypeVar]]:
        """Replaces all quantified variables with free type variables."""
        inst = [FreeTypeVar.new(v.display_name, v.linear) for v in self.quantified]
        return self.instantiate(inst), inst


@dataclass(frozen=True)
class TupleType(GuppyType):
    element_types: Sequence[GuppyType]

    # Flag to avoid turning the tuple into row when calling `type_to_row()`. This is
    # used to make sure that type vars instantiated to tuples are not broken up into
    # rows when generating a Hugr
    preserve: bool = field(default=False, compare=False)

    name: ClassVar[Literal["tuple"]] = "tuple"

    @staticmethod
    def build(*args: GuppyType, node: AstNode | None = None) -> GuppyType:
        from guppy.error import GuppyError

        # TODO: Parse empty tuples via `tuple[()]`
        if len(args) == 0:
            raise GuppyError("Tuple type requires generic type arguments", node)
        return TupleType(list(args))

    def __str__(self) -> str:
        return f"({', '.join(str(e) for e in self.element_types)})"

    @property
    def linear(self) -> bool:
        return any(t.linear for t in self.element_types)

    @property
    def type_args(self) -> Iterator[GuppyType]:
        return iter(self.element_types)

    def to_hugr(self) -> tys.SimpleType:
        ts = [t.to_hugr() for t in self.element_types]
        return tys.Tuple(inner=ts)

    def transform(self, transformer: "TypeTransformer") -> GuppyType:
        return transformer.transform(self) or TupleType(
            [ty.transform(transformer) for ty in self.element_types]
        )


@dataclass(frozen=True)
class SumType(GuppyType):
    element_types: Sequence[GuppyType]

    name: ClassVar[str] = "%tuple"

    @staticmethod
    def build(*args: GuppyType, node: AstNode | None = None) -> GuppyType:
        # Sum types cannot be parsed and constructed using `build` since they cannot be
        # written by the user
        raise NotImplementedError

    def __str__(self) -> str:
        return f"Sum({', '.join(str(e) for e in self.element_types)})"

    @property
    def linear(self) -> bool:
        return any(t.linear for t in self.element_types)

    @property
    def type_args(self) -> Iterator[GuppyType]:
        return iter(self.element_types)

    def to_hugr(self) -> tys.SimpleType:
        if all(
            isinstance(e, TupleType) and len(e.element_types) == 0
            for e in self.element_types
        ):
            return tys.UnitSum(size=len(self.element_types))
        return tys.GeneralSum(row=[t.to_hugr() for t in self.element_types])

    def transform(self, transformer: "TypeTransformer") -> GuppyType:
        return transformer.transform(self) or SumType(
            [ty.transform(transformer) for ty in self.element_types]
        )


@dataclass(frozen=True)
class NoneType(GuppyType):
    name: ClassVar[Literal["None"]] = "None"
    linear: bool = False

    # Flag to avoid turning the type into a row when calling `type_to_row()`. This is
    # used to make sure that type vars instantiated to Nones are not broken up into
    # empty rows when generating a Hugr
    preserve: bool = field(default=False, compare=False)

    @staticmethod
    def build(*args: GuppyType, node: AstNode | None = None) -> GuppyType:
        if len(args) > 0:
            from guppy.error import GuppyError

            raise GuppyError("Type `None` is not generic", node)
        return NoneType()

    @property
    def type_args(self) -> Iterator[GuppyType]:
        return iter(())

    def substitute(self, s: Subst) -> GuppyType:
        return self

    def __str__(self) -> str:
        return "None"

    def to_hugr(self) -> tys.SimpleType:
        return tys.Tuple(inner=[])

    def transform(self, transformer: "TypeTransformer") -> GuppyType:
        return transformer.transform(self) or self


@dataclass(frozen=True)
class BoolType(SumType):
    """The type of booleans."""

    linear: bool = False
    name: ClassVar[Literal["bool"]] = "bool"

    def __init__(self) -> None:
        # Hugr bools are encoded as Sum((), ())
        super().__init__([TupleType([]), TupleType([])])

    @staticmethod
    def build(*args: GuppyType, node: AstNode | None = None) -> GuppyType:
        if len(args) > 0:
            from guppy.error import GuppyError

            raise GuppyError("Type `bool` is not generic", node)
        return BoolType()

    def __str__(self) -> str:
        return "bool"

    def transform(self, transformer: "TypeTransformer") -> GuppyType:
        return transformer.transform(self) or self

<<<<<<< HEAD

class TypeTransformer(ABC):
    """Abstract base class for a type visitor that transforms types."""

    @abstractmethod
    def transform(self, ty: GuppyType) -> Optional[GuppyType]:
        """This method is called for each visited type.

        Return a transformed type or `None` to continue the recursive visit.
        """
        pass


class Substituter(TypeTransformer):
    """Type transformer that substitutes free type variables."""

    subst: Subst

    def __init__(self, subst: Subst) -> None:
        self.subst = subst

    def transform(self, ty: GuppyType) -> Optional[GuppyType]:
        if isinstance(ty, FreeTypeVar):
            return self.subst.get(ty, None)
        return None


class Instantiator(TypeTransformer):
    """Type transformer that instantiates bound type variables."""

    tys: Sequence[GuppyType]

    def __init__(self, tys: Sequence[GuppyType]) -> None:
        self.tys = tys

    def transform(self, ty: GuppyType) -> Optional[GuppyType]:
        if isinstance(ty, BoundTypeVar):
            # Instantiate if type for the index is available
            if ty.idx < len(self.tys):
                return self.tys[ty.idx]

            # Otherwise, lower the de Bruijn index
            return BoundTypeVar(ty.idx - len(self.tys), ty.display_name, ty.linear)
        return None


def unify(s: GuppyType, t: GuppyType, subst: Optional[Subst]) -> Optional[Subst]:
    """Computes a most general unifier for two types.

    Return a substitutions `subst` such that `s[subst] == t[subst]` or `None` if this
    not possible.
    """
    if subst is None:
        return None
    if s == t:
        return subst
    if isinstance(s, FreeTypeVar):
        return _unify_var(s, t, subst)
    if isinstance(t, FreeTypeVar):
        return _unify_var(t, s, subst)
    if type(s) == type(t):
        sargs, targs = list(s.type_args), list(t.type_args)
        if len(sargs) == len(targs):
            for sa, ta in zip(sargs, targs):
                subst = unify(sa, ta, subst)
            return subst
=======
def _lookup_type(node: AstNode, globals: "Globals") -> type[GuppyType] | None:
    if isinstance(node, ast.Name) and node.id in globals.types:
        return globals.types[node.id]
    if isinstance(node, ast.Constant) and node.value is None:
        return NoneType
    if (
        isinstance(node, ast.Constant)
        and isinstance(node.value, str)
        and node.value in globals.types
    ):
        return globals.types[node.value]
>>>>>>> e68c4975
    return None


def _unify_var(var: FreeTypeVar, t: GuppyType, subst: Subst) -> Optional[Subst]:
    """Helper function for unification of type variables."""
    if var in subst:
        return unify(subst[var], t, subst)
    if isinstance(t, FreeTypeVar) and t in subst:
        return unify(var, subst[t], subst)
    if var in t.free_vars:
        return None
    return {var: t, **subst}


def type_from_ast(
    node: AstNode,
    globals: "Globals",
    type_var_mapping: Optional[dict[str, BoundTypeVar]] = None,
) -> GuppyType:
    """Turns an AST expression into a Guppy type."""
    from guppy.error import GuppyError

    if isinstance(node, ast.Name):
        x = node.id
        if x in globals.types:
            return globals.types[x].build(node=node)
        if x in globals.type_vars:
            if type_var_mapping is None:
                raise GuppyError(
                    "Free type variable. Only function types can be generic", node
                )
            var_decl = globals.type_vars[x]
            if var_decl.name not in type_var_mapping:
                type_var_mapping[var_decl.name] = BoundTypeVar(
                    len(type_var_mapping), var_decl.name, var_decl.linear
                )
            return type_var_mapping[var_decl.name]
        raise GuppyError("Unknown type", node)

    if isinstance(node, ast.Constant):
        v = node.value
        if v is None:
            return NoneType()
        if isinstance(v, str):
            try:
                return type_from_ast(ast.parse(v), globals, type_var_mapping)
            except Exception:
                raise GuppyError("Invalid Guppy type", node)
        raise GuppyError(f"Constant `{v}` is not a valid type", node)

    if isinstance(node, ast.Tuple):
        return TupleType(
            [type_from_ast(el, globals, type_var_mapping) for el in node.elts]
        )

    if (
        isinstance(node, ast.Subscript)
        and isinstance(node.value, ast.Name)
        and node.value.id == "Callable"
        and isinstance(node.slice, ast.Tuple)
        and len(node.slice.elts) == 2
    ):
        # TODO: Do we want to allow polymorphic Callable types?
        [func_args, ret] = node.slice.elts
        if isinstance(func_args, ast.List):
            return FunctionType(
                [type_from_ast(a, globals, type_var_mapping) for a in func_args.elts],
                type_from_ast(ret, globals, type_var_mapping),
            )

    if isinstance(node, ast.Subscript) and isinstance(node.value, ast.Name):
        x = node.value.id
        if x in globals.types:
            args = (
                node.slice.elts if isinstance(node.slice, ast.Tuple) else [node.slice]
            )
            return globals.types[x].build(
                *(type_from_ast(a, globals, type_var_mapping) for a in args), node=node
            )

    raise GuppyError("Not a valid Guppy type", node)


def type_row_from_ast(node: ast.expr, globals: "Globals") -> Sequence[GuppyType]:
    """Turns an AST expression into a Guppy type row.

    This is needed to interpret the return type annotation of functions.
    """
    # The return type `-> None` is represented in the ast as `ast.Constant(value=None)`
    if isinstance(node, ast.Constant) and node.value is None:
        return []
    ty = type_from_ast(node, globals)
    if isinstance(ty, TupleType):
        return ty.element_types
    else:
        return [ty]


def row_to_type(row: Sequence[GuppyType]) -> GuppyType:
    """Turns a row of types into a single type by packing into a tuple."""
    if len(row) == 0:
        return NoneType()
    elif len(row) == 1:
        return row[0]
    else:
        return TupleType(row)


def type_to_row(ty: GuppyType) -> Sequence[GuppyType]:
    """Turns a type into a row of types by unpacking top-level tuples."""
    if isinstance(ty, NoneType) and not ty.preserve:
        return []
    if isinstance(ty, TupleType) and not ty.preserve:
        return ty.element_types
    return [ty]<|MERGE_RESOLUTION|>--- conflicted
+++ resolved
@@ -1,21 +1,14 @@
 import ast
 import itertools
 from abc import ABC, abstractmethod
-from collections.abc import Sequence
+from collections.abc import Iterator, Sequence
 from dataclasses import dataclass, field
-<<<<<<< HEAD
 from typing import (
-    Optional,
-    Sequence,
     TYPE_CHECKING,
-    Iterator,
     ClassVar,
     Literal,
-    Set,
+    Optional,
 )
-=======
-from typing import TYPE_CHECKING
->>>>>>> e68c4975
 
 import guppy.hugr.tys as tys
 from guppy.ast_util import AstNode
@@ -38,7 +31,7 @@
     name: ClassVar[str]
 
     # Cache for free variables
-    _free_vars: Set["FreeTypeVar"] = field(init=False, repr=False)
+    _free_vars: set["FreeTypeVar"] = field(init=False, repr=False)
 
     def __post_init__(self) -> None:
         # Make sure that we don't have higher-rank polymorphic types
@@ -83,7 +76,7 @@
         pass
 
     @property
-    def free_vars(self) -> Set["FreeTypeVar"]:
+    def free_vars(self) -> set["FreeTypeVar"]:
         return self._free_vars
 
     def substitute(self, s: Subst) -> "GuppyType":
@@ -102,7 +95,7 @@
 
     @staticmethod
     def build(*rgs: GuppyType, node: Optional[AstNode] = None) -> GuppyType:
-        raise NotImplementedError()
+        raise NotImplementedError
 
     @property
     def type_args(self) -> Iterator["GuppyType"]:
@@ -139,7 +132,7 @@
 
     @staticmethod
     def build(*rgs: GuppyType, node: Optional[AstNode] = None) -> GuppyType:
-        raise NotImplementedError()
+        raise NotImplementedError
 
     @property
     def type_args(self) -> Iterator["GuppyType"]:
@@ -380,7 +373,6 @@
     def transform(self, transformer: "TypeTransformer") -> GuppyType:
         return transformer.transform(self) or self
 
-<<<<<<< HEAD
 
 class TypeTransformer(ABC):
     """Abstract base class for a type visitor that transforms types."""
@@ -391,7 +383,6 @@
 
         Return a transformed type or `None` to continue the recursive visit.
         """
-        pass
 
 
 class Substituter(TypeTransformer):
@@ -447,19 +438,6 @@
             for sa, ta in zip(sargs, targs):
                 subst = unify(sa, ta, subst)
             return subst
-=======
-def _lookup_type(node: AstNode, globals: "Globals") -> type[GuppyType] | None:
-    if isinstance(node, ast.Name) and node.id in globals.types:
-        return globals.types[node.id]
-    if isinstance(node, ast.Constant) and node.value is None:
-        return NoneType
-    if (
-        isinstance(node, ast.Constant)
-        and isinstance(node.value, str)
-        and node.value in globals.types
-    ):
-        return globals.types[node.value]
->>>>>>> e68c4975
     return None
 
 
