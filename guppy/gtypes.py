import ast
import itertools
from abc import ABC, abstractmethod
from collections.abc import Iterator, Sequence
from dataclasses import dataclass, field
from typing import (
    TYPE_CHECKING,
    ClassVar,
    Literal,
)

import guppy.hugr.tys as tys
from guppy.ast_util import AstNode

if TYPE_CHECKING:
    from guppy.checker.core import Globals


Subst = dict["ExistentialTypeVar", "GuppyType"]
Inst = Sequence["GuppyType"]


@dataclass(frozen=True)
class GuppyType(ABC):
    """Base class for all Guppy types.

    Note that all instances of `GuppyType` subclasses are expected to be immutable.
    """

    name: ClassVar[str]

    # Cache for free variables
    _unsolved_vars: set["ExistentialTypeVar"] = field(init=False, repr=False)

    def __post_init__(self) -> None:
        # Make sure that we don't have higher-rank polymorphic types
        for arg in self.type_args:
            if isinstance(arg, FunctionType) and arg.quantified:
                from guppy.error import InternalGuppyError

                raise InternalGuppyError(
                    "Tried to construct a higher-rank polymorphic type!"
                )

        # Compute free variables
        if isinstance(self, ExistentialTypeVar):
            vs = {self}
        else:
            vs = set()
            for arg in self.type_args:
                vs |= arg.unsolved_vars
        object.__setattr__(self, "_unsolved_vars", vs)

    @staticmethod
    @abstractmethod
    def build(*args: "GuppyType", node: AstNode | None = None) -> "GuppyType":
        pass

    @property
    @abstractmethod
    def type_args(self) -> Iterator["GuppyType"]:
        pass

    @property
    @abstractmethod
    def linear(self) -> bool:
        pass

    @abstractmethod
    def to_hugr(self) -> tys.Type:
        pass

<<<<<<< HEAD
    def hugr_bound(self) -> tys.TypeBound:
        if self.linear:
            return tys.TypeBound.Any
        return tys.TypeBound.join(*(ty.hugr_bound() for ty in self.type_args))

=======
>>>>>>> ac4659cd
    @abstractmethod
    def transform(self, transformer: "TypeTransformer") -> "GuppyType":
        pass

    @property
    def unsolved_vars(self) -> set["ExistentialTypeVar"]:
        return self._unsolved_vars

    def substitute(self, s: Subst) -> "GuppyType":
        return self.transform(Substituter(s))


@dataclass(frozen=True)
class BoundTypeVar(GuppyType):
    """Bound type variable, identified with a de Bruijn index."""

    idx: int
    display_name: str
    linear: bool = False

    name: ClassVar[Literal["BoundTypeVar"]] = "BoundTypeVar"

    @staticmethod
    def build(*rgs: GuppyType, node: AstNode | None = None) -> GuppyType:
        raise NotImplementedError

    @property
    def type_args(self) -> Iterator["GuppyType"]:
        return iter(())

<<<<<<< HEAD
    def hugr_bound(self) -> tys.TypeBound:
        # We shouldn't make variables equatable, since we also want to substitute types
        # like `float`
        return tys.TypeBound.Any if self.linear else tys.TypeBound.Copyable

=======
>>>>>>> ac4659cd
    def transform(self, transformer: "TypeTransformer") -> GuppyType:
        return transformer.transform(self) or self

    def __str__(self) -> str:
        return self.display_name

<<<<<<< HEAD
    def to_hugr(self) -> tys.SimpleType:
        return tys.Variable(i=self.idx, b=self.hugr_bound())
=======
    def to_hugr(self) -> tys.Type:
        return tys.Variable(i=self.idx, b=tys.TypeBound.from_linear(self.linear))
>>>>>>> ac4659cd


@dataclass(frozen=True)
class ExistentialTypeVar(GuppyType):
    """Existential type variable, identified with a globally unique id.

    Is solved during type checking.
    """

    id: int
    display_name: str
    linear: bool = False

    name: ClassVar[Literal["ExistentialTypeVar"]] = "ExistentialTypeVar"

    _id_generator: ClassVar[Iterator[int]] = itertools.count()

    @classmethod
    def new(cls, display_name: str, linear: bool) -> "ExistentialTypeVar":
        return ExistentialTypeVar(next(cls._id_generator), display_name, linear)

    @staticmethod
    def build(*rgs: GuppyType, node: AstNode | None = None) -> GuppyType:
        raise NotImplementedError

    @property
    def type_args(self) -> Iterator["GuppyType"]:
        return iter(())

    def transform(self, transformer: "TypeTransformer") -> GuppyType:
        return transformer.transform(self) or self

    def __str__(self) -> str:
        return "?" + self.display_name

    def __hash__(self) -> int:
        return self.id

<<<<<<< HEAD
    def to_hugr(self) -> tys.SimpleType:
=======
    def to_hugr(self) -> tys.Type:
>>>>>>> ac4659cd
        from guppy.error import InternalGuppyError

        raise InternalGuppyError("Tried to convert free type variable to Hugr")


@dataclass(frozen=True)
class FunctionType(GuppyType):
    args: Sequence[GuppyType]
    returns: GuppyType
    arg_names: Sequence[str] | None = field(
        default=None,
        compare=False,  # Argument names are not taken into account for type equality
    )
    quantified: Sequence[BoundTypeVar] = field(default_factory=list)

    name: ClassVar[Literal["%function"]] = "%function"
    linear = False

    def __str__(self) -> str:
        prefix = (
            "forall " + ", ".join(str(v) for v in self.quantified) + ". "
            if self.quantified
            else ""
        )
        if len(self.args) == 1:
            [arg] = self.args
            return prefix + f"{arg} -> {self.returns}"
        else:
            return (
                prefix + f"({', '.join(str(a) for a in self.args)}) -> {self.returns}"
            )

    @staticmethod
    def build(*args: GuppyType, node: AstNode | None = None) -> GuppyType:
        # Function types cannot be constructed using `build`. The type parsing code
        # has a special case for function types.
        raise NotImplementedError

    @property
    def type_args(self) -> Iterator[GuppyType]:
        return itertools.chain(iter(self.args), iter((self.returns,)))

    def to_hugr(self) -> tys.PolyFuncType:
        ins = [t.to_hugr() for t in self.args]
        outs = [t.to_hugr() for t in type_to_row(self.returns)]
        func_ty = tys.FunctionType(input=ins, output=outs, extension_reqs=[])
        return tys.PolyFuncType(
<<<<<<< HEAD
            params=[tys.TypeParam(b=v.hugr_bound()) for v in self.quantified],
            body=func_ty,
        )

    def hugr_bound(self) -> tys.TypeBound:
        # Functions are not equatable, only copyable
        return tys.TypeBound.Copyable

=======
            params=[
                tys.TypeTypeParam(b=tys.TypeBound.from_linear(v.linear))
                for v in self.quantified
            ],
            body=func_ty,
        )

>>>>>>> ac4659cd
    def transform(self, transformer: "TypeTransformer") -> GuppyType:
        return transformer.transform(self) or FunctionType(
            [ty.transform(transformer) for ty in self.args],
            self.returns.transform(transformer),
            self.arg_names,
        )

    def instantiate(self, tys: Sequence[GuppyType]) -> "FunctionType":
        """Instantiates quantified type variables."""
        assert len(tys) == len(self.quantified)

        # Set the `preserve` flag for instantiated tuples and None
        preserved_tys: list[GuppyType] = []
        for ty in tys:
            if isinstance(ty, TupleType):
                ty = TupleType(ty.element_types, preserve=True)
            elif isinstance(ty, NoneType):
                ty = NoneType(preserve=True)
            preserved_tys.append(ty)

        inst = Instantiator(preserved_tys)
        return FunctionType(
            [ty.transform(inst) for ty in self.args],
            self.returns.transform(inst),
            self.arg_names,
        )

    def unquantified(self) -> tuple["FunctionType", Sequence[ExistentialTypeVar]]:
        """Replaces all quantified variables with free type variables."""
        inst = [
            ExistentialTypeVar.new(v.display_name, v.linear) for v in self.quantified
        ]
        return self.instantiate(inst), inst


@dataclass(frozen=True)
class TupleType(GuppyType):
    element_types: Sequence[GuppyType]

    # Flag to avoid turning the tuple into row when calling `type_to_row()`. This is
    # used to make sure that type vars instantiated to tuples are not broken up into
    # rows when generating a Hugr
    preserve: bool = field(default=False, compare=False)

    name: ClassVar[Literal["tuple"]] = "tuple"

    @staticmethod
    def build(*args: GuppyType, node: AstNode | None = None) -> GuppyType:
        from guppy.error import GuppyError

        # TODO: Parse empty tuples via `tuple[()]`
        if len(args) == 0:
            raise GuppyError("Tuple type requires generic type arguments", node)
        return TupleType(list(args))

    def __str__(self) -> str:
        return f"({', '.join(str(e) for e in self.element_types)})"

    @property
    def linear(self) -> bool:
        return any(t.linear for t in self.element_types)

    @property
    def type_args(self) -> Iterator[GuppyType]:
        return iter(self.element_types)

<<<<<<< HEAD
    def to_hugr(self) -> tys.SimpleType:
=======
    def to_hugr(self) -> tys.Type:
>>>>>>> ac4659cd
        ts = [t.to_hugr() for t in self.element_types]
        return tys.TupleType(inner=ts)

    def transform(self, transformer: "TypeTransformer") -> GuppyType:
        return transformer.transform(self) or TupleType(
            [ty.transform(transformer) for ty in self.element_types]
        )

    def transform(self, transformer: "TypeTransformer") -> GuppyType:
        return transformer.transform(self) or TupleType(
            [ty.transform(transformer) for ty in self.element_types]
        )


@dataclass(frozen=True)
class SumType(GuppyType):
    element_types: Sequence[GuppyType]

    name: ClassVar[str] = "%tuple"

    @staticmethod
    def build(*args: GuppyType, node: AstNode | None = None) -> GuppyType:
        # Sum types cannot be parsed and constructed using `build` since they cannot be
        # written by the user
        raise NotImplementedError

    def __str__(self) -> str:
        return f"Sum({', '.join(str(e) for e in self.element_types)})"

    @property
    def linear(self) -> bool:
        return any(t.linear for t in self.element_types)

    @property
    def type_args(self) -> Iterator[GuppyType]:
        return iter(self.element_types)

<<<<<<< HEAD
    def to_hugr(self) -> tys.SimpleType:
=======
    def to_hugr(self) -> tys.Type:
>>>>>>> ac4659cd
        if all(
            isinstance(e, TupleType) and len(e.element_types) == 0
            for e in self.element_types
        ):
            return tys.UnitSum(size=len(self.element_types))
        return tys.GeneralSum(row=[t.to_hugr() for t in self.element_types])

    def transform(self, transformer: "TypeTransformer") -> GuppyType:
        return transformer.transform(self) or SumType(
            [ty.transform(transformer) for ty in self.element_types]
        )

<<<<<<< HEAD

@dataclass(frozen=True)
class ListType(GuppyType):
    element_type: GuppyType

    name: ClassVar[Literal["list"]] = "list"
    linear: bool = field(default=False, init=False)

    @staticmethod
    def build(*args: GuppyType, node: AstNode | None = None) -> GuppyType:
        from guppy.error import GuppyError

        if len(args) == 0:
            raise GuppyError("Missing type parameter for generic type `list`", node)
        if len(args) > 1:
            raise GuppyError("Too many type arguments for generic type `list`", node)
        (arg,) = args
        if arg.linear:
            raise GuppyError(
                "Type `list` cannot store linear data, use `linst` instead", node
            )
        return ListType(arg)

    def __str__(self) -> str:
        return f"list[{self.element_type}]"

    @property
    def type_args(self) -> Iterator[GuppyType]:
        return iter((self.element_type,))

    def to_hugr(self) -> tys.SimpleType:
        return tys.Opaque(
            extension="Collections",
            id="List",
            args=[tys.TypeArg(ty=self.element_type.to_hugr())],
            bound=self.hugr_bound(),
        )

    def transform(self, transformer: "TypeTransformer") -> GuppyType:
        return transformer.transform(self) or ListType(
            self.element_type.transform(transformer)
        )


@dataclass(frozen=True)
class LinstType(GuppyType):
    element_type: GuppyType

    name: ClassVar[Literal["linst"]] = "linst"

    @staticmethod
    def build(*args: GuppyType, node: AstNode | None = None) -> GuppyType:
        from guppy.error import GuppyError

        if len(args) == 0:
            raise GuppyError("Missing type parameter for generic type `linst`", node)
        if len(args) > 1:
            raise GuppyError("Too many type arguments for generic type `linst`", node)
        return LinstType(args[0])

    def __str__(self) -> str:
        return f"linst[{self.element_type}]"

    @property
    def linear(self) -> bool:
        return self.element_type.linear

    @property
    def type_args(self) -> Iterator[GuppyType]:
        return iter((self.element_type,))

    def to_hugr(self) -> tys.SimpleType:
        return tys.Opaque(
            extension="Collections",
            id="List",
            args=[tys.TypeArg(ty=self.element_type.to_hugr())],
            bound=self.hugr_bound(),
        )

    def transform(self, transformer: "TypeTransformer") -> GuppyType:
        return transformer.transform(self) or LinstType(
            self.element_type.transform(transformer)
        )

=======
>>>>>>> ac4659cd

@dataclass(frozen=True)
class NoneType(GuppyType):
    name: ClassVar[Literal["None"]] = "None"
    linear: bool = False

    # Flag to avoid turning the type into a row when calling `type_to_row()`. This is
    # used to make sure that type vars instantiated to Nones are not broken up into
    # empty rows when generating a Hugr
    preserve: bool = field(default=False, compare=False)

    @staticmethod
    def build(*args: GuppyType, node: AstNode | None = None) -> GuppyType:
        if len(args) > 0:
            from guppy.error import GuppyError

            raise GuppyError("Type `None` is not generic", node)
        return NoneType()

    @property
    def type_args(self) -> Iterator[GuppyType]:
        return iter(())

    def substitute(self, s: Subst) -> GuppyType:
        return self

    def __str__(self) -> str:
        return "None"

    def to_hugr(self) -> tys.Type:
        return tys.TupleType(inner=[])

    def transform(self, transformer: "TypeTransformer") -> GuppyType:
        return transformer.transform(self) or self

    def transform(self, transformer: "TypeTransformer") -> GuppyType:
        return transformer.transform(self) or self


@dataclass(frozen=True)
class BoolType(SumType):
    """The type of booleans."""

    linear: bool = False
    name: ClassVar[Literal["bool"]] = "bool"

    def __init__(self) -> None:
        # Hugr bools are encoded as Sum((), ())
        super().__init__([TupleType([]), TupleType([])])

    @staticmethod
    def build(*args: GuppyType, node: AstNode | None = None) -> GuppyType:
        if len(args) > 0:
            from guppy.error import GuppyError

            raise GuppyError("Type `bool` is not generic", node)
        return BoolType()

    def __str__(self) -> str:
        return "bool"

    def transform(self, transformer: "TypeTransformer") -> GuppyType:
        return transformer.transform(self) or self


class TypeTransformer(ABC):
    """Abstract base class for a type visitor that transforms types."""

    @abstractmethod
    def transform(self, ty: GuppyType) -> GuppyType | None:
        """This method is called for each visited type.

        Return a transformed type or `None` to continue the recursive visit.
        """


class Substituter(TypeTransformer):
    """Type transformer that substitutes free type variables."""

    subst: Subst

    def __init__(self, subst: Subst) -> None:
        self.subst = subst

    def transform(self, ty: GuppyType) -> GuppyType | None:
        if isinstance(ty, ExistentialTypeVar):
            return self.subst.get(ty, None)
        return None


class Instantiator(TypeTransformer):
    """Type transformer that instantiates bound type variables."""

    tys: Sequence[GuppyType]

    def __init__(self, tys: Sequence[GuppyType]) -> None:
        self.tys = tys

    def transform(self, ty: GuppyType) -> GuppyType | None:
        if isinstance(ty, BoundTypeVar):
            # Instantiate if type for the index is available
            if ty.idx < len(self.tys):
                return self.tys[ty.idx]

            # Otherwise, lower the de Bruijn index
            return BoundTypeVar(ty.idx - len(self.tys), ty.display_name, ty.linear)
        return None


def unify(s: GuppyType, t: GuppyType, subst: Subst | None) -> Subst | None:
    """Computes a most general unifier for two types.

    Return a substitutions `subst` such that `s[subst] == t[subst]` or `None` if this
    not possible.
    """
    if subst is None:
        return None
    if s == t:
        return subst
    if isinstance(s, ExistentialTypeVar):
        return _unify_var(s, t, subst)
    if isinstance(t, ExistentialTypeVar):
        return _unify_var(t, s, subst)
    if type(s) == type(t):
        sargs, targs = list(s.type_args), list(t.type_args)
        if len(sargs) == len(targs):
            for sa, ta in zip(sargs, targs):
                subst = unify(sa, ta, subst)
            return subst
    return None


def _unify_var(var: ExistentialTypeVar, t: GuppyType, subst: Subst) -> Subst | None:
    """Helper function for unification of type variables."""
    if var in subst:
        return unify(subst[var], t, subst)
    if isinstance(t, ExistentialTypeVar) and t in subst:
        return unify(var, subst[t], subst)
    if var in t.unsolved_vars:
        return None
    return {var: t, **subst}


def type_from_ast(
    node: AstNode,
    globals: "Globals",
    type_var_mapping: dict[str, BoundTypeVar] | None = None,
) -> GuppyType:
    """Turns an AST expression into a Guppy type."""
    from guppy.error import GuppyError

    if isinstance(node, ast.Name):
        x = node.id
        if x in globals.types:
            return globals.types[x].build(node=node)
        if x in globals.type_vars:
            if type_var_mapping is None:
                raise GuppyError(
                    "Free type variable. Only function types can be generic", node
                )
            var_decl = globals.type_vars[x]
            if var_decl.name not in type_var_mapping:
                type_var_mapping[var_decl.name] = BoundTypeVar(
                    len(type_var_mapping), var_decl.name, var_decl.linear
                )
            return type_var_mapping[var_decl.name]
        raise GuppyError("Unknown type", node)

    if isinstance(node, ast.Constant):
        v = node.value
        if v is None:
            return NoneType()
        if isinstance(v, str):
            try:
<<<<<<< HEAD
                [stmt] = ast.parse(v).body
                if not isinstance(stmt, ast.Expr):
                    raise GuppyError("Invalid Guppy type", node)
                return type_from_ast(stmt.value, globals, type_var_mapping)
            except (SyntaxError, ValueError):
=======
                return type_from_ast(ast.parse(v), globals, type_var_mapping)
            except SyntaxError:
>>>>>>> ac4659cd
                raise GuppyError("Invalid Guppy type", node) from None
        raise GuppyError(f"Constant `{v}` is not a valid type", node)

    if isinstance(node, ast.Tuple):
        return TupleType(
            [type_from_ast(el, globals, type_var_mapping) for el in node.elts]
        )

    if (
        isinstance(node, ast.Subscript)
        and isinstance(node.value, ast.Name)
        and node.value.id == "Callable"
        and isinstance(node.slice, ast.Tuple)
        and len(node.slice.elts) == 2
    ):
        # TODO: Do we want to allow polymorphic Callable types?
        [func_args, ret] = node.slice.elts
        if isinstance(func_args, ast.List):
            return FunctionType(
                [type_from_ast(a, globals, type_var_mapping) for a in func_args.elts],
                type_from_ast(ret, globals, type_var_mapping),
            )

    if isinstance(node, ast.Subscript) and isinstance(node.value, ast.Name):
        x = node.value.id
        if x in globals.types:
            args = (
                node.slice.elts if isinstance(node.slice, ast.Tuple) else [node.slice]
            )
            return globals.types[x].build(
                *(type_from_ast(a, globals, type_var_mapping) for a in args), node=node
            )

    raise GuppyError("Not a valid Guppy type", node)


def type_row_from_ast(node: ast.expr, globals: "Globals") -> Sequence[GuppyType]:
    """Turns an AST expression into a Guppy type row.

    This is needed to interpret the return type annotation of functions.
    """
    # The return type `-> None` is represented in the ast as `ast.Constant(value=None)`
    if isinstance(node, ast.Constant) and node.value is None:
        return []
    ty = type_from_ast(node, globals)
    if isinstance(ty, TupleType):
        return ty.element_types
    else:
        return [ty]


def row_to_type(row: Sequence[GuppyType]) -> GuppyType:
    """Turns a row of types into a single type by packing into a tuple."""
    if len(row) == 0:
        return NoneType()
    elif len(row) == 1:
        return row[0]
    else:
        return TupleType(row)


def type_to_row(ty: GuppyType) -> Sequence[GuppyType]:
    """Turns a type into a row of types by unpacking top-level tuples."""
    if isinstance(ty, NoneType) and not ty.preserve:
        return []
    if isinstance(ty, TupleType) and not ty.preserve:
        return ty.element_types
    return [ty]<|MERGE_RESOLUTION|>--- conflicted
+++ resolved
@@ -70,18 +70,15 @@
     def to_hugr(self) -> tys.Type:
         pass
 
-<<<<<<< HEAD
+    @abstractmethod
+    def transform(self, transformer: "TypeTransformer") -> "GuppyType":
+        pass
+
     def hugr_bound(self) -> tys.TypeBound:
         if self.linear:
             return tys.TypeBound.Any
         return tys.TypeBound.join(*(ty.hugr_bound() for ty in self.type_args))
 
-=======
->>>>>>> ac4659cd
-    @abstractmethod
-    def transform(self, transformer: "TypeTransformer") -> "GuppyType":
-        pass
-
     @property
     def unsolved_vars(self) -> set["ExistentialTypeVar"]:
         return self._unsolved_vars
@@ -108,27 +105,19 @@
     def type_args(self) -> Iterator["GuppyType"]:
         return iter(())
 
-<<<<<<< HEAD
     def hugr_bound(self) -> tys.TypeBound:
         # We shouldn't make variables equatable, since we also want to substitute types
         # like `float`
         return tys.TypeBound.Any if self.linear else tys.TypeBound.Copyable
 
-=======
->>>>>>> ac4659cd
     def transform(self, transformer: "TypeTransformer") -> GuppyType:
         return transformer.transform(self) or self
 
     def __str__(self) -> str:
         return self.display_name
 
-<<<<<<< HEAD
-    def to_hugr(self) -> tys.SimpleType:
+    def to_hugr(self) -> tys.Type:
         return tys.Variable(i=self.idx, b=self.hugr_bound())
-=======
-    def to_hugr(self) -> tys.Type:
-        return tys.Variable(i=self.idx, b=tys.TypeBound.from_linear(self.linear))
->>>>>>> ac4659cd
 
 
 @dataclass(frozen=True)
@@ -167,11 +156,7 @@
     def __hash__(self) -> int:
         return self.id
 
-<<<<<<< HEAD
-    def to_hugr(self) -> tys.SimpleType:
-=======
-    def to_hugr(self) -> tys.Type:
->>>>>>> ac4659cd
+    def to_hugr(self) -> tys.Type:
         from guppy.error import InternalGuppyError
 
         raise InternalGuppyError("Tried to convert free type variable to Hugr")
@@ -219,8 +204,7 @@
         outs = [t.to_hugr() for t in type_to_row(self.returns)]
         func_ty = tys.FunctionType(input=ins, output=outs, extension_reqs=[])
         return tys.PolyFuncType(
-<<<<<<< HEAD
-            params=[tys.TypeParam(b=v.hugr_bound()) for v in self.quantified],
+            params=[tys.TypeTypeParam(b=v.hugr_bound()) for v in self.quantified],
             body=func_ty,
         )
 
@@ -228,15 +212,6 @@
         # Functions are not equatable, only copyable
         return tys.TypeBound.Copyable
 
-=======
-            params=[
-                tys.TypeTypeParam(b=tys.TypeBound.from_linear(v.linear))
-                for v in self.quantified
-            ],
-            body=func_ty,
-        )
-
->>>>>>> ac4659cd
     def transform(self, transformer: "TypeTransformer") -> GuppyType:
         return transformer.transform(self) or FunctionType(
             [ty.transform(transformer) for ty in self.args],
@@ -303,18 +278,9 @@
     def type_args(self) -> Iterator[GuppyType]:
         return iter(self.element_types)
 
-<<<<<<< HEAD
-    def to_hugr(self) -> tys.SimpleType:
-=======
-    def to_hugr(self) -> tys.Type:
->>>>>>> ac4659cd
+    def to_hugr(self) -> tys.Type:
         ts = [t.to_hugr() for t in self.element_types]
         return tys.TupleType(inner=ts)
-
-    def transform(self, transformer: "TypeTransformer") -> GuppyType:
-        return transformer.transform(self) or TupleType(
-            [ty.transform(transformer) for ty in self.element_types]
-        )
 
     def transform(self, transformer: "TypeTransformer") -> GuppyType:
         return transformer.transform(self) or TupleType(
@@ -345,11 +311,7 @@
     def type_args(self) -> Iterator[GuppyType]:
         return iter(self.element_types)
 
-<<<<<<< HEAD
-    def to_hugr(self) -> tys.SimpleType:
-=======
-    def to_hugr(self) -> tys.Type:
->>>>>>> ac4659cd
+    def to_hugr(self) -> tys.Type:
         if all(
             isinstance(e, TupleType) and len(e.element_types) == 0
             for e in self.element_types
@@ -362,7 +324,6 @@
             [ty.transform(transformer) for ty in self.element_types]
         )
 
-<<<<<<< HEAD
 
 @dataclass(frozen=True)
 class ListType(GuppyType):
@@ -393,11 +354,11 @@
     def type_args(self) -> Iterator[GuppyType]:
         return iter((self.element_type,))
 
-    def to_hugr(self) -> tys.SimpleType:
+    def to_hugr(self) -> tys.Type:
         return tys.Opaque(
             extension="Collections",
             id="List",
-            args=[tys.TypeArg(ty=self.element_type.to_hugr())],
+            args=[tys.TypeTypeArg(ty=self.element_type.to_hugr())],
             bound=self.hugr_bound(),
         )
 
@@ -434,11 +395,11 @@
     def type_args(self) -> Iterator[GuppyType]:
         return iter((self.element_type,))
 
-    def to_hugr(self) -> tys.SimpleType:
+    def to_hugr(self) -> tys.Type:
         return tys.Opaque(
             extension="Collections",
             id="List",
-            args=[tys.TypeArg(ty=self.element_type.to_hugr())],
+            args=[tys.TypeTypeArg(ty=self.element_type.to_hugr())],
             bound=self.hugr_bound(),
         )
 
@@ -447,8 +408,6 @@
             self.element_type.transform(transformer)
         )
 
-=======
->>>>>>> ac4659cd
 
 @dataclass(frozen=True)
 class NoneType(GuppyType):
@@ -480,9 +439,6 @@
 
     def to_hugr(self) -> tys.Type:
         return tys.TupleType(inner=[])
-
-    def transform(self, transformer: "TypeTransformer") -> GuppyType:
-        return transformer.transform(self) or self
 
     def transform(self, transformer: "TypeTransformer") -> GuppyType:
         return transformer.transform(self) or self
@@ -623,16 +579,11 @@
             return NoneType()
         if isinstance(v, str):
             try:
-<<<<<<< HEAD
                 [stmt] = ast.parse(v).body
                 if not isinstance(stmt, ast.Expr):
                     raise GuppyError("Invalid Guppy type", node)
                 return type_from_ast(stmt.value, globals, type_var_mapping)
             except (SyntaxError, ValueError):
-=======
-                return type_from_ast(ast.parse(v), globals, type_var_mapping)
-            except SyntaxError:
->>>>>>> ac4659cd
                 raise GuppyError("Invalid Guppy type", node) from None
         raise GuppyError(f"Constant `{v}` is not a valid type", node)
 
