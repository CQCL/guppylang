--- conflicted
+++ resolved
@@ -7,13 +7,8 @@
 from guppy.checker.func_checker import check_signature
 from guppy.compiler.core import CompiledFunction, CompiledGlobals, DFContainer
 from guppy.error import GuppyError
-<<<<<<< HEAD
-from guppy.gtypes import type_to_row, GuppyType, Subst, Inst
-from guppy.hugr.hugr import VNode, Hugr, Node, OutPortV
-=======
-from guppy.gtypes import GuppyType, type_to_row
+from guppy.gtypes import GuppyType, Inst, Subst, type_to_row
 from guppy.hugr.hugr import Hugr, Node, OutPortV, VNode
->>>>>>> e68c4975
 from guppy.nodes import GlobalCall
 
 
