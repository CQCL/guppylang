--- conflicted
+++ resolved
@@ -1,16 +1,8 @@
 import ast
 import itertools
-from dataclasses import dataclass, field
-from typing import Optional, NamedTuple, Iterator, Any
-
-<<<<<<< HEAD
-from guppy.bb import BB, CompiledBB, VarRow
-from guppy.compiler_base import return_var, VarMap
-from guppy.error import InternalGuppyError, GuppyError
-from guppy.ast_util import AstVisitor, name_nodes_in_ast, line_col, set_location
-from guppy.guppy_types import GuppyType
-from guppy.hugr.hugr import Node, Hugr
-=======
+from dataclasses import dataclass
+from typing import Optional, NamedTuple, Iterator
+
 from guppy.analysis import (
     LivenessDomain,
     LivenessAnalysis,
@@ -21,12 +13,11 @@
 from guppy.bb import BB, VarRow, Signature
 from guppy.compiler_base import VarMap, DFContainer, Variable
 from guppy.error import InternalGuppyError, GuppyError, assert_bool_type
-from guppy.ast_util import AstVisitor, line_col
+from guppy.ast_util import AstVisitor, line_col, set_location
 from guppy.expression import ExpressionCompiler
 from guppy.guppy_types import GuppyType, TupleType, SumType
 from guppy.hugr.hugr import Node, Hugr, CFNode, OutPortV
 from guppy.statement import StatementCompiler
->>>>>>> ac6705a7
 
 
 @dataclass
@@ -54,27 +45,17 @@
         self.entry_bb = self.new_bb()
         self.exit_bb = self.new_bb()
 
-<<<<<<< HEAD
     def new_bb(
         self,
-        pred: Optional[BB] = None,
         preds: Optional[list[BB]] = None,
         statements: Optional[list[ast.stmt]] = None,
     ) -> BB:
-=======
-    def new_bb(self, preds: Optional[list[BB]] = None) -> BB:
->>>>>>> ac6705a7
         """Adds a new basic block to the CFG.
 
         Optionally, a single predecessor or a list of predecessor BBs can be passed.
         """
-<<<<<<< HEAD
-        preds = preds if preds is not None else [pred] if pred is not None else []
+        preds = preds or []
         bb = BB(len(self.bbs), predecessors=preds, statements=statements or [])
-=======
-        preds = preds or []
-        bb = BB(len(self.bbs), predecessors=preds)
->>>>>>> ac6705a7
         self.bbs.append(bb)
         for p in preds:
             p.successors.append(bb)
@@ -364,24 +345,16 @@
                 bb_opt = self.visit(node, bb_opt, jumps)
         return bb_opt
 
-<<<<<<< HEAD
     def visit_Assign(self, node: ast.Assign, bb: BB, jumps: Jumps) -> Optional[BB]:
         node.value, bb = self.expr_builder.build(node.value, self.cfg, bb)
         bb.statements.append(node)
-        bb.vars.update_used(node.value)
-        for t in node.targets:
-            for name in name_nodes_in_ast(t):
-                bb.vars.assigned[name.id] = node
         return bb
 
     def visit_AugAssign(
         self, node: ast.AugAssign, bb: BB, jumps: Jumps
     ) -> Optional[BB]:
+        node.value, bb = self.expr_builder.build(node.value, self.cfg, bb)
         bb.statements.append(node)
-        bb.vars.update_used(node.value)
-        bb.vars.update_used(node.target)  # The target is also used
-        for name in name_nodes_in_ast(node.target):
-            bb.vars.assigned[name.id] = node
         return bb
 
     def visit_Expr(self, node: ast.Expr, bb: BB, jumps: Jumps) -> Optional[BB]:
@@ -393,12 +366,6 @@
         self.expr_builder.build_branch(node.test, self.cfg, bb, if_bb, else_bb)
         if_bb = self.visit_stmts(node.body, if_bb, jumps)
         else_bb = self.visit_stmts(node.orelse, else_bb, jumps)
-=======
-    def visit_If(self, node: ast.If, bb: BB, jumps: Jumps) -> Optional[BB]:
-        bb.branch_pred = node.test
-        if_bb = self.visit_stmts(node.body, self.cfg.new_bb(preds=[bb]), jumps)
-        else_bb = self.visit_stmts(node.orelse, self.cfg.new_bb(preds=[bb]), jumps)
->>>>>>> ac6705a7
         # We need to handle different cases depending on whether branches jump (i.e.
         # return, continue, or break)
         if if_bb is None:
@@ -412,16 +379,9 @@
             return self.cfg.new_bb(preds=[if_bb, else_bb])
 
     def visit_While(self, node: ast.While, bb: BB, jumps: Jumps) -> Optional[BB]:
-<<<<<<< HEAD
-        head_bb = self.cfg.new_bb(pred=bb)
+        head_bb = self.cfg.new_bb(preds=[bb])
         body_bb, tail_bb = self.cfg.new_bb(), self.cfg.new_bb()
         self.expr_builder.build_branch(node.test, self.cfg, head_bb, body_bb, tail_bb)
-=======
-        head_bb = self.cfg.new_bb(preds=[bb])
-        body_bb = self.cfg.new_bb(preds=[head_bb])
-        tail_bb = self.cfg.new_bb(preds=[head_bb])
-        head_bb.branch_pred = node.test
->>>>>>> ac6705a7
 
         new_jumps = Jumps(
             return_bb=jumps.return_bb, continue_bb=head_bb, break_bb=tail_bb
@@ -451,18 +411,9 @@
         return None
 
     def visit_Return(self, node: ast.Return, bb: BB, jumps: Jumps) -> Optional[BB]:
-<<<<<<< HEAD
         if node.value is not None:
             node.value, bb = self.expr_builder.build(node.value, self.cfg, bb)
-            bb.vars.update_used(node.value)
         self.cfg.link(bb, jumps.return_bb)
-        # In the main `BBCompiler`, we're going to turn return statements into
-        # assignments of dummy variables `%ret_xxx`. To make the liveness analysis work,
-        # we have to register those variables as being assigned here
-        bb.vars.assigned |= {return_var(i): node for i in range(self.num_returns)}
-=======
-        self.cfg.link(bb, jumps.return_bb)
->>>>>>> ac6705a7
         bb.statements.append(node)
         return None
 
@@ -502,11 +453,6 @@
         node = ast.Assign(targets=[cls._make_var(tmp_name, value)], value=value)
         set_location(node, value)
         bb.statements.append(node)
-        # Mark variable as assigned for analysis later. Note that we point to the value
-        # node instead of the assign node sine the temporary assign shouldn't be user
-        # facing.
-        bb.vars.update_used(value)
-        bb.vars.assigned[tmp_name] = value
 
     def build(self, node: ast.expr, cfg: CFG, bb: BB) -> tuple[ast.expr, BB]:
         """Builds an expression into a CFG.
@@ -524,7 +470,6 @@
         self.branch_builder.visit(node, cfg, bb, true_bb, false_bb)
 
     def visit_Name(self, node: ast.Name) -> ast.Name:
-        self.bb.vars.update_used(node)
         return node
 
     def visit_NamedExpr(self, node: ast.NamedExpr) -> ast.Name:
@@ -535,7 +480,6 @@
         assign = ast.Assign(targets=[node.target], value=self.visit(node.value))
         set_location(assign, node)
         self.bb.statements.append(assign)
-        self.bb.vars.assigned[node.target.id] = node
         return node.target
 
     def visit_IfExp(self, node: ast.IfExp) -> ast.Name:
@@ -677,7 +621,6 @@
         # the result as a branch predicate
         pred, bb = self.expr_builder.build(node, cfg, bb)
         bb.branch_pred = pred
-        bb.vars.update_used(pred)
         cfg.link(bb, true_bb)
         cfg.link(bb, false_bb)
 
