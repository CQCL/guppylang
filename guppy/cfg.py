import ast
<<<<<<< HEAD
import itertools
from dataclasses import dataclass
from typing import Optional, NamedTuple, Iterator
=======
import collections
from dataclasses import dataclass, field
from typing import Optional, NamedTuple
>>>>>>> 6b99897c

from guppy.analysis import (
    LivenessDomain,
    LivenessAnalysis,
    AssignmentAnalysis,
    DefAssignmentDomain,
    MaybeAssignmentDomain,
)
from guppy.bb import BB, VarRow, Signature
from guppy.compiler_base import VarMap, DFContainer, Variable
from guppy.error import InternalGuppyError, GuppyError, assert_bool_type
from guppy.ast_util import AstVisitor, line_col, set_location
from guppy.expression import ExpressionCompiler
from guppy.guppy_types import GuppyType, TupleType, SumType
from guppy.hugr.hugr import Node, Hugr, CFNode, OutPortV
from guppy.statement import StatementCompiler


@dataclass
class CompiledBB:
    """The result of compiling a basic block.

    Besides the corresponding node in the graph, we also store the signature of the
    basic block with type information.
    """

    node: CFNode
    bb: "BB"
    sig: Signature


class CFG:
    """A control-flow graph of basic blocks."""

    bbs: list[BB]
    entry_bb: BB
    exit_bb: BB

    live_before: dict[BB, LivenessDomain]
    ass_before: dict[BB, DefAssignmentDomain]
    maybe_ass_before: dict[BB, MaybeAssignmentDomain]

    def __init__(self) -> None:
        self.bbs = []
        self.entry_bb = self.new_bb()
        self.exit_bb = self.new_bb()
        self.live_before = {}
        self.ass_before = {}
        self.maybe_ass_before = {}

    def new_bb(
        self,
        preds: Optional[list[BB]] = None,
        statements: Optional[list[ast.stmt]] = None,
    ) -> BB:
        """Adds a new basic block to the CFG.

        Optionally, a single predecessor or a list of predecessor BBs can be passed.
        """
        preds = preds or []
        bb = BB(len(self.bbs), predecessors=preds, statements=statements or [])
        self.bbs.append(bb)
        for p in preds:
            p.successors.append(bb)
        return bb

    def link(self, src_bb: BB, tgt_bb: BB) -> None:
        """Adds a control-flow edge between two basic blocks."""
        src_bb.successors.append(tgt_bb)
        tgt_bb.predecessors.append(src_bb)

    def compile(
        self,
        graph: Hugr,
        input_row: VarRow,
        return_tys: list[GuppyType],
        parent: Node,
        global_variables: VarMap,
    ) -> None:
        """Compiles the CFG."""

        # First, we need to run program analysis
        for bb in self.bbs:
            bb.compute_variable_stats(len(return_tys))
        liveness_ana, assignment_ana = LivenessAnalysis(), AssignmentAnalysis(self.bbs)
        self.live_before = liveness_ana.run(self.bbs)
        self.ass_before, self.maybe_ass_before = assignment_ana.run_(self.bbs)

        # Additionally, we can mark function arguments as definitely assigned
        args = {v.name for v in input_row}
        for bb in self.bbs:
            self.ass_before[bb] |= args

        # We start by compiling the entry BB
        entry_compiled = self._compile_bb(
            self.entry_bb, input_row, return_tys, graph, parent, global_variables
        )
        compiled = {self.entry_bb: entry_compiled}

<<<<<<< HEAD
            # If the BB was already compiled, we just have to check that the signatures
            # match.
            if bb in compiled:
                assert len(out_row) == len(compiled[bb].sig.input_row)
                for v1, v2 in zip(out_row, compiled[bb].sig.input_row):
                    assert v1.name == v2.name
                    if v1.ty != v2.ty:
                        # Sort defined locations by line and column
                        d1 = sorted(v1.defined_at, key=line_col)
                        d2 = sorted(v2.defined_at, key=line_col)
                        [(v1, d1), (v2, d2)] = sorted(
                            [(v1, d1), (v2, d2)], key=lambda x: line_col(x[1][0])
                        )
                        f1 = [f"{{{i}}}" for i in range(len(d1))]
                        f2 = [f"{{{len(f1) + i}}}" for i in range(len(d2))]
                        # We shouldn't mention temporary variables (starting with `%`)
                        # in error messages:
                        ident = (
                            "Expression"
                            if v1.name.startswith("%")
                            else f"Variable `{v1.name}`"
                        )
                        raise GuppyError(
                            f"{ident} can refer to different types: "
                            f"`{v1.ty}` (at {', '.join(f1)}) vs "
                            f"`{v2.ty}` (at {', '.join(f2)})",
                            live_before[bb][v1.name].vars.used[v1.name],
                            d1 + d2,
                        )
                graph.add_edge(
                    pred.node.add_out_port(), compiled[bb].node.in_port(None)
                )
=======
        # Visit all control-flow edges in BFS order
        queue = collections.deque(
            (entry_compiled, i, succ) for i, succ in enumerate(self.entry_bb.successors)
        )
        while len(queue) > 0:
            pred, num_output, bb = queue.popleft()
            out_row = pred.sig.output_rows[num_output]
>>>>>>> 6b99897c

            if bb in compiled:
                # If the BB was already compiled, we just have to check that the
                # signatures match.
                self._assert_rows_match(out_row, compiled[bb].sig.input_row, bb)
            else:
                # Otherwise, compile the BB and enqueue its successors
                compiled_bb = self._compile_bb(
                    bb, out_row, return_tys, graph, parent, global_variables
                )
                queue += [
                    (compiled_bb, i, succ) for i, succ in enumerate(bb.successors)
                ]
                compiled[bb] = compiled_bb

            graph.add_edge(
                pred.node.out_port(num_output), compiled[bb].node.in_port(None)
            )

    def _compile_bb(
        self,
        bb: BB,
        input_row: VarRow,
        return_tys: list[GuppyType],
        graph: Hugr,
        parent: Node,
        global_variables: VarMap,
    ) -> CompiledBB:
        """Compiles a single basic block."""
        for x, use_bb in self.live_before[bb].items():
            if x in self.ass_before[bb] or x in global_variables:
                continue

            # The rest results in an error. If the variable is defined on *some*
            # paths, we can give a more informative error message
            if x in self.maybe_ass_before[use_bb]:
                # TODO: Can we point to the actual path in the message in a nice
                #  way?
                raise GuppyError(
                    f"Variable `{x}` is not defined on all control-flow paths.",
                    use_bb.vars.used[x],
                )
            else:
                raise GuppyError(f"Variable `{x}` is not defined", use_bb.vars.used[x])

        # The exit BB is completely empty
        if len(bb.successors) == 0:
            block = graph.add_exit(return_tys, parent)
            return CompiledBB(block, bb, Signature(input_row, []))

        block = graph.add_block(parent, num_sucessors=len(bb.successors))
        inp = graph.add_input(output_tys=[v.ty for v in input_row], parent=block)
        dfg = DFContainer(
            block,
            {
                v.name: Variable(v.name, inp.out_port(i), v.defined_at)
                for (i, v) in enumerate(input_row)
            },
        )

        stmt_compiler = StatementCompiler(graph, global_variables)
        dfg = stmt_compiler.compile_stmts(bb.statements, dfg, return_tys)

        # The easy case is if we don't branch. We just output the variables that are
        # live in the successor
        output_vars = sorted(
            dfg[x] for x in self.live_before[bb.successors[0]] if x in dfg
        )
        if len(bb.successors) == 1:
            # Even if wo don't branch, we still have to add a unit `Sum(())` predicate
            unit = graph.add_make_tuple([], parent=block).out_port(0)
            branch_port = graph.add_tag(
                variants=[TupleType([])], tag=0, inp=unit, parent=block
            ).out_port(0)

        # If we branch, we have to compile the branch predicate
        else:
            assert bb.branch_pred is not None
            expr_compiler = ExpressionCompiler(graph, global_variables)
            branch_port = expr_compiler.compile(bb.branch_pred, dfg)
            assert_bool_type(branch_port.ty, bb.branch_pred)
            # If the branches use different variables, we have to use the predicate
            # output feature.
            if any(
                self.live_before[s].keys() != self.live_before[bb.successors[0]].keys()
                for s in bb.successors[1:]
            ):
                branch_port = self._make_predicate_output(
                    graph=graph,
                    pred=branch_port,
                    output_vars=[
                        sorted(self.live_before[succ].keys() & dfg.variables.keys())
                        for succ in bb.successors
                    ],
                    dfg=dfg,
                )
                output_vars = []

        graph.add_output(
            inputs=[branch_port] + [v.port for v in output_vars], parent=block
        )
        output_rows = [
            sorted([dfg[x] for x in self.live_before[succ] if x in dfg])
            for succ in bb.successors
        ]

        return CompiledBB(block, bb, Signature(input_row, output_rows))

    def _assert_rows_match(self, row1: VarRow, row2: VarRow, bb: BB) -> None:
        """Checks that the types of two rows match up.

        Otherwise, an error is thrown, alerting the user that a variable has different
        types on different control-flow paths.
        """
        assert len(row1) == len(row2)
        for v1, v2 in zip(row1, row2):
            assert v1.name == v2.name
            if v1.ty != v2.ty:
                # In the error message, we want to mention the variable that was first
                # defined at the start.
                if line_col(v2.defined_at) < line_col(v1.defined_at):
                    v1, v2 = v2, v1
                raise GuppyError(
                    f"Variable `{v1.name}` can refer to different types: "
                    f"`{v1.ty}` (at {{}}) vs `{v2.ty}` (at {{}})",
                    self.live_before[bb][v1.name].vars.used[v1.name],
                    [v1.defined_at, v2.defined_at],
                )

    @staticmethod
    def _make_predicate_output(
        graph: Hugr, pred: OutPortV, output_vars: list[list[str]], dfg: DFContainer
    ) -> OutPortV:
        """Selects an output based on a predicate.

        Given `pred: Sum((), (), ...)` and output variable sets `#s1, #s2, ...`,
        constructs a predicate value of type `Sum(Tuple(#s1), Tuple(#s2), ...)`.
        """
        assert isinstance(pred.ty, SumType) and len(pred.ty.element_types) == len(
            output_vars
        )
        tuples = [
            graph.add_make_tuple(
                inputs=[dfg[x].port for x in sorted(vs) if x in dfg], parent=dfg.node
            ).out_port(0)
            for vs in output_vars
        ]
        tys = [t.ty for t in tuples]
        conditional = graph.add_conditional(
            cond_input=pred, inputs=tuples, parent=dfg.node
        )
        for i, ty in enumerate(tys):
            case = graph.add_case(conditional)
            inp = graph.add_input(output_tys=tys, parent=case).out_port(i)
            tag = graph.add_tag(variants=tys, tag=i, inp=inp, parent=case).out_port(0)
            graph.add_output(inputs=[tag], parent=case)
        return conditional.add_out_port(SumType([t.ty for t in tuples]))


class Jumps(NamedTuple):
    """Holds jump targets for return, continue, and break during CFG construction."""

    return_bb: BB
    continue_bb: Optional[BB]
    break_bb: Optional[BB]


class CFGBuilder(AstVisitor[Optional[BB]]):
    """Constructs a CFG from ast nodes."""

    expr_builder: "ExprBuilder"
    cfg: CFG
    num_returns: int

    def __init__(self) -> None:
        self.expr_builder = ExprBuilder()

    def build(self, nodes: list[ast.stmt], num_returns: int) -> CFG:
        """Builds a CFG from a list of ast nodes.

        We also require the expected number of return ports for the whole CFG. This is
        needed to translate return statements into assignments of dummy return
        variables.
        """
        self.cfg = CFG()
        self.num_returns = num_returns

        final_bb = self.visit_stmts(
            nodes, self.cfg.entry_bb, Jumps(self.cfg.exit_bb, None, None)
        )

        # If we're still in a basic block after compiling the whole body, we have to add
        # an implicit void return
        if final_bb is not None:
            if num_returns > 0:
                raise GuppyError("Expected return statement", nodes[-1])
            self.cfg.link(final_bb, self.cfg.exit_bb)

        return self.cfg

    def visit_stmts(self, nodes: list[ast.stmt], bb: BB, jumps: Jumps) -> Optional[BB]:
        bb_opt: Optional[BB] = bb
        next_functional = False
        for node in nodes:
            if bb_opt is None:
                raise GuppyError("Unreachable code", node)
            if is_functional_annotation(node):
                next_functional = True
                continue

            if next_functional:
                # TODO: This should be an assertion that the Hugr can be un-flattened
                raise NotImplementedError()
                next_functional = False
            else:
                bb_opt = self.visit(node, bb_opt, jumps)
        return bb_opt

    def visit_Assign(self, node: ast.Assign, bb: BB, jumps: Jumps) -> Optional[BB]:
        node.value, bb = self.expr_builder.build(node.value, self.cfg, bb)
        bb.statements.append(node)
        return bb

    def visit_AugAssign(
        self, node: ast.AugAssign, bb: BB, jumps: Jumps
    ) -> Optional[BB]:
        node.value, bb = self.expr_builder.build(node.value, self.cfg, bb)
        bb.statements.append(node)
        return bb

    def visit_Expr(self, node: ast.Expr, bb: BB, jumps: Jumps) -> Optional[BB]:
        _, bb = self.expr_builder.build(node.value, self.cfg, bb)
        return bb

    def visit_If(self, node: ast.If, bb: BB, jumps: Jumps) -> Optional[BB]:
        if_bb, else_bb = self.cfg.new_bb(), self.cfg.new_bb()
        self.expr_builder.build_branch(node.test, self.cfg, bb, if_bb, else_bb)
        if_bb = self.visit_stmts(node.body, if_bb, jumps)
        else_bb = self.visit_stmts(node.orelse, else_bb, jumps)
        # We need to handle different cases depending on whether branches jump (i.e.
        # return, continue, or break)
        if if_bb is None:
            # If branch jumps: We continue in the BB of the else branch
            return else_bb
        elif else_bb is None:
            # Else branch jumps: We continue in the BB of the if branch
            return if_bb
        else:
            # No branch jumps: We have to merge the control flow
            return self.cfg.new_bb(preds=[if_bb, else_bb])

    def visit_While(self, node: ast.While, bb: BB, jumps: Jumps) -> Optional[BB]:
        head_bb = self.cfg.new_bb(preds=[bb])
        body_bb, tail_bb = self.cfg.new_bb(), self.cfg.new_bb()
        self.expr_builder.build_branch(node.test, self.cfg, head_bb, body_bb, tail_bb)

        new_jumps = Jumps(
            return_bb=jumps.return_bb, continue_bb=head_bb, break_bb=tail_bb
        )
        body_bb = self.visit_stmts(node.body, body_bb, new_jumps)

        if body_bb is None:
            # This happens if the loop body always returns. We continue with tail_bb
            # nonetheless since the loop condition could be false for the first
            # iteration, so it's not a guaranteed return
            return tail_bb

        # Otherwise, jump back to the head and continue compilation in the tail.
        self.cfg.link(body_bb, head_bb)
        return tail_bb

    def visit_Continue(self, node: ast.Continue, bb: BB, jumps: Jumps) -> Optional[BB]:
        if not jumps.continue_bb:
            raise InternalGuppyError("Continue BB not defined")
        self.cfg.link(bb, jumps.continue_bb)
        return None

    def visit_Break(self, node: ast.Break, bb: BB, jumps: Jumps) -> Optional[BB]:
        if not jumps.break_bb:
            raise InternalGuppyError("Break BB not defined")
        self.cfg.link(bb, jumps.break_bb)
        return None

    def visit_Return(self, node: ast.Return, bb: BB, jumps: Jumps) -> Optional[BB]:
        if node.value is not None:
            node.value, bb = self.expr_builder.build(node.value, self.cfg, bb)
        self.cfg.link(bb, jumps.return_bb)
        bb.statements.append(node)
        return None

    def visit_Pass(self, node: ast.Pass, bb: BB, jumps: Jumps) -> Optional[BB]:
        return bb

    def generic_visit(self, node: ast.AST, bb: BB, jumps: Jumps) -> Optional[BB]:  # type: ignore
        # All other statements are blindly added to the BB
        assert isinstance(node, ast.stmt)
        bb.statements.append(node)
        return bb


class ExprBuilder(ast.NodeTransformer):
    """Builds an expression into a basic block."""

    branch_builder: "BranchBuilder"
    cfg: CFG
    bb: BB
    tmp_vars: Iterator[str]

    def __init__(self) -> None:
        self.branch_builder = BranchBuilder(self)
        self.tmp_vars = (f"%tmp{i}" for i in itertools.count())

    @classmethod
    def _make_var(cls, name: str, loc: Optional[ast.expr] = None) -> ast.Name:
        """Creates an `ast.Name` node."""
        node = ast.Name(id=name, ctx=ast.Load)
        if loc is not None:
            set_location(node, loc)
        return node

    @classmethod
    def _tmp_assign(cls, tmp_name: str, value: ast.expr, bb: BB) -> None:
        """Adds a temporary variable assignment to a basic block."""
        node = ast.Assign(targets=[cls._make_var(tmp_name, value)], value=value)
        set_location(node, value)
        bb.statements.append(node)

    def build(self, node: ast.expr, cfg: CFG, bb: BB) -> tuple[ast.expr, BB]:
        """Builds an expression into a CFG.

        The expression may be transformed and new basic blocks may be created (for
        example for `... if ... else ...` expressions). Returns the new expression and
        the final basic block in which the expression can be used."""
        self.cfg = cfg
        self.bb = bb
        return self.visit(node), self.bb

    def build_branch(
        self, node: ast.expr, cfg: CFG, bb: BB, true_bb: BB, false_bb: BB
    ) -> None:
        self.branch_builder.visit(node, cfg, bb, true_bb, false_bb)

    def visit_Name(self, node: ast.Name) -> ast.Name:
        return node

    def visit_NamedExpr(self, node: ast.NamedExpr) -> ast.Name:
        # This is an assignment expression, e.g. `x := 42`. We turn it into an
        # assignment statement and replace the expression with `x`.
        if not isinstance(node.target, ast.Name):
            raise InternalGuppyError(f"Unexpected assign target: {node.target}")
        assign = ast.Assign(targets=[node.target], value=self.visit(node.value))
        set_location(assign, node)
        self.bb.statements.append(assign)
        return node.target

    def visit_IfExp(self, node: ast.IfExp) -> ast.Name:
        if_bb, else_bb = self.cfg.new_bb(), self.cfg.new_bb()
        self.build_branch(node.test, self.cfg, self.bb, if_bb, else_bb)

        if_expr, if_bb = self.build(node.body, self.cfg, if_bb)
        else_expr, else_bb = self.build(node.orelse, self.cfg, else_bb)

        # Assign the result to a temporary variable
        tmp = next(self.tmp_vars)
        self._tmp_assign(tmp, if_expr, if_bb)
        self._tmp_assign(tmp, else_expr, else_bb)

        # Merge the temporary variables in a new BB
        merge_bb = self.cfg.new_bb(preds=[if_bb, else_bb])
        self.bb = merge_bb

        # The final value is stored in the temporary variable
        return self._make_var(tmp, node)

    def generic_visit(self, node: ast.AST) -> ast.AST:
        # Short-circuit expressions must be built using the `BranchBuilder`. However, we
        # can turn them into regular expressions by assigning True/False to a temporary
        # variable and merging the control-flow
        if BranchBuilder.is_short_circuit_expr(node):
            assert isinstance(node, ast.expr)
            true_bb, false_bb = self.cfg.new_bb(), self.cfg.new_bb()
            self.build_branch(node, self.cfg, self.bb, true_bb, false_bb)
            true_const = ast.Constant(value=True)
            false_const = ast.Constant(value=False)
            set_location(true_const, node)
            set_location(false_const, node)
            tmp = next(self.tmp_vars)
            self._tmp_assign(tmp, true_const, true_bb)
            self._tmp_assign(tmp, false_const, false_bb)
            merge_bb = self.cfg.new_bb(preds=[true_bb, false_bb])
            self.bb = merge_bb
            return self._make_var(tmp, node)
        # For all other expressions, just recurse deeper with the node transformer
        return super().generic_visit(node)


class BranchBuilder(AstVisitor[None]):
    """Builds an expression and does branching based on the value.

    This builder should be used to handle all branching on boolean values since it
    handles short-circuit evaluation etc.
    """

    expr_builder: ExprBuilder

    def __init__(self, expr_builder: ExprBuilder) -> None:
        self.expr_builder = expr_builder

    @staticmethod
    def is_short_circuit_expr(node: ast.AST) -> bool:
        """Checks if an expression uses short-circuiting.

        Those expressions *must* be compiled using this builder.
        """
        return isinstance(node, ast.BoolOp) or (
            isinstance(node, ast.Compare) and len(node.comparators) > 1
        )

    def visit_BoolOp(
        self, node: ast.BoolOp, cfg: CFG, bb: BB, true_bb: BB, false_bb: BB
    ) -> None:
        # Add short-circuit evaluation of boolean expression. If there are more than 2
        # operators, we turn the flat operator list into a right-nested tree to allow
        # for recursive processing.
        assert len(node.values) > 1
        if len(node.values) > 2:
            r = ast.BoolOp(
                op=node.op,
                values=node.values[1:],
                lineno=node.values[0].lineno,
                col_offset=node.values[0].col_offset,
                end_lineno=node.values[-1].end_lineno,
                end_col_offset=node.values[-1].end_col_offset,
            )
            node.values = [node.values[0], r]
        [left, right] = node.values

        extra_bb = cfg.new_bb()
        if isinstance(node.op, ast.And):
            self.visit(left, cfg, bb, extra_bb, false_bb)
        elif isinstance(node.op, ast.Or):
            self.visit(left, cfg, bb, true_bb, extra_bb)
        else:
            raise InternalGuppyError(f"Unexpected BoolOp encountered: {node.op}")
        self.visit(right, cfg, extra_bb, true_bb, false_bb)

    def visit_UnaryOp(
        self, node: ast.UnaryOp, cfg: CFG, bb: BB, true_bb: BB, false_bb: BB
    ) -> None:
        # For `not` operator, we can just switch `true_bb` and `false_bb`
        if isinstance(node.op, ast.Not):
            self.visit(node.operand, cfg, bb, false_bb, true_bb)
        else:
            self.generic_visit(node, cfg, bb, true_bb, false_bb)

    def visit_Compare(
        self, node: ast.Compare, cfg: CFG, bb: BB, true_bb: BB, false_bb: BB
    ) -> None:
        # Support chained comparisons, e.g. `x <= 5 < y` by compiling to `x <= 5 and
        # 5 < y`. This way we get short-circuit evaluation for free.
        if len(node.comparators) > 1:
            comparators = [node.left] + node.comparators
            conj = ast.BoolOp(op=ast.And(), values=[])
            for left, op, right in zip(comparators[:-1], node.ops, comparators[1:]):
                comp = ast.Compare(
                    left=left,
                    ops=[op],
                    comparators=[right],
                    lineno=left.lineno,
                    col_offset=left.col_offset,
                    end_lineno=right.end_lineno,
                    end_col_offset=right.end_col_offset,
                )
                conj.values.append(comp)
            set_location(conj, node)
            self.visit_BoolOp(conj, cfg, bb, true_bb, false_bb)
        else:
            self.generic_visit(node, cfg, bb, true_bb, false_bb)

    def visit_IfExp(
        self, node: ast.IfExp, cfg: CFG, bb: BB, true_bb: BB, false_bb: BB
    ) -> None:
        if_bb, else_bb = cfg.new_bb(), cfg.new_bb()
        self.visit(node.test, cfg, bb, if_bb, else_bb)
        self.visit(node.body, cfg, if_bb, true_bb, false_bb)
        self.visit(node.orelse, cfg, else_bb, true_bb, false_bb)

    def generic_visit(  # type: ignore
        self, node: ast.expr, cfg: CFG, bb: BB, true_bb: BB, false_bb: BB
    ) -> None:
        # We can always fall back to building the node as a regular expression and using
        # the result as a branch predicate
        pred, bb = self.expr_builder.build(node, cfg, bb)
        bb.branch_pred = pred
        cfg.link(bb, true_bb)
        cfg.link(bb, false_bb)


def is_functional_annotation(stmt: ast.stmt) -> bool:
    """Returns `True` iff the given statement is the functional pseudo-decorator.

    Pseudo-decorators are built using the matmul operator `@`, i.e. `_@functional`.
    """
    if isinstance(stmt, ast.Expr) and isinstance(stmt.value, ast.BinOp):
        op = stmt.value
        if (
            isinstance(op.op, ast.MatMult)
            and isinstance(op.left, ast.Name)
            and isinstance(op.right, ast.Name)
        ):
            return op.left.id == "_" and op.right.id == "functional"
    return False<|MERGE_RESOLUTION|>--- conflicted
+++ resolved
@@ -1,13 +1,8 @@
 import ast
-<<<<<<< HEAD
+import collections
 import itertools
 from dataclasses import dataclass
 from typing import Optional, NamedTuple, Iterator
-=======
-import collections
-from dataclasses import dataclass, field
-from typing import Optional, NamedTuple
->>>>>>> 6b99897c
 
 from guppy.analysis import (
     LivenessDomain,
@@ -107,40 +102,6 @@
         )
         compiled = {self.entry_bb: entry_compiled}
 
-<<<<<<< HEAD
-            # If the BB was already compiled, we just have to check that the signatures
-            # match.
-            if bb in compiled:
-                assert len(out_row) == len(compiled[bb].sig.input_row)
-                for v1, v2 in zip(out_row, compiled[bb].sig.input_row):
-                    assert v1.name == v2.name
-                    if v1.ty != v2.ty:
-                        # Sort defined locations by line and column
-                        d1 = sorted(v1.defined_at, key=line_col)
-                        d2 = sorted(v2.defined_at, key=line_col)
-                        [(v1, d1), (v2, d2)] = sorted(
-                            [(v1, d1), (v2, d2)], key=lambda x: line_col(x[1][0])
-                        )
-                        f1 = [f"{{{i}}}" for i in range(len(d1))]
-                        f2 = [f"{{{len(f1) + i}}}" for i in range(len(d2))]
-                        # We shouldn't mention temporary variables (starting with `%`)
-                        # in error messages:
-                        ident = (
-                            "Expression"
-                            if v1.name.startswith("%")
-                            else f"Variable `{v1.name}`"
-                        )
-                        raise GuppyError(
-                            f"{ident} can refer to different types: "
-                            f"`{v1.ty}` (at {', '.join(f1)}) vs "
-                            f"`{v2.ty}` (at {', '.join(f2)})",
-                            live_before[bb][v1.name].vars.used[v1.name],
-                            d1 + d2,
-                        )
-                graph.add_edge(
-                    pred.node.add_out_port(), compiled[bb].node.in_port(None)
-                )
-=======
         # Visit all control-flow edges in BFS order
         queue = collections.deque(
             (entry_compiled, i, succ) for i, succ in enumerate(self.entry_bb.successors)
@@ -148,7 +109,6 @@
         while len(queue) > 0:
             pred, num_output, bb = queue.popleft()
             out_row = pred.sig.output_rows[num_output]
->>>>>>> 6b99897c
 
             if bb in compiled:
                 # If the BB was already compiled, we just have to check that the
@@ -271,8 +231,13 @@
                 # defined at the start.
                 if line_col(v2.defined_at) < line_col(v1.defined_at):
                     v1, v2 = v2, v1
+                # We shouldn't mention temporary variables (starting with `%`)
+                # in error messages:
+                ident = (
+                    "Expression" if v1.name.startswith("%") else f"Variable `{v1.name}`"
+                )
                 raise GuppyError(
-                    f"Variable `{v1.name}` can refer to different types: "
+                    f"{ident} can refer to different types: "
                     f"`{v1.ty}` (at {{}}) vs `{v2.ty}` (at {{}})",
                     self.live_before[bb][v1.name].vars.used[v1.name],
                     [v1.defined_at, v2.defined_at],
