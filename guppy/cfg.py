import ast
import collections
from dataclasses import dataclass, field
from typing import Optional, NamedTuple

from guppy.analysis import (
    LivenessDomain,
    LivenessAnalysis,
    AssignmentAnalysis,
    DefAssignmentDomain,
    MaybeAssignmentDomain,
    Result,
)
from guppy.bb import BB, VarRow, Signature
from guppy.compiler_base import VarMap, DFContainer, Variable
from guppy.error import InternalGuppyError, GuppyError, assert_bool_type
from guppy.ast_util import AstVisitor, line_col
from guppy.expression import ExpressionCompiler
from guppy.guppy_types import GuppyType, TupleType, SumType
from guppy.hugr.hugr import Node, Hugr, CFNode, OutPortV
from guppy.statement import StatementCompiler


@dataclass
class CompiledBB:
    """The result of compiling a basic block.

    Besides the corresponding node in the graph, we also store the signature of the
    basic block with type information.
    """

    node: CFNode
    bb: BB
    sig: Signature


class CFG:
    """A control-flow graph of basic blocks."""

    bbs: list[BB]
    entry_bb: BB
    exit_bb: BB

    live_before: Result[LivenessDomain]
    ass_before: Result[DefAssignmentDomain]
    maybe_ass_before: Result[MaybeAssignmentDomain]

    def __init__(self) -> None:
        self.bbs = []
        self.entry_bb = self.new_bb()
        self.exit_bb = self.new_bb()
        self.live_before = {}
        self.ass_before = {}
        self.maybe_ass_before = {}

    def new_bb(self, *preds: BB) -> BB:
        """Adds a new basic block to the CFG."""
        bb = BB(len(self.bbs), predecessors=list(preds))
        self.bbs.append(bb)
        for p in preds:
            p.successors.append(bb)
        return bb

    def link(self, src_bb: BB, tgt_bb: BB) -> None:
        """Adds a control-flow edge between two basic blocks."""
        src_bb.successors.append(tgt_bb)
        tgt_bb.predecessors.append(src_bb)

    def compile(
        self,
        graph: Hugr,
        input_row: VarRow,
        return_tys: list[GuppyType],
        parent: Node,
        global_variables: VarMap,
    ) -> None:
        """Compiles the CFG."""

        # First, we need to run program analysis
        for bb in self.bbs:
            bb.compute_variable_stats(len(return_tys))
        self.live_before = LivenessAnalysis().run(self.bbs)
        self.ass_before, self.maybe_ass_before = AssignmentAnalysis(
            self.bbs, {v.name for v in input_row}
        ).run_unpacked(self.bbs)

        # We start by compiling the entry BB
        entry_compiled = self._compile_bb(
            self.entry_bb, input_row, return_tys, graph, parent, global_variables
        )
        compiled = {self.entry_bb: entry_compiled}

        # Visit all control-flow edges in BFS order. We can't just do a normal loop over
        # all BBs since the input types for a BB are computed by compiling a predecessor
        queue = collections.deque(
            (entry_compiled, i, succ) for i, succ in enumerate(self.entry_bb.successors)
        )
        while len(queue) > 0:
            pred, num_output, bb = queue.popleft()
            out_row = pred.sig.output_rows[num_output]

            if bb in compiled:
                # If the BB was already compiled, we just have to check that the
                # signatures match.
                self._check_rows_match(out_row, compiled[bb].sig.input_row, bb)
            else:
                # Otherwise, compile the BB and enqueue its successors
                compiled_bb = self._compile_bb(
                    bb, out_row, return_tys, graph, parent, global_variables
                )
                queue += [
                    (compiled_bb, i, succ) for i, succ in enumerate(bb.successors)
                ]
                compiled[bb] = compiled_bb

            graph.add_edge(
                pred.node.out_port(num_output), compiled[bb].node.in_port(None)
            )

    def _compile_bb(
        self,
        bb: BB,
        input_row: VarRow,
        return_tys: list[GuppyType],
        graph: Hugr,
        parent: Node,
        global_variables: VarMap,
    ) -> CompiledBB:
        """Compiles a single basic block."""

        # The exit BB is completely empty
        if len(bb.successors) == 0:
            block = graph.add_exit(return_tys, parent)
            return CompiledBB(block, bb, Signature(input_row, []))

        # For the entry BB we have to separately check that all used variables are
        # defined. For all other BBs, this will be checked when compiling a predecessor.
        if len(bb.predecessors) == 0:
            for x, use in bb.vars.used.items():
                if x not in self.ass_before[bb] and x not in global_variables:
                    raise GuppyError(f"Variable `{x}` is not defined", use)

        # Compile the basic block
        block = graph.add_block(parent, num_sucessors=len(bb.successors))
        inp = graph.add_input(output_tys=[v.ty for v in input_row], parent=block)
        dfg = DFContainer(
            block,
            {
                v.name: Variable(v.name, inp.out_port(i), v.defined_at)
                for (i, v) in enumerate(input_row)
            },
        )
        stmt_compiler = StatementCompiler(graph, global_variables)
        dfg = stmt_compiler.compile_stmts(bb.statements, dfg, return_tys)

<<<<<<< HEAD
        # We have to check that used linear variables are not going to be outputted
        for succ in bb.successors:
            for x in self.live_before[succ] & dfg.variables.keys():
                var = dfg[x]
                if var.ty.linear and var.used:
                    raise GuppyError(
                        f"Variable `{x}` with linear type `{var.ty}` was "
                        "already used (at {0})",
                        self.live_before[succ][x].vars.used[x],
                        [var.used],
                    )

        # On the other hand, unused linear variables *must* be outputted
        for succ in bb.successors:
            for x, var in dfg.variables.items():
                if var.ty.linear and not var.used and x not in self.live_before[succ]:
                    # TODO: We should point to the successor in the error message
                    raise GuppyError(
                        f"Variable `{x}` with linear type `{var.ty}` is "
                        "not used on all control-flow paths",
                        var.defined_at,
                    )

        # The easy case is if we don't branch. We just output the variables that are
        # live in the successor
=======
        # Check that we have all variables that are requested by the successors
        for succ in bb.successors:
            for x, use_bb in self.live_before[succ].items():
                if x not in dfg and x not in global_variables:
                    # If the variable is defined on *some* paths, we can give a more
                    # informative error message
                    if x in self.maybe_ass_before[use_bb]:
                        # TODO: This should be "Variable x is not defined when coming
                        #  from {bb}". But for this we need a way to associate BBs with
                        #  source locations.
                        raise GuppyError(
                            f"Variable `{x}` is not defined on all control-flow paths.",
                            use_bb.vars.used[x],
                        )
                    raise GuppyError(
                        f"Variable `{x}` is not defined", use_bb.vars.used[x]
                    )

        # Finally, we have to add the block output. The easy case is if we don't branch:
        # We just output the variables that are live in the successor
>>>>>>> 3c38332c
        output_vars = sorted(
            dfg[x] for x in self.live_before[bb.successors[0]] if x in dfg
        )
        if len(bb.successors) == 1:
            # Even if wo don't branch, we still have to add a unit `Sum(())` predicate
            unit = graph.add_make_tuple([], parent=block).out_port(0)
            branch_port = graph.add_tag(
                variants=[TupleType([])], tag=0, inp=unit, parent=block
            ).out_port(0)
        else:
            # If we branch, we have to compile the branch predicate
            assert bb.branch_pred is not None
            expr_compiler = ExpressionCompiler(graph, global_variables)
            branch_port = expr_compiler.compile(bb.branch_pred, dfg)
            assert_bool_type(branch_port.ty, bb.branch_pred)
            first, *rest = bb.successors
            # If the branches use different variables, we have to use output a Sum-type
            # predicate
            if any(
                self.live_before[r].keys() != self.live_before[first].keys()
                for r in rest
            ):
<<<<<<< HEAD
                # We put all non-linear variables into the branch predicate and all
                # linear variables in the normal output (since they are shared between
                # all successors). This is in line with the definition of `<` on
                # variables which puts linear variables at the end.
                branch_port = self._make_predicate_output(
=======
                branch_port = self._choose_vars_for_pred(
>>>>>>> 3c38332c
                    graph=graph,
                    pred=branch_port,
                    output_vars=[
                        sorted(
                            x
                            for x in self.live_before[succ]
                            if x in dfg and not dfg[x].ty.linear
                        )
                        for succ in bb.successors
                    ],
                    dfg=dfg,
                )
                output_vars = sorted(
                    dfg[x]
                    # We can look at `successors[0]` here since all successors must have
                    # the same `live_before` linear variables
                    for x in self.live_before[bb.successors[0]]
                    if x in dfg and dfg[x].ty.linear
                )

        graph.add_output(
            inputs=[branch_port] + [v.port for v in output_vars], parent=block
        )
        output_rows = [
            sorted([dfg[x] for x in self.live_before[succ] if x in dfg])
            for succ in bb.successors
        ]

        return CompiledBB(block, bb, Signature(input_row, output_rows))

    def _check_rows_match(self, row1: VarRow, row2: VarRow, bb: BB) -> None:
        """Checks that the types of two rows match up.

        Otherwise, an error is thrown, alerting the user that a variable has different
        types on different control-flow paths.
        """
        assert len(row1) == len(row2)
        for v1, v2 in zip(row1, row2):
            assert v1.name == v2.name
            if v1.ty != v2.ty:
                # In the error message, we want to mention the variable that was first
                # defined at the start.
                if line_col(v2.defined_at) < line_col(v1.defined_at):
                    v1, v2 = v2, v1
                raise GuppyError(
                    f"Variable `{v1.name}` can refer to different types: "
                    f"`{v1.ty}` (at {{}}) vs `{v2.ty}` (at {{}})",
                    self.live_before[bb][v1.name].vars.used[v1.name],
                    [v1.defined_at, v2.defined_at],
                )

    @staticmethod
    def _choose_vars_for_pred(
        graph: Hugr, pred: OutPortV, output_vars: list[list[str]], dfg: DFContainer
    ) -> OutPortV:
        """Selects an output based on a predicate.

        Given `pred: Sum((), (), ...)` and output variable sets `#s1, #s2, ...`,
        constructs a predicate value of type `Sum(Tuple(#s1), Tuple(#s2), ...)`.
        """
        assert isinstance(pred.ty, SumType)
        assert len(pred.ty.element_types) == len(output_vars)
        tuples = [
            graph.add_make_tuple(
                inputs=[dfg[x].port for x in sorted(vs) if x in dfg], parent=dfg.node
            ).out_port(0)
            for vs in output_vars
        ]
        tys = [t.ty for t in tuples]
        conditional = graph.add_conditional(
            cond_input=pred, inputs=tuples, parent=dfg.node
        )
        for i, ty in enumerate(tys):
            case = graph.add_case(conditional)
            inp = graph.add_input(output_tys=tys, parent=case).out_port(i)
            tag = graph.add_tag(variants=tys, tag=i, inp=inp, parent=case).out_port(0)
            graph.add_output(inputs=[tag], parent=case)
        return conditional.add_out_port(SumType(tys))


class Jumps(NamedTuple):
    """Holds jump targets for return, continue, and break during CFG construction."""

    return_bb: BB
    continue_bb: Optional[BB]
    break_bb: Optional[BB]


class CFGBuilder(AstVisitor[Optional[BB]]):
    """Constructs a CFG from ast nodes."""

    cfg: CFG
    num_returns: int

    def build(self, nodes: list[ast.stmt], num_returns: int) -> CFG:
        """Builds a CFG from a list of ast nodes.

        We also require the expected number of return ports for the whole CFG. This is
        needed to translate return statements into assignments of dummy return
        variables.
        """
        self.cfg = CFG()
        self.num_returns = num_returns

        final_bb = self.visit_stmts(
            nodes, self.cfg.entry_bb, Jumps(self.cfg.exit_bb, None, None)
        )

        # If we're still in a basic block after compiling the whole body, we have to add
        # an implicit void return
        if final_bb is not None:
            if num_returns > 0:
                raise GuppyError("Expected return statement", nodes[-1])
            self.cfg.link(final_bb, self.cfg.exit_bb)

        return self.cfg

    def visit_stmts(self, nodes: list[ast.stmt], bb: BB, jumps: Jumps) -> Optional[BB]:
        bb_opt: Optional[BB] = bb
        next_functional = False
        for node in nodes:
            if bb_opt is None:
                raise GuppyError("Unreachable code", node)
            if is_functional_annotation(node):
                next_functional = True
                continue

            if next_functional:
                # TODO: This should be an assertion that the Hugr can be un-flattened
                raise NotImplementedError()
                next_functional = False
            else:
                bb_opt = self.visit(node, bb_opt, jumps)
        return bb_opt

    def visit_If(self, node: ast.If, bb: BB, jumps: Jumps) -> Optional[BB]:
        bb.branch_pred = node.test
        if_bb = self.visit_stmts(node.body, self.cfg.new_bb(bb), jumps)
        else_bb = self.visit_stmts(node.orelse, self.cfg.new_bb(bb), jumps)
        # We need to handle different cases depending on whether branches jump (i.e.
        # return, continue, or break)
        if if_bb is None:
            # If branch jumps: We continue in the BB of the else branch
            return else_bb
        elif else_bb is None:
            # Else branch jumps: We continue in the BB of the if branch
            return if_bb
        else:
            # No branch jumps: We have to merge the control flow
            return self.cfg.new_bb(if_bb, else_bb)

    def visit_While(self, node: ast.While, bb: BB, jumps: Jumps) -> Optional[BB]:
        head_bb = self.cfg.new_bb(bb)
        body_bb = self.cfg.new_bb(head_bb)
        tail_bb = self.cfg.new_bb(head_bb)
        head_bb.branch_pred = node.test

        new_jumps = Jumps(
            return_bb=jumps.return_bb, continue_bb=head_bb, break_bb=tail_bb
        )
        body_bb = self.visit_stmts(node.body, body_bb, new_jumps)

        if body_bb is None:
            # This happens if the loop body always returns. We continue with tail_bb
            # nonetheless since the loop condition could be false for the first
            # iteration, so it's not a guaranteed return
            return tail_bb

        # Otherwise, jump back to the head and continue compilation in the tail.
        self.cfg.link(body_bb, head_bb)
        return tail_bb

    def visit_Continue(self, node: ast.Continue, bb: BB, jumps: Jumps) -> Optional[BB]:
        if not jumps.continue_bb:
            raise InternalGuppyError("Continue BB not defined")
        self.cfg.link(bb, jumps.continue_bb)
        return None

    def visit_Break(self, node: ast.Break, bb: BB, jumps: Jumps) -> Optional[BB]:
        if not jumps.break_bb:
            raise InternalGuppyError("Break BB not defined")
        self.cfg.link(bb, jumps.break_bb)
        return None

    def visit_Return(self, node: ast.Return, bb: BB, jumps: Jumps) -> Optional[BB]:
        self.cfg.link(bb, jumps.return_bb)
        bb.statements.append(node)
        return None

    def visit_Pass(self, node: ast.Pass, bb: BB, jumps: Jumps) -> Optional[BB]:
        return bb

    def generic_visit(self, node: ast.AST, bb: BB, jumps: Jumps) -> Optional[BB]:  # type: ignore
        # All other statements are blindly added to the BB
        assert isinstance(node, ast.stmt)
        bb.statements.append(node)
        return bb


def is_functional_annotation(stmt: ast.stmt) -> bool:
    """Returns `True` iff the given statement is the functional pseudo-decorator.

    Pseudo-decorators are built using the matmul operator `@`, i.e. `_@functional`.
    """
    if isinstance(stmt, ast.Expr) and isinstance(stmt.value, ast.BinOp):
        op = stmt.value
        if (
            isinstance(op.op, ast.MatMult)
            and isinstance(op.left, ast.Name)
            and isinstance(op.right, ast.Name)
        ):
            return op.left.id == "_" and op.right.id == "functional"
    return False<|MERGE_RESOLUTION|>--- conflicted
+++ resolved
@@ -153,36 +153,9 @@
         stmt_compiler = StatementCompiler(graph, global_variables)
         dfg = stmt_compiler.compile_stmts(bb.statements, dfg, return_tys)
 
-<<<<<<< HEAD
-        # We have to check that used linear variables are not going to be outputted
-        for succ in bb.successors:
-            for x in self.live_before[succ] & dfg.variables.keys():
-                var = dfg[x]
-                if var.ty.linear and var.used:
-                    raise GuppyError(
-                        f"Variable `{x}` with linear type `{var.ty}` was "
-                        "already used (at {0})",
-                        self.live_before[succ][x].vars.used[x],
-                        [var.used],
-                    )
-
-        # On the other hand, unused linear variables *must* be outputted
-        for succ in bb.successors:
-            for x, var in dfg.variables.items():
-                if var.ty.linear and not var.used and x not in self.live_before[succ]:
-                    # TODO: We should point to the successor in the error message
-                    raise GuppyError(
-                        f"Variable `{x}` with linear type `{var.ty}` is "
-                        "not used on all control-flow paths",
-                        var.defined_at,
-                    )
-
-        # The easy case is if we don't branch. We just output the variables that are
-        # live in the successor
-=======
-        # Check that we have all variables that are requested by the successors
         for succ in bb.successors:
             for x, use_bb in self.live_before[succ].items():
+                # Check that the variable requested by the successor are defined
                 if x not in dfg and x not in global_variables:
                     # If the variable is defined on *some* paths, we can give a more
                     # informative error message
@@ -198,9 +171,31 @@
                         f"Variable `{x}` is not defined", use_bb.vars.used[x]
                     )
 
+                # We have to check that used linear variables are not being outputted
+                if x in dfg:
+                    var = dfg[x]
+                    if var.ty.linear and var.used:
+                        raise GuppyError(
+                            f"Variable `{x}` with linear type `{var.ty}` was "
+                            "already used (at {0})",
+                            self.live_before[succ][x].vars.used[x],
+                            [var.used],
+                        )
+
+            # On the other hand, unused linear variables *must* be outputted
+            for x, var in dfg.variables.items():
+                if var.ty.linear and not var.used and x not in self.live_before[succ]:
+                    # TODO: This should be "Variable x with linear type ty is not
+                    #  used in {bb}". But for this we need a way to associate BBs with
+                    #  source locations.
+                    raise GuppyError(
+                        f"Variable `{x}` with linear type `{var.ty}` is "
+                        "not used on all control-flow paths",
+                        var.defined_at,
+                    )
+
         # Finally, we have to add the block output. The easy case is if we don't branch:
         # We just output the variables that are live in the successor
->>>>>>> 3c38332c
         output_vars = sorted(
             dfg[x] for x in self.live_before[bb.successors[0]] if x in dfg
         )
@@ -223,15 +218,11 @@
                 self.live_before[r].keys() != self.live_before[first].keys()
                 for r in rest
             ):
-<<<<<<< HEAD
                 # We put all non-linear variables into the branch predicate and all
                 # linear variables in the normal output (since they are shared between
                 # all successors). This is in line with the definition of `<` on
                 # variables which puts linear variables at the end.
-                branch_port = self._make_predicate_output(
-=======
                 branch_port = self._choose_vars_for_pred(
->>>>>>> 3c38332c
                     graph=graph,
                     pred=branch_port,
                     output_vars=[
