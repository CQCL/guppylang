--- conflicted
+++ resolved
@@ -169,25 +169,25 @@
 
         # We have to check that used linear variables are not going to be outputted
         for succ in bb.successors:
-            for x in live_before[succ] & dfg.variables.keys():
+            for x in self.live_before[succ] & dfg.variables.keys():
                 var = dfg[x]
                 if var.ty.linear and var.used:
                     raise GuppyError(
                         f"Variable `{x}` with linear type `{var.ty}` was "
                         "already used (at {0})",
-                        live_before[succ][x].vars.used[x],
+                        self.live_before[succ][x].vars.used[x],
                         [var.used],
                     )
 
         # On the other hand, unused linear variables *must* be outputted
         for succ in bb.successors:
             for x, var in dfg.variables.items():
-                if var.ty.linear and not var.used and x not in live_before[succ]:
+                if var.ty.linear and not var.used and x not in self.live_before[succ]:
                     # TODO: We should point to the successor in the error message
                     raise GuppyError(
                         f"Variable `{x}` with linear type `{var.ty}` is "
                         "not used on all control-flow paths",
-                        sorted(var.defined_at, key=line_col)[0],
+                        var.defined_at,
                     )
 
         # The easy case is if we don't branch. We just output the variables that are
@@ -222,15 +222,11 @@
                     graph=graph,
                     pred=branch_port,
                     output_vars=[
-<<<<<<< HEAD
                         sorted(
                             x
-                            for x in live_before[succ]
+                            for x in self.live_before[succ]
                             if x in dfg and not dfg[x].ty.linear
                         )
-=======
-                        sorted(self.live_before[succ].keys() & dfg.variables.keys())
->>>>>>> 6b99897c
                         for succ in bb.successors
                     ],
                     dfg=dfg,
@@ -239,7 +235,7 @@
                     dfg[x]
                     # We can look at `successors[0]` here since all successors must have
                     # the same `live_before` linear variables
-                    for x in live_before[bb.successors[0]]
+                    for x in self.live_before[bb.successors[0]]
                     if x in dfg and dfg[x].ty.linear
                 )
 
