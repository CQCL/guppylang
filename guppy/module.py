import ast
import inspect
import textwrap
from collections.abc import Callable
from types import ModuleType
from typing import Any, Union

from guppy.ast_util import AstNode, annotate_location
<<<<<<< HEAD
from guppy.checker.core import Globals, PyScope, qualified_name
=======
from guppy.checker.core import Globals, TypeVarDecl, qualified_name
>>>>>>> d0cf1043
from guppy.checker.func_checker import DefinedFunction, check_global_func_def
from guppy.compiler.core import CompiledGlobals
from guppy.compiler.func_compiler import CompiledFunctionDef, compile_global_func_def
from guppy.custom import CustomFunction
from guppy.declared import DeclaredFunction
from guppy.error import GuppyError, pretty_errors
from guppy.gtypes import GuppyType
from guppy.hugr.hugr import Hugr

PyFunc = Callable[..., Any]


class GuppyModule:
    """A Guppy module that may contain function and type definitions."""

    name: str

    # Whether the module has already been compiled
    _compiled: bool

    # Globals from imported modules
    _imported_globals: Globals
    _imported_compiled_globals: CompiledGlobals

    # Globals for functions and types defined in this module. Only gets populated during
    # compilation
    _globals: Globals
    _compiled_globals: CompiledGlobals

    # Mappings of functions defined in this module
    _func_defs: dict[str, tuple[ast.FunctionDef, PyScope]]
    _func_decls: dict[str, ast.FunctionDef]
    _custom_funcs: dict[str, CustomFunction]

    # When `_instance_buffer` is not `None`, then all registered functions will be
    # buffered in this list. They only get properly registered, once
    # `_register_buffered_instance_funcs` is called. This way, we can associate
    _instance_func_buffer: dict[str, PyFunc | CustomFunction] | None

    def __init__(self, name: str, import_builtins: bool = True):
        self.name = name
        self._globals = Globals({}, {}, {})
        self._compiled_globals = {}
        self._imported_globals = Globals.default()
        self._imported_compiled_globals = {}
        self._func_defs = {}
        self._func_decls = {}
        self._custom_funcs = {}
        self._compiled = False
        self._instance_func_buffer = None

        # Import builtin module
        if import_builtins:
            import guppy.prelude.builtins as builtins

            self.load(builtins)

    def load(self, m: Union[ModuleType, "GuppyModule"]) -> None:
        """Imports another Guppy module."""
        self._check_not_yet_compiled()
        if isinstance(m, GuppyModule):
            # Compile module if it isn't compiled yet
            if not m.compiled:
                m.compile()

            # For now, we can only import custom functions
            if any(
                not isinstance(v, CustomFunction) for v in m._compiled_globals.values()
            ):
                raise GuppyError(
                    "Importing modules with defined functions is not supported yet"
                )

            self._imported_globals |= m._globals
            self._imported_compiled_globals |= m._compiled_globals
        else:
            for val in m.__dict__.values():
                if isinstance(val, GuppyModule):
                    self.load(val)

    def register_func_def(
        self, f: PyFunc, py_scope: PyScope, instance: type[GuppyType] | None = None
    ) -> None:
        """Registers a Python function definition as belonging to this Guppy module."""
        self._check_not_yet_compiled()
        func_ast = parse_py_func(f)
        if self._instance_func_buffer is not None:
            self._instance_func_buffer[func_ast.name] = f
        else:
            name = (
                qualified_name(instance, func_ast.name) if instance else func_ast.name
            )
            self._check_name_available(name, func_ast)
            self._func_defs[name] = func_ast, py_scope.copy()

    def register_func_decl(self, f: PyFunc) -> None:
        """Registers a Python function declaration as belonging to this Guppy module."""
        self._check_not_yet_compiled()
        func_ast = parse_py_func(f)
        self._check_name_available(func_ast.name, func_ast)
        self._func_decls[func_ast.name] = func_ast

    def register_custom_func(
        self, func: CustomFunction, instance: type[GuppyType] | None = None
    ) -> None:
        """Registers a custom function as belonging to this Guppy module."""
        self._check_not_yet_compiled()
        if self._instance_func_buffer is not None:
            self._instance_func_buffer[func.name] = func
        else:
            if instance:
                func.name = qualified_name(instance, func.name)
            self._check_name_available(func.name, func.defined_at)
            self._custom_funcs[func.name] = func

    def register_type(self, name: str, ty: type[GuppyType]) -> None:
        """Registers an existing Guppy type as belonging to this Guppy module."""
        self._check_not_yet_compiled()
        self._check_type_name_available(name, None)
        self._globals.types[name] = ty

<<<<<<< HEAD
    def _register_buffered_instance_funcs(
        self, instance: type[GuppyType], py_scope: PyScope
    ) -> None:
=======
    def register_type_var(self, name: str, linear: bool) -> None:
        """Registers a new type variable"""
        self._check_not_yet_compiled()
        self._check_type_name_available(name, None)
        self._globals.type_vars[name] = TypeVarDecl(name, linear)

    def _register_buffered_instance_funcs(self, instance: type[GuppyType]) -> None:
>>>>>>> d0cf1043
        assert self._instance_func_buffer is not None
        buffer = self._instance_func_buffer
        self._instance_func_buffer = None
        for f in buffer.values():
            if isinstance(f, CustomFunction):
                self.register_custom_func(f, instance)
            else:
                self.register_func_def(f, py_scope, instance)

    @property
    def compiled(self) -> bool:
        return self._compiled

    @pretty_errors
    def compile(self) -> Hugr | None:
        """Compiles the module and returns the final Hugr."""
        if self.compiled:
            raise GuppyError("Module has already been compiled")

        # Prepare globals for type checking
        for func in self._custom_funcs.values():
            func.check_type(self._imported_globals | self._globals)
        defined_funcs = {
            x: DefinedFunction.from_ast(f, x, self._imported_globals | self._globals)
            for x, (f, _) in self._func_defs.items()
        }
        declared_funcs = {
            x: DeclaredFunction.from_ast(f, x, self._imported_globals | self._globals)
            for x, f in self._func_decls.items()
        }
        self._globals.values.update(self._custom_funcs)
        self._globals.values.update(declared_funcs)
        self._globals.values.update(defined_funcs)

        # Type check function definitions
        checked = {
            x: check_global_func_def(
                f,
                self._imported_globals
                | self._globals
                | Globals({}, {}, self._func_defs[x][1]),
            )
            for x, f in defined_funcs.items()
        }

        # Add declared functions to the graph
        graph = Hugr(self.name)
        module_node = graph.set_root_name(self.name)
        for f in declared_funcs.values():
            f.add_to_graph(graph, module_node)

        # Prepare `FunctionDef` nodes for all function definitions
        def_nodes = {x: graph.add_def(f.ty, module_node, x) for x, f in checked.items()}
        self._compiled_globals |= (
            self._custom_funcs
            | declared_funcs
            | {
                x: CompiledFunctionDef(x, f.ty, f.defined_at, None, def_nodes[x])
                for x, f in checked.items()
            }
        )

        # Compile function definitions to Hugr
        for x, f in checked.items():
            compile_global_func_def(
                f,
                def_nodes[x],
                graph,
                self._imported_compiled_globals | self._compiled_globals,
            )

        self._compiled = True
        return graph

    def _check_not_yet_compiled(self) -> None:
        if self._compiled:
            raise GuppyError(f"The module `{self.name}` has already been compiled")

    def _check_name_available(self, name: str, node: AstNode | None) -> None:
        if name in self._func_defs or name in self._custom_funcs:
            raise GuppyError(
                f"Module `{self.name}` already contains a function named `{name}`",
                node,
            )

    def _check_type_name_available(self, name: str, node: AstNode | None) -> None:
        if name in self._globals.types:
            raise GuppyError(
                f"Module `{self.name}` already contains a type `{name}`",
                node,
            )

        if name in self._globals.type_vars:
            raise GuppyError(
                f"Module `{self.name}` already contains a type variable `{name}`",
                node,
            )


def parse_py_func(f: PyFunc) -> ast.FunctionDef:
    source_lines, line_offset = inspect.getsourcelines(f)
    source = "".join(source_lines)  # Lines already have trailing \n's
    source = textwrap.dedent(source)
    func_ast = ast.parse(source).body[0]
    file = inspect.getsourcefile(f)
    if file is None:
        raise GuppyError("Couldn't determine source file for function")
    annotate_location(func_ast, source, file, line_offset)
    if not isinstance(func_ast, ast.FunctionDef):
        raise GuppyError("Expected a function definition", func_ast)
    return func_ast<|MERGE_RESOLUTION|>--- conflicted
+++ resolved
@@ -6,11 +6,7 @@
 from typing import Any, Union
 
 from guppy.ast_util import AstNode, annotate_location
-<<<<<<< HEAD
-from guppy.checker.core import Globals, PyScope, qualified_name
-=======
-from guppy.checker.core import Globals, TypeVarDecl, qualified_name
->>>>>>> d0cf1043
+from guppy.checker.core import Globals, PyScope, TypeVarDecl, qualified_name
 from guppy.checker.func_checker import DefinedFunction, check_global_func_def
 from guppy.compiler.core import CompiledGlobals
 from guppy.compiler.func_compiler import CompiledFunctionDef, compile_global_func_def
@@ -52,7 +48,7 @@
 
     def __init__(self, name: str, import_builtins: bool = True):
         self.name = name
-        self._globals = Globals({}, {}, {})
+        self._globals = Globals({}, {}, {}, {})
         self._compiled_globals = {}
         self._imported_globals = Globals.default()
         self._imported_compiled_globals = {}
@@ -132,19 +128,15 @@
         self._check_type_name_available(name, None)
         self._globals.types[name] = ty
 
-<<<<<<< HEAD
+    def register_type_var(self, name: str, linear: bool) -> None:
+        """Registers a new type variable"""
+        self._check_not_yet_compiled()
+        self._check_type_name_available(name, None)
+        self._globals.type_vars[name] = TypeVarDecl(name, linear)
+
     def _register_buffered_instance_funcs(
         self, instance: type[GuppyType], py_scope: PyScope
     ) -> None:
-=======
-    def register_type_var(self, name: str, linear: bool) -> None:
-        """Registers a new type variable"""
-        self._check_not_yet_compiled()
-        self._check_type_name_available(name, None)
-        self._globals.type_vars[name] = TypeVarDecl(name, linear)
-
-    def _register_buffered_instance_funcs(self, instance: type[GuppyType]) -> None:
->>>>>>> d0cf1043
         assert self._instance_func_buffer is not None
         buffer = self._instance_func_buffer
         self._instance_func_buffer = None
@@ -185,7 +177,7 @@
                 f,
                 self._imported_globals
                 | self._globals
-                | Globals({}, {}, self._func_defs[x][1]),
+                | Globals({}, {}, {}, self._func_defs[x][1]),
             )
             for x, f in defined_funcs.items()
         }
