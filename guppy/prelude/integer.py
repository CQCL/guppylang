--- conflicted
+++ resolved
@@ -82,14 +82,7 @@
     ...
 
 
-<<<<<<< HEAD
-@extension.func(
-    OpCompiler(ops.DummyOp(name="idivmod_s_panic")),
-    instance=IntType,  # TODO
-)
-=======
 @extension.func(IntOpCompiler("idivmod_s", num_params=2), instance=IntType)
->>>>>>> c20233b9
 def __divmod__(self: int, other: int) -> tuple[int, int]:
     ...
 
@@ -196,26 +189,12 @@
     ...
 
 
-<<<<<<< HEAD
-@extension.func(
-    Reversed(OpCompiler(ops.DummyOp(name="idivmod_s_panic"))),
-    instance=IntType,  # TODO
-)
-=======
 @extension.func(Reversed(IntOpCompiler("idivmod_s", num_params=2)), instance=IntType)
->>>>>>> c20233b9
 def __rdivmod__(self: int, other: int) -> int:
     ...
 
 
-<<<<<<< HEAD
-@extension.func(
-    Reversed(OpCompiler(ops.DummyOp(name="idiv_s_panic"))),
-    instance=IntType,  # TODO
-)
-=======
 @extension.func(Reversed(IntOpCompiler("idiv_s", num_params=2)), instance=IntType)
->>>>>>> c20233b9
 def __rfloordiv__(self: int, other: int) -> int:
     ...
 
