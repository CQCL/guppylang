from dataclasses import dataclass

from guppy.ast_util import AstNode
from guppy.checker.func_checker import CheckedFunction, DefinedFunction
from guppy.compiler.cfg_compiler import compile_cfg
from guppy.compiler.core import (
    CompiledFunction,
    CompiledGlobals,
    DFContainer,
    PortVariable,
)
<<<<<<< HEAD
from guppy.gtypes import type_to_row, FunctionType, Inst
from guppy.hugr.hugr import Hugr, OutPortV, DFContainingVNode
=======
from guppy.gtypes import FunctionType, type_to_row
from guppy.hugr.hugr import DFContainingVNode, Hugr, OutPortV
>>>>>>> e68c4975
from guppy.nodes import CheckedNestedFunctionDef


@dataclass
class CompiledFunctionDef(DefinedFunction, CompiledFunction):
    node: DFContainingVNode

    def load(
        self, dfg: DFContainer, graph: Hugr, globals: CompiledGlobals, node: AstNode
    ) -> OutPortV:
        return graph.add_load_constant(self.node.out_port(0), dfg.node).out_port(0)

    def compile_call(
        self,
        args: list[OutPortV],
        type_args: Inst,
        dfg: DFContainer,
        graph: Hugr,
        globals: CompiledGlobals,
        node: AstNode,
    ) -> list[OutPortV]:
        # TODO: Hugr should probably allow us to pass type args to `Call`, so we can
        #   avoid loading the function to manually add a `TypeApply`
        if type_args:
            func = graph.add_load_constant(self.node.out_port(0), dfg.node)
            func = graph.add_type_apply(func.out_port(0), type_args, dfg.node)
            call = graph.add_indirect_call(func.out_port(0), args, dfg.node)
        else:
            call = graph.add_call(self.node.out_port(0), args, dfg.node)
        return [call.out_port(i) for i in range(len(type_to_row(self.ty.returns)))]


def compile_global_func_def(
    func: CheckedFunction,
    def_node: DFContainingVNode,
    graph: Hugr,
    globals: CompiledGlobals,
) -> CompiledFunctionDef:
    """Compiles a top-level function definition to Hugr."""
    _, ports = graph.add_input_with_ports(list(func.ty.args), def_node)
    cfg_node = graph.add_cfg(def_node, ports)
    compile_cfg(func.cfg, graph, cfg_node, globals)

    # Add output node for the cfg
    graph.add_output(
        inputs=[cfg_node.add_out_port(ty) for ty in type_to_row(func.cfg.output_ty)],
        parent=def_node,
    )

    return CompiledFunctionDef(func.name, func.ty, func.defined_at, None, def_node)


def compile_local_func_def(
    func: CheckedNestedFunctionDef,
    dfg: DFContainer,
    graph: Hugr,
    globals: CompiledGlobals,
) -> PortVariable:
    """Compiles a local (nested) function definition to Hugr."""
    assert func.ty.arg_names is not None

    # Pick an order for the captured variables
    captured = list(func.captured.values())

    # Prepend captured variables to the function arguments
    closure_ty = FunctionType(
        [v.ty for v in captured] + list(func.ty.args),
        func.ty.returns,
        [v.name for v in captured] + list(func.ty.arg_names),
    )

    def_node = graph.add_def(closure_ty, dfg.node, func.name)
    def_input, input_ports = graph.add_input_with_ports(list(closure_ty.args), def_node)

    # If we have captured variables and the body contains a recursive occurrence of
    # the function itself, then we provide the partially applied function as a local
    # variable
    if len(captured) > 0 and func.name in func.cfg.live_before[func.cfg.entry_bb]:
        loaded = graph.add_load_constant(def_node.out_port(0), def_node).out_port(0)
        partial = graph.add_partial(
            loaded, [def_input.out_port(i) for i in range(len(captured))], def_node
        )
        input_ports.append(partial.out_port(0))
        func.cfg.input_tys.append(func.ty)
    else:
        # Otherwise, we treat the function like a normal global variable
        globals = globals | {
            func.name: CompiledFunctionDef(func.name, func.ty, func, None, def_node)
        }

    # Compile the CFG
    cfg_node = graph.add_cfg(def_node, inputs=input_ports)
    compile_cfg(func.cfg, graph, cfg_node, globals)

    # Add output node for the cfg
    graph.add_output(
        inputs=[cfg_node.add_out_port(ty) for ty in type_to_row(func.cfg.output_ty)],
        parent=def_node,
    )

    # Finally, load the function into the local data-flow graph
    loaded = graph.add_load_constant(def_node.out_port(0), dfg.node).out_port(0)
    if len(captured) > 0:
        loaded = graph.add_partial(
            loaded, [dfg[v.name].port for v in captured], dfg.node
        ).out_port(0)

    return PortVariable(func.name, loaded, func)<|MERGE_RESOLUTION|>--- conflicted
+++ resolved
@@ -9,13 +9,8 @@
     DFContainer,
     PortVariable,
 )
-<<<<<<< HEAD
-from guppy.gtypes import type_to_row, FunctionType, Inst
-from guppy.hugr.hugr import Hugr, OutPortV, DFContainingVNode
-=======
-from guppy.gtypes import FunctionType, type_to_row
+from guppy.gtypes import FunctionType, Inst, type_to_row
 from guppy.hugr.hugr import DFContainingVNode, Hugr, OutPortV
->>>>>>> e68c4975
 from guppy.nodes import CheckedNestedFunctionDef
 
 
