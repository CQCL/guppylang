import ast
from abc import ABC, abstractmethod

from guppy.ast_util import AstNode, get_type, with_loc, with_type
from guppy.checker.core import Context, Globals
from guppy.checker.expr_checker import check_call, synthesize_call
from guppy.checker.func_checker import check_signature
from guppy.compiler.core import CompiledFunction, CompiledGlobals, DFContainer
from guppy.error import (
    GuppyError,
    InternalGuppyError,
    UnknownFunctionType,
)
<<<<<<< HEAD
from guppy.gtypes import GuppyType, FunctionType, Subst, type_to_row, Inst
=======
from guppy.gtypes import FunctionType, GuppyType, type_to_row
>>>>>>> e68c4975
from guppy.hugr import ops
from guppy.hugr.hugr import DFContainingVNode, Hugr, Node, OutPortV
from guppy.nodes import GlobalCall


class CustomFunction(CompiledFunction):
    """A function whose type checking and compilation behaviour can be customised."""

    defined_at: ast.FunctionDef | None

    # Whether the function may be used as a higher-order value. This is only possible
    # if a static type for the function is provided.
    higher_order_value: bool

    call_checker: "CustomCallChecker"
    call_compiler: "CustomCallCompiler"

    _ty: FunctionType | None = None
    _defined: dict[Node, DFContainingVNode] = {}  # noqa: RUF012

    def __init__(
        self,
        name: str,
        defined_at: ast.FunctionDef | None,
        compiler: "CustomCallCompiler",
        checker: "CustomCallChecker",
        higher_order_value: bool = True,
        ty: FunctionType | None = None,
    ):
        self.name = name
        self.defined_at = defined_at
        self.higher_order_value = higher_order_value
        self.call_compiler = compiler
        self.call_checker = checker
        self.used = None
        self._ty = ty
        self._defined = {}

    @property  # type: ignore[override]
    def ty(self) -> FunctionType:
        if self._ty is None:
            return UnknownFunctionType()
        return self._ty

    @ty.setter
    def ty(self, ty: FunctionType) -> None:
        self._ty = ty

    def check_type(self, globals: Globals) -> None:
        """Checks the type annotation on the signature declaration if provided."""
        if self._ty is not None:
            return

        if self.defined_at is None:
            if self.higher_order_value:
                raise GuppyError(
                    f"Type signature for function `{self.name}` is required. "
                    "Alternatively, try passing `higher_order_value=False` on "
                    "definition."
                )
            return

        try:
            self._ty = check_signature(self.defined_at, globals)
        except GuppyError:
            # We can ignore the error if a custom call checker is provided and the
            # function may not be used as a higher-order value
            if self.call_checker is None or self.higher_order_value:
                raise

    def check_call(
        self, args: list[ast.expr], ty: GuppyType, node: AstNode, ctx: Context
    ) -> tuple[ast.expr, Subst]:
        self.call_checker._setup(ctx, node, self)
        new_node, subst = self.call_checker.check(args, ty)
        return with_type(ty, with_loc(node, new_node)), subst

    def synthesize_call(
        self, args: list[ast.expr], node: AstNode, ctx: "Context"
    ) -> tuple[ast.expr, GuppyType]:
        self.call_checker._setup(ctx, node, self)
        new_node, ty = self.call_checker.synthesize(args)
        return with_type(ty, with_loc(node, new_node)), ty

    def compile_call(
        self,
        args: list[OutPortV],
        type_args: Inst,
        dfg: DFContainer,
        graph: Hugr,
        globals: CompiledGlobals,
        node: AstNode,
    ) -> list[OutPortV]:
        self.call_compiler._setup(type_args, dfg, graph, globals, node)
        return self.call_compiler.compile(args)

    def load(
        self, dfg: "DFContainer", graph: Hugr, globals: CompiledGlobals, node: AstNode
    ) -> OutPortV:
        """Loads the custom function as a value into a local dataflow graph.

        This will place a `FunctionDef` node into the Hugr module if one for this
        function doesn't already exist and loads it into the DFG. This operation will
        fail if no function type has been specified.
        """
        if self._ty is None:
            raise GuppyError(
                "This function does not support usage in a higher-order context",
                node,
            )

        if self._ty.quantified:
            raise InternalGuppyError(
                "Can't yet generate higher-order versions of custom functions. This "
                "requires generic function *definitions*"
            )

        # Find the module node by walking up the hierarchy
        module: Node = dfg.node
        while not isinstance(module.op, ops.Module):
            if module.parent is None:
                raise InternalGuppyError(
                    "Encountered node that is not contained in a module."
                )
            module = module.parent

        # If the function has not yet been loaded in this module, we first have to
        # define it. We create a `FunctionDef` that takes some inputs, compiles a call
        # to the function, and returns the results.
        if module not in self._defined:
            def_node = graph.add_def(self.ty, module, self.name)
            _, inp_ports = graph.add_input_with_ports(list(self.ty.args), def_node)
            returns = self.compile_call(
                inp_ports, [], DFContainer(def_node, {}), graph, globals, node
            )
            graph.add_output(returns, parent=def_node)
            self._defined[module] = def_node

        # Finally, load the function into the local DFG
        return graph.add_load_constant(
            self._defined[module].out_port(0), dfg.node
        ).out_port(0)


class CustomCallChecker(ABC):
    """Protocol for custom function call type checkers."""

    ctx: Context
    node: AstNode
    func: CustomFunction

    def _setup(self, ctx: Context, node: AstNode, func: CustomFunction) -> None:
        self.ctx = ctx
        self.node = node
        self.func = func

    @abstractmethod
    def check(self, args: list[ast.expr], ty: GuppyType) -> tuple[ast.expr, Subst]:
        """Checks the return value against a given type.

        Returns a (possibly) transformed and annotated AST node for the call.
        """

    @abstractmethod
    def synthesize(self, args: list[ast.expr]) -> tuple[ast.expr, GuppyType]:
        """Synthesizes a type for the return value of a call.

        Also returns a (possibly) transformed and annotated argument list.
        """


class CustomCallCompiler(ABC):
    """Protocol for custom function call compilers."""

    type_args: Inst
    dfg: DFContainer
    graph: Hugr
    globals: CompiledGlobals
    node: AstNode

    def _setup(
        self,
        type_args: Inst,
        dfg: DFContainer,
        graph: Hugr,
        globals: CompiledGlobals,
        node: AstNode,
    ) -> None:
        self.type_args = type_args
        self.dfg = dfg
        self.graph = graph
        self.globals = globals
        self.node = node

    @abstractmethod
    def compile(self, args: list[OutPortV]) -> list[OutPortV]:
        """Compiles a custom function call and returns the resulting ports."""


class DefaultCallChecker(CustomCallChecker):
    """Checks function calls by comparing to a type signature."""

    def check(self, args: list[ast.expr], ty: GuppyType) -> tuple[ast.expr, Subst]:
        # Use default implementation from the expression checker
        args, subst, inst = check_call(self.func.ty, args, ty, self.node, self.ctx)
        return GlobalCall(func=self.func, args=args, type_args=inst), subst

    def synthesize(self, args: list[ast.expr]) -> tuple[ast.expr, GuppyType]:
        # Use default implementation from the expression checker
        args, ty, inst = synthesize_call(self.func.ty, args, self.node, self.ctx)
        return GlobalCall(func=self.func, args=args, type_args=inst), ty


class DefaultCallCompiler(CustomCallCompiler):
    """Call compiler that invokes the regular expression compiler."""

    def compile(self, args: list[OutPortV]) -> list[OutPortV]:
        raise NotImplementedError


class OpCompiler(CustomCallCompiler):
    op: ops.OpType

    def __init__(self, op: ops.OpType) -> None:
        self.op = op

    def compile(self, args: list[OutPortV]) -> list[OutPortV]:
        node = self.graph.add_node(self.op.copy(), inputs=args, parent=self.dfg.node)
        return_ty = get_type(self.node)
        return [node.add_out_port(ty) for ty in type_to_row(return_ty)]


class NoopCompiler(CustomCallCompiler):
    def compile(self, args: list[OutPortV]) -> list[OutPortV]:
        return args<|MERGE_RESOLUTION|>--- conflicted
+++ resolved
@@ -11,11 +11,7 @@
     InternalGuppyError,
     UnknownFunctionType,
 )
-<<<<<<< HEAD
-from guppy.gtypes import GuppyType, FunctionType, Subst, type_to_row, Inst
-=======
-from guppy.gtypes import FunctionType, GuppyType, type_to_row
->>>>>>> e68c4975
+from guppy.gtypes import FunctionType, GuppyType, Inst, Subst, type_to_row
 from guppy.hugr import ops
 from guppy.hugr.hugr import DFContainingVNode, Hugr, Node, OutPortV
 from guppy.nodes import GlobalCall
