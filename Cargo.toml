--- conflicted
+++ resolved
@@ -32,16 +32,13 @@
 [patch.crates-io]
 
 # Uncomment these to test the latest dependency version during development
-<<<<<<< HEAD
 hugr = { git = "https://github.com/CQCL/hugr", rev = "a4f5196" }
 hugr-core = { git = "https://github.com/CQCL/hugr", rev = "a4f5196" }
 hugr-cli = { git = "https://github.com/CQCL/hugr", rev = "a4f5196" }
 hugr-llvm = { git = "https://github.com/CQCL/hugr", rev = "a4f5196" }
+# hugr = { git = "https://github.com/CQCL/hugr", rev = "0280eb2" }
+# hugr-cli = { git = "https://github.com/CQCL/hugr", rev = "0280eb2" }
+# hugr-llvm = { git = "https://github.com/CQCL/hugr", rev = "0280eb2" }
 
 # Uncomment if latest tket2 dependency is needed for execute_llvm
 tket2 = { git = "https://github.com/CQCL/tket2.git", branch = "ts/replace-bool" }
-=======
- hugr = { git = "https://github.com/CQCL/hugr", rev = "0280eb2" }
- hugr-cli = { git = "https://github.com/CQCL/hugr", rev = "0280eb2" }
- hugr-llvm = { git = "https://github.com/CQCL/hugr", rev = "0280eb2" }
->>>>>>> 5ac9283a
