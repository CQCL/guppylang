--- conflicted
+++ resolved
@@ -26,24 +26,12 @@
 serde_json = "1.0.111"
 cargo_toml = "0.20.4"
 thiserror = "2.0.6"
-<<<<<<< HEAD
-hugr = "0.15.0"
-hugr-cli = "0.15.0"
-inkwell = "0.5.0"
-=======
 hugr = "0.15.2"
 hugr-cli = "0.15.2"
->>>>>>> 91ea2541
 
 [patch.crates-io]
 
 # Uncomment these to test the latest dependency version during development
-<<<<<<< HEAD
- hugr = { git = "https://github.com/CQCL/hugr", rev = "cf860f3" }
- hugr-cli = { git = "https://github.com/CQCL/hugr", rev = "cf860f3" }
- hugr-llvm = { git = "https://github.com/CQCL/hugr", rev = "cf860f3" }
-=======
 #  hugr = { git = "https://github.com/CQCL/hugr", rev = "6bd76659" }
 #  hugr-cli = { git = "https://github.com/CQCL/hugr", rev = "6bd76659" }
-#  hugr-llvm = { git = "https://github.com/CQCL/hugr", rev = "6bd76659" }
->>>>>>> 91ea2541
+#  hugr-llvm = { git = "https://github.com/CQCL/hugr", rev = "6bd76659" }