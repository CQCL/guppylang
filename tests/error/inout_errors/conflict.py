from collections.abc import Callable

from guppylang.decorator import guppy
from guppylang.module import GuppyModule
<<<<<<< HEAD
from guppylang.prelude.builtins import inout
from guppylang.prelude.quantum import qubit
=======
from guppylang.prelude.builtins import owned
from guppylang.prelude.quantum import quantum, qubit
>>>>>>> f5cff199


module = GuppyModule("test")
module.load(qubit)


@guppy.declare(module)
def foo(x: qubit) -> qubit: ...


@guppy(module)
def test() -> Callable[[qubit @owned], qubit]:
    return foo


module.compile()<|MERGE_RESOLUTION|>--- conflicted
+++ resolved
@@ -2,13 +2,8 @@
 
 from guppylang.decorator import guppy
 from guppylang.module import GuppyModule
-<<<<<<< HEAD
-from guppylang.prelude.builtins import inout
+from guppylang.prelude.builtins import owned
 from guppylang.prelude.quantum import qubit
-=======
-from guppylang.prelude.builtins import owned
-from guppylang.prelude.quantum import quantum, qubit
->>>>>>> f5cff199
 
 
 module = GuppyModule("test")
