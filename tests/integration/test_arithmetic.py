from guppylang.prelude.builtins import nat
from tests.util import compile_guppy


def test_arith_basic(validate):
    @compile_guppy
    def add(x: int, y: int) -> int:
        return x + y

    validate(add)


def test_constant(validate):
    @compile_guppy
    def const() -> float:
        return 42.0

    validate(const)


def test_aug_assign(validate):
    @compile_guppy
    def add(x: int) -> int:
        x += 1
        return x

    validate(add)


<<<<<<< HEAD
def test_bool(validate):
    @compile_guppy
    def add(x: bool, y: bool) -> int:
        return x + y

    validate(add)


def test_nat(validate):
    @compile_guppy
    def foo(
        a: nat, b: nat, c: bool, d: int, e: float
    ) -> tuple[nat, bool, int, float, float]:
        b, c, d, e = nat(b), nat(c), nat(d), nat(e)
        x = a + b * c // d - e
        y = e / b
        return x, bool(x), int(x), float(x), y

    validate(foo)


=======
>>>>>>> cf8a5299
def test_float_coercion(validate):
    @compile_guppy
    def coerce(x: int, y: float) -> float:
        return x * y

    validate(coerce)


def test_arith_big(validate):
    @compile_guppy
    def arith(x: int, y: float, z: int) -> bool:
        a = x // y + 3 * z
        b = -8 >= a > 5 or (x * y == 0 and a % 3 < x)
        return b

    validate(arith)


def test_shortcircuit_assign1(validate):
    @compile_guppy
    def foo(x: bool, y: int) -> bool:
        if (z := x) and y > 0:
            return z
        return not z

    validate(foo)


def test_shortcircuit_assign2(validate):
    @compile_guppy
    def foo(x: bool, y: int) -> bool:
        if y > 0 and (z := x):
            return z
        return False

    validate(foo)


def test_shortcircuit_assign3(validate):
    @compile_guppy
    def foo(x: bool, y: int) -> bool:
        if (z := x) or y > 0:
            return z
        return z

    validate(foo)


def test_shortcircuit_assign4(validate):
    @compile_guppy
    def foo(x: bool, y: int) -> bool:
        if y > 0 or (z := x):
            return False
        return z

    validate(foo)<|MERGE_RESOLUTION|>--- conflicted
+++ resolved
@@ -27,15 +27,6 @@
     validate(add)
 
 
-<<<<<<< HEAD
-def test_bool(validate):
-    @compile_guppy
-    def add(x: bool, y: bool) -> int:
-        return x + y
-
-    validate(add)
-
-
 def test_nat(validate):
     @compile_guppy
     def foo(
@@ -49,8 +40,6 @@
     validate(foo)
 
 
-=======
->>>>>>> cf8a5299
 def test_float_coercion(validate):
     @compile_guppy
     def coerce(x: int, y: float) -> float:
