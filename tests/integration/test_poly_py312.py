--- conflicted
+++ resolved
@@ -44,7 +44,7 @@
 
         return main
 
-    validate(guppy.compile(make()))
+    validate(make().compile_function())
 
 
 def test_copy_bound(validate):
@@ -111,8 +111,7 @@
         x: Option[T] = nothing()
         nothing[T]()
 
-<<<<<<< HEAD
-    validate(main.compile())
+    validate(main.compile_function())
 
 
 def test_dependent_function(validate):
@@ -124,7 +123,7 @@
     def main() -> float:
         return foo[nat, 42]() + foo[float, 1.5]()
 
-    validate(main.compile())
+    validate(main.compile_function())
 
 
 @guppy.struct
@@ -145,7 +144,7 @@
     def main(x: Phantom[bool, True]) -> float:
         return 0.0 if x.get() else make_phantom(42).get() + make_phantom(1.5).get()
 
-    validate(main.compile())
+    validate(main.compile_function())
 
 
 def test_dependent_comptime(validate):
@@ -159,7 +158,7 @@
     def main() -> int:
         return foo(42, Phantom())
 
-    validate(main.compile())
+    validate(main.compile_function())
 
 
 def test_multi_dependent():
@@ -187,7 +186,4 @@
     def main() -> int:
         return foo(comptime((1, 2)))
 
-    validate(main.compile())
-=======
-    validate(main.compile_function())
->>>>>>> 05a06063
+    validate(main.compile_function())