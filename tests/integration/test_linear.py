from guppylang.decorator import guppy
from guppylang.std.builtins import owned
from guppylang.std.option import Option
from guppylang.std.quantum import qubit, measure

from guppylang.std.quantum_functional import cx, t, h, project_z
from guppylang.tys.ty import NoneType


def test_id(validate):
    @guppy
    def test(q: qubit @ owned) -> qubit:
        return q

    validate(guppy.compile(test))


def test_assign(validate):
    @guppy
    def test(q: qubit @ owned) -> qubit:
        r = q
        s = r
        return s

    validate(guppy.compile(test))


def test_linear_return_order(validate):
    # See https://github.com/CQCL-DEV/guppy/issues/35

    @guppy
    def test(q: qubit @ owned) -> tuple[qubit, bool]:
        return project_z(q)

    validate(guppy.compile(test))


def test_interleave(validate):
    @guppy.declare
    def f(q1: qubit @ owned, q2: qubit @ owned) -> tuple[qubit, qubit]: ...

    @guppy.declare
    def g(q1: qubit @ owned, q2: qubit @ owned) -> tuple[qubit, qubit]: ...

    @guppy
    def test(
        a: qubit @ owned, b: qubit @ owned, c: qubit @ owned, d: qubit @ owned
    ) -> tuple[qubit, qubit, qubit, qubit]:
        a, b = f(a, b)
        c, d = f(c, d)
        b, c = g(b, c)
        return a, b, c, d

    validate(guppy.compile(test))


def test_linear_struct(validate):
    @guppy.struct
    class MyStruct:
        q1: qubit
        q2: qubit

    @guppy.declare
    def f(q1: qubit @ owned, q2: qubit @ owned) -> tuple[qubit, qubit]: ...

    @guppy.declare
    def g(q1: qubit @ owned, q2: qubit @ owned) -> tuple[qubit, qubit]: ...

    @guppy
    def construct(q1: qubit @ owned, q2: qubit @ owned) -> MyStruct:
        return MyStruct(q1, q2)

    @guppy
    def test(
        s: MyStruct @ owned, t: MyStruct @ owned
    ) -> tuple[qubit, qubit, qubit, qubit]:
        s.q1, s.q2 = f(s.q2, s.q1)
        t.q1, t.q2 = f(t.q1, t.q2)
        s.q2, t.q1 = g(t.q1, s.q2)
        return s.q1, s.q2, t.q1, t.q2

    validate(guppy.compile(test))


def test_mixed_classical_linear_struct(validate):
    @guppy.struct
    class MyStruct:
        q: qubit
        x: int
        y: float

    @guppy.declare
    def f(q: qubit @ owned) -> qubit: ...

    @guppy
    def test1(s: MyStruct @ owned) -> tuple[MyStruct, float]:
        a = s.x + s.y
        s.q = f(s.q)
        return s, a * s.x

    @guppy
    def test2(s: MyStruct @ owned) -> tuple[MyStruct, int, int, int]:
        t = s
        u = t
        u.q = f(u.q)
        return u, s.x, t.x, u.x

    validate(guppy.compile(test1))
    validate(guppy.compile(test2))


def test_drop_classical_field(validate):
    @guppy.struct
    class MyStruct:
        q: qubit
        x: int

    @guppy.declare
    def f() -> MyStruct: ...

    @guppy
    def test() -> qubit:
        return f().q

    validate(guppy.compile(test))


def test_if(validate):
    @guppy
    def test(b: bool) -> qubit:
        if b:
            a = qubit()
            q = h(a)
        else:
            q = qubit()
        return q

    validate(guppy.compile(test))


def test_if_return(validate):
    @guppy
    def test(b: bool) -> qubit:
        if b:
            q = qubit()
            return h(q)
        else:
            q = qubit()
        return q

    validate(guppy.compile(test))


def test_if_struct_rebuild(validate):
    @guppy.struct
    class MyStruct:
        q: qubit

    @guppy
    def test1(s: MyStruct @ owned, b: bool) -> MyStruct:
        if b:
            s = MyStruct(s.q)
        return s

    @guppy
    def test2(s: MyStruct @ owned, b: bool) -> MyStruct:
        if b:
            s.q = s.q
        return s

    validate(guppy.compile(test1))
    validate(guppy.compile(test2))


def test_struct_reassign(validate):
    @guppy.struct
    class MyStruct1:
        x: "MyStruct2"

    @guppy.struct
    class MyStruct2:
        q: qubit

    @guppy.declare
    def consume(s: MyStruct2 @ owned) -> None: ...

    @guppy
    def test(s: MyStruct2 @ owned, b: bool) -> MyStruct2:
        consume(s)
        if b:
            s = MyStruct2(qubit())
            return s
        else:
            s = MyStruct1(MyStruct2(qubit()))
        return s.x

    validate(guppy.compile(test))


def test_struct_reassign2(validate):
    @guppy.struct
    class MyStruct:
        q1: qubit
        q2: qubit

    @guppy.declare
    def use(q: qubit @ owned) -> None: ...

    @guppy
    def test(s: MyStruct @ owned, b: bool) -> MyStruct:
        use(s.q1)
        use(s.q2)
        if b:
            s.q1 = qubit()
        else:
            s.q1 = qubit()
        s.q2 = qubit()
        return s

    validate(guppy.compile(test))


def test_measure(validate):
    @guppy
    def test(q: qubit @ owned, x: int) -> int:
        b = measure(q)
        return x

    validate(guppy.compile(test))


def test_return_call(validate):
    @guppy.declare
    def op(q: qubit @ owned) -> qubit: ...

    @guppy
    def test(q: qubit @ owned) -> qubit:
        return op(q)

    validate(guppy.compile(test))


def test_while(validate):
    @guppy
    def test(q: qubit @ owned, i: int) -> qubit:
        while i > 0:
            i -= 1
            q = h(q)
        return q

    validate(guppy.compile(test))


def test_while_break(validate):
    @guppy
    def test(q: qubit @ owned, i: int) -> qubit:
        while i > 0:
            i -= 1
            q = h(q)
            if i < 5:
                break
        return q

    validate(guppy.compile(test))


def test_while_continue(validate):
    @guppy
    def test(q: qubit @ owned, i: int) -> qubit:
        while i > 0:
            i -= 1
            if i % 3 == 0:
                continue
            q = h(q)
        return q

    validate(guppy.compile(test))


def test_while_reset(validate):
    @guppy
    def foo(i: int) -> bool:
        b = False
        while True:
            q = qubit()
            b ^= measure(q)
            if i == 0:
                break
            i -= 1
        return b

    validate(guppy.compile(foo))


def test_while_move_back(validate):
    @guppy.struct
    class MyStruct:
        q: qubit

    @guppy.declare
    def use(q: qubit @ owned) -> None: ...

    @guppy
    def test(s: MyStruct @ owned) -> MyStruct:
        use(s.q)
        while True:
            s.q = qubit()
            return s

    validate(guppy.compile(test))


def test_for(validate):
    @guppy
    def test(qs: list[tuple[qubit, qubit]] @ owned) -> list[qubit]:
        rs: list[qubit] = []
        for q1, q2 in qs:
            q1, q2 = cx(q1, q2)
            rs.append(q1)
            rs.append(q2)
        return rs

    validate(guppy.compile(test))


def test_for_measure(validate):
    @guppy
    def test(qs: list[qubit] @ owned) -> bool:
        parity = False
        for q in qs:
            parity |= measure(q)
        return parity

    validate(guppy.compile(test))


def test_for_continue(validate):
    @guppy
    def test(qs: list[qubit] @ owned) -> int:
        x = 0
        for q in qs:
            if measure(q):
                continue
            x += 1
        return x

    validate(guppy.compile(test))


def test_for_nonlinear_break(validate):
    @guppy.type(lambda _, ctx: NoneType().to_hugr(ctx))
    class MyIter:
        """An iterator that yields linear values but is not linear itself."""

        @guppy.declare
        def __next__(self: "MyIter") -> Option[tuple[qubit, "MyIter"]]: ...

<<<<<<< HEAD

    @guppy.type(lambda _, ctx: NoneType().to_hugr(ctx))
=======
    @guppy.type(NoneType().to_hugr())
>>>>>>> 959a4e4d
    class MyType:
        """Type that produces the iterator above."""

        @guppy.declare
        def __iter__(self: "MyType") -> MyIter: ...

    @guppy.declare
    def measure(q: qubit @ owned) -> bool: ...

    @guppy
    def test(mt: MyType, xs: list[int]) -> None:
        # We can break, since `mt` itself is not linear
        for q in mt:
            if measure(q):
                break

    validate(guppy.compile(test))


def test_rus(validate):
    @guppy
    def repeat_until_success(q: qubit @ owned) -> qubit:
        while True:
            aux, q = cx(t(h(qubit())), q)
            aux, q = cx(h(aux), q)
            if measure(h(t(aux))):
                break
        return q

    validate(guppy.compile(repeat_until_success))


def test_list_iter_arg(validate):
    @guppy
    def owned_arg(qs: list[qubit] @ owned) -> list[qubit]:
        qs = [h(q) for q in qs]
        return qs

    validate(guppy.compile(owned_arg))


def test_list_iter(validate):
    @guppy
    def owned_arg() -> list[qubit]:
        qs = [qubit() for _ in [0, 1, 2]]
        qs = [h(q) for q in qs]
        return qs

    validate(guppy.compile(owned_arg))


def test_non_terminating(validate):
    @guppy
    def test() -> None:
        q = qubit()
        while True:
            q = h(q)

    validate(guppy.compile(test))<|MERGE_RESOLUTION|>--- conflicted
+++ resolved
@@ -355,12 +355,7 @@
         @guppy.declare
         def __next__(self: "MyIter") -> Option[tuple[qubit, "MyIter"]]: ...
 
-<<<<<<< HEAD
-
     @guppy.type(lambda _, ctx: NoneType().to_hugr(ctx))
-=======
-    @guppy.type(NoneType().to_hugr())
->>>>>>> 959a4e4d
     class MyType:
         """Type that produces the iterator above."""
 
