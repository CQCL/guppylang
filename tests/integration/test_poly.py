--- conflicted
+++ resolved
@@ -317,8 +317,6 @@
     validate(main.compile_function())
 
 
-<<<<<<< HEAD
-=======
 def test_affine(validate):
     T = guppy.type_var("T", copyable=False, droppable=True)
 
@@ -332,7 +330,6 @@
     validate(main.compile_function())
 
 
->>>>>>> 56d57b3e
 def test_relevant(validate):
     T = guppy.type_var("T", copyable=True, droppable=False)
 
