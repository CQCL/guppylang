from hugr.package import ModulePointer

import guppylang.decorator
from guppylang.module import GuppyModule
from guppylang.std.angles import angle

<<<<<<< HEAD
from guppylang.std.builtins import array, owned
from guppylang.std.qsystem.utils import get_current_shot, order_in_zones
from guppylang.std.quantum import qubit, discard_array
=======
from guppylang.std.builtins import nat, owned
from guppylang.std.qsystem.random import RNG, maybe_rng
from guppylang.std.qsystem.utils import get_current_shot
from guppylang.std.quantum import qubit
>>>>>>> 111f0ae4
from guppylang.std.qsystem.functional import (
    phased_x,
    zz_phase,
    qsystem_functional,
    measure_and_reset,
    zz_max,
    reset,
    rz,
    measure,
    qfree,
)


def compile_qsystem_guppy(fn) -> ModulePointer:  # type: ignore[no-untyped-def]
    """A decorator that combines @guppy with HUGR compilation.

    Modified version of `tests.util.compile_guppy` that loads the qsytem module.
    """
    assert not isinstance(
        fn,
        GuppyModule,
    ), "`@compile_qsystem_guppy` does not support extra arguments."

    module = GuppyModule("module")
<<<<<<< HEAD
    module.load(angle, qubit, discard_array, get_current_shot, order_in_zones)  # type: ignore[arg-type]
=======
    module.load(angle, qubit, get_current_shot, RNG, maybe_rng)  # type: ignore[arg-type]
>>>>>>> 111f0ae4
    module.load_all(qsystem_functional)
    guppylang.decorator.guppy(module)(fn)
    return module.compile()


def test_qsystem(validate):  # type: ignore[no-untyped-def]
    """Compile various operations from the qsystem extension."""

    @compile_qsystem_guppy
    def test_get_current_shot(q1: qubit @ owned, q2: qubit @ owned, a1: angle) -> bool:
        shot = get_current_shot()
        q1 = phased_x(q1, a1, a1)
        q1, q2 = zz_phase(q1, q2, a1)
        q1 = rz(q1, a1)
        q1, q2 = zz_max(q1, q2)
        q1, b = measure_and_reset(q1)
        q1 = reset(q1)
        b = measure(q1)
        qfree(q2)
        return b

<<<<<<< HEAD

    # does not work
    @compile_qsystem_guppy
    def test_order_in_zones(q: array[qubit, 16]) -> bool:
        order_in_zones(q)
        return True


    validate(test_get_current_shot)
    validate(test_order_in_zones)
=======
    validate(test)


def test_qsystem_random(validate):  # type: ignore[no-untyped-def]
    """Compile various operations from the qsystem random extension."""

    @compile_qsystem_guppy
    def test() -> tuple[int, nat, float, int]:
        rng = RNG(42)
        rng2 = maybe_rng(84)
        rng2.unwrap_nothing()
        rint = rng.random_int()
        rnat = rng.random_nat()
        rfloat = rng.random_float()
        rint_bnd = rng.random_int_bounded(100)
        rng.discard()
        return rint, rnat, rfloat, rint_bnd

    validate(test)
>>>>>>> 111f0ae4
<|MERGE_RESOLUTION|>--- conflicted
+++ resolved
@@ -4,16 +4,10 @@
 from guppylang.module import GuppyModule
 from guppylang.std.angles import angle
 
-<<<<<<< HEAD
-from guppylang.std.builtins import array, owned
-from guppylang.std.qsystem.utils import get_current_shot, order_in_zones
-from guppylang.std.quantum import qubit, discard_array
-=======
 from guppylang.std.builtins import nat, owned
 from guppylang.std.qsystem.random import RNG, maybe_rng
 from guppylang.std.qsystem.utils import get_current_shot
 from guppylang.std.quantum import qubit
->>>>>>> 111f0ae4
 from guppylang.std.qsystem.functional import (
     phased_x,
     zz_phase,
@@ -38,11 +32,7 @@
     ), "`@compile_qsystem_guppy` does not support extra arguments."
 
     module = GuppyModule("module")
-<<<<<<< HEAD
-    module.load(angle, qubit, discard_array, get_current_shot, order_in_zones)  # type: ignore[arg-type]
-=======
     module.load(angle, qubit, get_current_shot, RNG, maybe_rng)  # type: ignore[arg-type]
->>>>>>> 111f0ae4
     module.load_all(qsystem_functional)
     guppylang.decorator.guppy(module)(fn)
     return module.compile()
@@ -52,7 +42,7 @@
     """Compile various operations from the qsystem extension."""
 
     @compile_qsystem_guppy
-    def test_get_current_shot(q1: qubit @ owned, q2: qubit @ owned, a1: angle) -> bool:
+    def test(q1: qubit @ owned, q2: qubit @ owned, a1: angle) -> bool:
         shot = get_current_shot()
         q1 = phased_x(q1, a1, a1)
         q1, q2 = zz_phase(q1, q2, a1)
@@ -64,18 +54,6 @@
         qfree(q2)
         return b
 
-<<<<<<< HEAD
-
-    # does not work
-    @compile_qsystem_guppy
-    def test_order_in_zones(q: array[qubit, 16]) -> bool:
-        order_in_zones(q)
-        return True
-
-
-    validate(test_get_current_shot)
-    validate(test_order_in_zones)
-=======
     validate(test)
 
 
@@ -94,5 +72,4 @@
         rng.discard()
         return rint, rnat, rfloat, rint_bnd
 
-    validate(test)
->>>>>>> 111f0ae4
+    validate(test)