from hugr import ops
from hugr.std.int import IntVal

from guppylang.decorator import guppy
from guppylang.module import GuppyModule
from guppylang.std.builtins import array, owned, mem_swap
from tests.util import compile_guppy

from guppylang.std.quantum import qubit, discard
import guppylang.std.quantum as quantum


def test_len(validate):
    module = GuppyModule("test")

    @guppy(module)
    def main(xs: array[float, 42]) -> int:
        return len(xs)

    package = module.compile()
    validate(package)

    hg = package.module
    [val] = [data.op for node, data in hg.nodes() if isinstance(data.op, ops.Const)]
    assert isinstance(val, ops.Const)
    assert isinstance(val.val, IntVal)
    assert val.val.v == 42


def test_len_linear(validate):
    module = GuppyModule("test")
    module.load(qubit)

    @guppy(module)
    def main(qs: array[qubit, 42]) -> int:
        return len(qs)

    package = module.compile()
    validate(package)

    hg = package.module
    [val] = [data.op for node, data in hg.nodes() if isinstance(data.op, ops.Const)]
    assert isinstance(val, ops.Const)
    assert isinstance(val.val, IntVal)
    assert val.val.v == 42


def test_index(validate):
    @compile_guppy
    def main(xs: array[int, 5], i: int) -> int:
        return xs[0] + xs[i] + xs[xs[2 * i]]

    validate(main)


def test_new_array(validate):
    @compile_guppy
    def main(x: int, y: int) -> array[int, 3]:
        xs = array(x, y, x)
        return xs

    validate(main)


def test_new_array_infer_empty(validate):
    @compile_guppy
    def main() -> array[float, 0]:
        return array()

    validate(main)


def test_new_array_infer_nested(validate):
    @compile_guppy
    def main(ys: array[int, 0]) -> array[array[int, 0], 2]:
        xs = array(ys, array())
        return xs

    validate(main)


def test_return_linear_array(validate):
    module = GuppyModule("test")
    module.load(qubit)

    @guppy(module)
    def foo() -> array[qubit, 2]:
        a = array(qubit(), qubit())
        return a

    validate(module.compile())


def test_subscript_drop_rest(validate):
    module = GuppyModule("test")
    module.load_all(quantum)

    @guppy.declare(module)
    def foo() -> array[int, 10]: ...

    @guppy(module)
    def main() -> int:
        return foo()[0]

    validate(module.compile())


def test_linear_subscript(validate):
    module = GuppyModule("test")
    module.load_all(quantum)

    @guppy.declare(module)
    def foo(q: qubit) -> None: ...

    @guppy(module)
    def main(qs: array[qubit, 42] @owned, i: int) -> array[qubit, 42]:
        foo(qs[i])
        return qs

    validate(module.compile())


def test_inout_subscript(validate):
    module = GuppyModule("test")
    module.load_all(quantum)

    @guppy.declare(module)
    def foo(q: qubit) -> None: ...

    @guppy(module)
    def main(qs: array[qubit, 42], i: int) -> None:
        foo(qs[i])

    validate(module.compile())


def test_multi_subscripts(validate):
    module = GuppyModule("test")
    module.load_all(quantum)

    @guppy.declare(module)
    def foo(q1: qubit, q2: qubit) -> None: ...

    @guppy(module)
    def main(qs: array[qubit, 42] @owned) -> array[qubit, 42]:
        foo(qs[0], qs[1])
        foo(qs[0], qs[0])  # Will panic at runtime
        return qs

    validate(module.compile())


def test_struct_array(validate):
    module = GuppyModule("test")
    module.load_all(quantum)

    @guppy.struct(module)
    class S:
        q1: qubit
        q2: qubit

    @guppy.declare(module)
    def foo(q1: qubit, q2: qubit) -> None: ...

    @guppy(module)
    def main(ss: array[S, 10] @owned) -> array[S, 10]:
        # This will panic at runtime :(
        # To make this work, we would need to replace the qubits in the struct
        # with `qubit | None` and write back `None` after `q1` has been extracted...
        foo(ss[0].q1, ss[0].q2)
        return ss

    validate(module.compile())


def test_nested_subscripts(validate):
    module = GuppyModule("test")
    module.load_all(quantum)

    @guppy.declare(module)
    def foo(q: qubit) -> None: ...

    @guppy.declare(module)
    def bar(
        q1: qubit, q2: qubit, q3: qubit, q4: qubit
    ) -> None: ...

    @guppy(module)
    def main(qs: array[array[qubit, 13], 42] @owned) -> array[array[qubit, 13], 42]:
        foo(qs[0][0])
        # The following should work *without* panicking at runtime! Accessing `qs[0][0]`
        # replaces one qubit with `None` but puts everything back into `qs` before
        # going to the next argument.
        bar(qs[0][0], qs[0][1], qs[1][0], qs[1][1])
        return qs

    validate(module.compile())


def test_struct_nested_subscript(validate):
    module = GuppyModule("test")
    module.load_all(quantum)

    @guppy.struct(module)
    class C:
        c: qubit
        blah: int

    @guppy.struct(module)
    class B:
        ys: array[array[C, 10], 20]
        foo: C

    @guppy.struct(module)
    class A:
        xs: array[B, 42]
        bar: qubit
        baz: tuple[B, B]

    @guppy.declare(module)
    def foo(q1: qubit) -> None: ...

    @guppy(module)
    def main(a: A @owned, i: int, j: int, k: int) -> A:
        foo(a.xs[i].ys[j][k].c)
        return a

    validate(module.compile())


def test_generic_function(validate):
    module = GuppyModule("test")
    module.load(qubit)
    T = guppy.type_var("T", linear=True, module=module)
    n = guppy.nat_var("n", module=module)

    @guppy(module)
    def foo(xs: array[T, n] @owned) -> array[T, n]:
        return xs

    @guppy(module)
    def main() -> tuple[array[int, 3], array[qubit, 2]]:
        xs = array(1, 2, 3)
        ys = array(qubit(), qubit())
        return foo(xs), foo(ys)

    validate(module.compile())


def test_linear_for_loop(validate):
    module = GuppyModule("test")
    module.load(qubit, discard)

    @guppy(module)
    def main() -> None:
        qs = array(qubit(), qubit(), qubit())
        for q in qs:
            discard(q)

    validate(module.compile())


def test_exec_array(validate, run_int_fn):
    module = GuppyModule("test")

    @guppy(module)
    def main() -> int:
        a = array(1,2,3)
        return a[0] + a[1] + a[2]

    package = module.compile()
    validate(package)
    run_int_fn(package, expected=6)


<<<<<<< HEAD
def test_exec_array_loop(validate, run_int_fn):
    module = GuppyModule("test")

    @guppy(module)
    def main() -> int:
        xs = array(1, 2, 3, 4, 5, 6, 7)
        s = 0
        for x in xs:
            if x % 2 == 0:
                continue
            if x > 5:
                break
            s += x
        return s

    package = module.compile()
    validate(package)

    # TODO: Enable execution once lowering for missing ops is implemented
    # run_int_fn(package, expected=9)
=======
def test_mem_swap(validate):
    module = GuppyModule("test")

    module.load(qubit)
    @guppy(module)
    def foo(x: qubit, y: qubit) -> None:
        mem_swap(x, y)

    @guppy(module)
    def main() -> array[qubit, 2]:
        a = array(qubit(), qubit())
        foo(a[0], a[1])
        return a

    package = module.compile()
    validate(package)
>>>>>>> 065e0116
<|MERGE_RESOLUTION|>--- conflicted
+++ resolved
@@ -273,7 +273,6 @@
     run_int_fn(package, expected=6)
 
 
-<<<<<<< HEAD
 def test_exec_array_loop(validate, run_int_fn):
     module = GuppyModule("test")
 
@@ -294,7 +293,8 @@
 
     # TODO: Enable execution once lowering for missing ops is implemented
     # run_int_fn(package, expected=9)
-=======
+
+
 def test_mem_swap(validate):
     module = GuppyModule("test")
 
@@ -310,5 +310,4 @@
         return a
 
     package = module.compile()
-    validate(package)
->>>>>>> 065e0116
+    validate(package)