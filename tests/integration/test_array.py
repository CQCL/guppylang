import pytest

from hugr import ops
from hugr.std.int import IntVal

from guppylang.decorator import guppy
from guppylang.module import GuppyModule
from guppylang.std.builtins import array, owned, mem_swap
from tests.util import compile_guppy

from guppylang.std.quantum import qubit, discard
import guppylang.std.quantum as quantum


def test_len(validate):
    module = GuppyModule("test")

    @guppy(module)
    def main(xs: array[float, 42]) -> int:
        return len(xs)

    package = module.compile()
    validate(package)

    hg = package.module
    [val] = [data.op for node, data in hg.nodes() if isinstance(data.op, ops.Const)]
    assert isinstance(val, ops.Const)
    assert isinstance(val.val, IntVal)
    assert val.val.v == 42


def test_len_linear(validate):
    module = GuppyModule("test")
    module.load(qubit)

    @guppy(module)
    def main(qs: array[qubit, 42]) -> int:
        return len(qs)

    package = module.compile()
    validate(package)

    hg = package.module
    [val] = [data.op for node, data in hg.nodes() if isinstance(data.op, ops.Const)]
    assert isinstance(val, ops.Const)
    assert isinstance(val.val, IntVal)
    assert val.val.v == 42


def test_index(validate):
    @compile_guppy
    def main(xs: array[int, 5], i: int) -> int:
        return xs[0] + xs[i] + xs[xs[2 * i]]

    validate(main)


def test_new_array(validate):
    @compile_guppy
    def main(x: int, y: int) -> array[int, 3]:
        xs = array(x, y, x)
        return xs

    validate(main)


def test_new_array_infer_empty(validate):
    @compile_guppy
    def main() -> array[float, 0]:
        return array()

    validate(main)


def test_new_array_infer_nested(validate):
    @compile_guppy
    def main(ys: array[int, 0] @ owned) -> array[array[int, 0], 2]:
        xs = array(ys, array())
        return xs

    validate(main)


def test_return_linear_array(validate):
    module = GuppyModule("test")
    module.load(qubit)

    @guppy(module)
    def foo() -> array[qubit, 2]:
        a = array(qubit(), qubit())
        return a

    validate(module.compile())


def test_subscript_drop_rest(validate):
    module = GuppyModule("test")
    module.load_all(quantum)

    @guppy.declare(module)
    def foo() -> array[int, 10]: ...

    @guppy(module)
    def main() -> int:
        return foo()[0]

    validate(module.compile())


def test_linear_subscript(validate):
    module = GuppyModule("test")
    module.load_all(quantum)

    @guppy.declare(module)
    def foo(q: qubit) -> None: ...

    @guppy(module)
    def main(qs: array[qubit, 42] @owned, i: int) -> array[qubit, 42]:
        foo(qs[i])
        return qs

    validate(module.compile())


def test_inout_subscript(validate):
    module = GuppyModule("test")
    module.load_all(quantum)

    @guppy.declare(module)
    def foo(q: qubit) -> None: ...

    @guppy(module)
    def main(qs: array[qubit, 42], i: int) -> None:
        foo(qs[i])

    validate(module.compile())


def test_multi_subscripts(validate):
    module = GuppyModule("test")
    module.load_all(quantum)

    @guppy.declare(module)
    def foo(q1: qubit, q2: qubit) -> None: ...

    @guppy(module)
    def main(qs: array[qubit, 42] @owned) -> array[qubit, 42]:
        foo(qs[0], qs[1])
        foo(qs[0], qs[0])  # Will panic at runtime
        return qs

    validate(module.compile())


def test_struct_array(validate):
    module = GuppyModule("test")
    module.load_all(quantum)

    @guppy.struct(module)
    class S:
        q1: qubit
        q2: qubit

    @guppy.declare(module)
    def foo(q1: qubit, q2: qubit) -> None: ...

    @guppy(module)
    def main(ss: array[S, 10] @owned) -> array[S, 10]:
        # This will panic at runtime :(
        # To make this work, we would need to replace the qubits in the struct
        # with `qubit | None` and write back `None` after `q1` has been extracted...
        foo(ss[0].q1, ss[0].q2)
        return ss

    validate(module.compile())


def test_nested_subscripts(validate):
    module = GuppyModule("test")
    module.load_all(quantum)

    @guppy.declare(module)
    def foo(q: qubit) -> None: ...

    @guppy.declare(module)
    def bar(
        q1: qubit, q2: qubit, q3: qubit, q4: qubit
    ) -> None: ...

    @guppy(module)
    def main(qs: array[array[qubit, 13], 42] @owned) -> array[array[qubit, 13], 42]:
        foo(qs[0][0])
        # The following should work *without* panicking at runtime! Accessing `qs[0][0]`
        # replaces one qubit with `None` but puts everything back into `qs` before
        # going to the next argument.
        bar(qs[0][0], qs[0][1], qs[1][0], qs[1][1])
        return qs

    validate(module.compile())


def test_struct_nested_subscript(validate):
    module = GuppyModule("test")
    module.load_all(quantum)

    @guppy.struct(module)
    class C:
        c: qubit
        blah: int

    @guppy.struct(module)
    class B:
        ys: array[array[C, 10], 20]
        foo: C

    @guppy.struct(module)
    class A:
        xs: array[B, 42]
        bar: qubit
        baz: tuple[B, B]

    @guppy.declare(module)
    def foo(q1: qubit) -> None: ...

    @guppy(module)
    def main(a: A @owned, i: int, j: int, k: int) -> A:
        foo(a.xs[i].ys[j][k].c)
        return a

    validate(module.compile())


def test_generic_function(validate):
    module = GuppyModule("test")
    module.load(qubit)
    T = guppy.type_var("T", copyable=False, droppable=False, module=module)
    n = guppy.nat_var("n", module=module)

    @guppy(module)
    def foo(xs: array[T, n] @owned) -> array[T, n]:
        return xs

    @guppy(module)
    def main() -> tuple[array[int, 3], array[qubit, 2]]:
        xs = array(1, 2, 3)
        ys = array(qubit(), qubit())
        return foo(xs), foo(ys)

    validate(module.compile())


def test_linear_for_loop(validate):
    module = GuppyModule("test")
    module.load(qubit, discard)

    @guppy(module)
    def main() -> None:
        qs = array(qubit(), qubit(), qubit())
        for q in qs:
            discard(q)

    validate(module.compile())


def test_exec_array(validate, run_int_fn):
    module = GuppyModule("test")

    @guppy(module)
    def main() -> int:
        a = array(1,2,3)
        return a[0] + a[1] + a[2]

    package = module.compile()
    validate(package)
    run_int_fn(package, expected=6)


def test_exec_array_loop(validate, run_int_fn):
    module = GuppyModule("test")

    @guppy(module)
    def main() -> int:
        xs = array(1, 2, 3, 4, 5, 6, 7)
        s = 0
        for x in xs:
            if x % 2 == 0:
                continue
            if x > 5:
                break
            s += x
        return s

    package = module.compile()
    validate(package)

    run_int_fn(package, expected=9)


def test_mem_swap(validate):
    module = GuppyModule("test")

    module.load(qubit)
    @guppy(module)
    def foo(x: qubit, y: qubit) -> None:
        mem_swap(x, y)

    @guppy(module)
    def main() -> array[qubit, 2]:
        a = array(qubit(), qubit())
        foo(a[0], a[1])
        return a

    package = module.compile()
    validate(package)


<<<<<<< HEAD
def test_subscript_assign(validate):
    @compile_guppy
    def main(xs: array[int, 3]) -> array[int, 3]:
        xs[0] = 1
        return xs

    validate(main)


def test_subscript_assign_struct(validate):
    module = GuppyModule("test")

    @guppy.struct(module)
    class S:
        a: array[int, 2]

    @guppy(module)
    def main(s: S) -> None:
       s.a[0] = 1

    validate(module.compile())


def test_subscript_assign_nested(validate):
    @compile_guppy
    def main(xs: array[array[int, 2], 2]) -> None:
        xs[0][1] = 222
=======
def test_drop(validate):
    @compile_guppy
    def main(xs: array[int, 2] @ owned) -> None:
        ys = xs
>>>>>>> 92ec6d19

    validate(main)<|MERGE_RESOLUTION|>--- conflicted
+++ resolved
@@ -314,7 +314,22 @@
     validate(package)
 
 
-<<<<<<< HEAD
+def test_drop(validate):
+    @compile_guppy
+    def main(xs: array[int, 2] @ owned) -> None:
+        ys = xs
+
+    validate(main)
+
+
+def test_drop(validate):
+    @compile_guppy
+    def main(xs: array[int, 2] @ owned) -> None:
+        ys = xs
+
+    validate(main)
+
+
 def test_subscript_assign(validate):
     @compile_guppy
     def main(xs: array[int, 3]) -> array[int, 3]:
@@ -342,11 +357,5 @@
     @compile_guppy
     def main(xs: array[array[int, 2], 2]) -> None:
         xs[0][1] = 222
-=======
-def test_drop(validate):
-    @compile_guppy
-    def main(xs: array[int, 2] @ owned) -> None:
-        ys = xs
->>>>>>> 92ec6d19
 
     validate(main)