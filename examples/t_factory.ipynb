{
 "cells": [
  {
   "metadata": {},
   "cell_type": "raw",
   "source": [
<<<<<<< HEAD
    "{\n",
    " \"cells\": [\n",
    "  {\n",
    "   \"cell_type\": \"markdown\",\n",
    "   \"id\": \"ff7370fb\",\n",
    "   \"metadata\": {},\n",
    "   \"source\": [\n",
    "    \"# T state distillation and the `Option` type\\n\",\n",
    "    \"\\n\",\n",
    "    \"**Download this notebook - {nb-download}`t_factory.ipynb`**\\n\",\n",
    "    \"\\n\",\n",
    "    \"In this example we will demonstrate how to create a T state using magic state distillation, including the use of the `Option` type to indicate success or failure in a repeat-until-success algorithm.\"\n",
    "   ]\n",
    "  },\n",
    "  {\n",
    "   \"cell_type\": \"code\",\n",
    "   \"execution_count\": 1,\n",
    "   \"id\": \"73e8e28c\",\n",
    "   \"metadata\": {},\n",
    "   \"outputs\": [],\n",
    "   \"source\": [\n",
    "    \"import numpy as np\\n\",\n",
    "    \"\\n\",\n",
    "    \"from guppylang.decorator import guppy\\n\",\n",
    "    \"from guppylang.std.angles import angle, pi\\n\",\n",
    "    \"from guppylang.std.builtins import array, owned, comptime\\n\",\n",
    "    \"from guppylang.std.option import Option, nothing, some\\n\",\n",
    "    \"from guppylang.std.debug import state_result\\n\",\n",
    "    \"from guppylang.std.quantum import (\\n\",\n",
    "    \"    cz,\\n\",\n",
    "    \"    discard,\\n\",\n",
    "    \"    h,\\n\",\n",
    "    \"    measure,\\n\",\n",
    "    \"    qubit,\\n\",\n",
    "    \"    ry,\\n\",\n",
    "    \"    rz,\\n\",\n",
    "    \")\\n\",\n",
    "    \"\\n\",\n",
    "    \"from selene_sim import build, Quest\\n\",\n",
    "    \"\\n\",\n",
    "    \"from hugr.qsystem.result import QsysResult\\n\",\n",
    "    \"\\n\",\n",
    "    \"np.set_printoptions(precision=4, suppress=True, linewidth=120)\"\n",
    "   ]\n",
    "  },\n",
    "  {\n",
    "   \"cell_type\": \"markdown\",\n",
    "   \"id\": \"5472c92a\",\n",
    "   \"metadata\": {},\n",
    "   \"source\": [\n",
    "    \"## Preparation\\n\",\n",
    "    \"\\n\",\n",
    "    \"We begin by implementing a function to prepare an approximate T state, taken from https://arxiv.org/abs/2310.12106.\"\n",
    "   ]\n",
    "  },\n",
    "  {\n",
    "   \"cell_type\": \"code\",\n",
    "   \"execution_count\": 2,\n",
    "   \"id\": \"d9646c0f\",\n",
    "   \"metadata\": {},\n",
    "   \"outputs\": [],\n",
    "   \"source\": [\n",
    "    \"phi = np.arccos(1 / 3)\\n\",\n",
    "    \"\\n\",\n",
    "    \"\\n\",\n",
    "    \"@guppy\\n\",\n",
    "    \"def prepare_approx() -> qubit:\\n\",\n",
    "    \"    q = qubit()\\n\",\n",
    "    \"    ry(q, angle(comptime(phi)))\\n\",\n",
    "    \"    rz(q, pi / 4)\\n\",\n",
    "    \"    return q\"\n",
    "   ]\n",
    "  },\n",
    "  {\n",
    "   \"cell_type\": \"markdown\",\n",
    "   \"id\": \"b3acda45\",\n",
    "   \"metadata\": {},\n",
    "   \"source\": [\n",
    "    \"## Distillation\\n\",\n",
    "    \"\\n\",\n",
    "    \"This is the inverse of the $[[5,3,1]]$ encoder in figure 3 of https://arxiv.org/abs/2208.01863. \\n\",\n",
    "    \"\\n\"\n",
    "   ]\n",
    "  },\n",
    "  {\n",
    "   \"cell_type\": \"code\",\n",
    "   \"execution_count\": 3,\n",
    "   \"id\": \"704030e7\",\n",
    "   \"metadata\": {},\n",
    "   \"outputs\": [],\n",
    "   \"source\": [\n",
    "    \"@guppy\\n\",\n",
    "    \"def distill(\\n\",\n",
    "    \"    target: qubit @ owned,\\n\",\n",
    "    \"    qs: array[qubit, 4] @ owned,\\n\",\n",
    "    \") -> tuple[qubit, bool]:\\n\",\n",
    "    \"    \\\"\\\"\\\"First argument is the target qubit which will be returned from the circuit.\\n\",\n",
    "    \"    Other arguments are ancillae, which should also be in an approximate T state.\\n\",\n",
    "    \"    Returns target qubit and a bool, which is true if the distillation succeeded.\\n\",\n",
    "    \"    \\\"\\\"\\\"\\n\",\n",
    "    \"    cz(qs[0], qs[1])\\n\",\n",
    "    \"    cz(qs[2], qs[3])\\n\",\n",
    "    \"    cz(target, qs[0])\\n\",\n",
    "    \"    cz(qs[1], qs[2])\\n\",\n",
    "    \"    cz(target, qs[3])\\n\",\n",
    "    \"    # Measuring gives false for success, true for failure.\\n\",\n",
    "    \"    # We check for all falses to say whether distillation succeeded.\\n\",\n",
    "    \"    for i in range(4):\\n\",\n",
    "    \"        h(qs[i])\\n\",\n",
    "    \"    bits = array(not measure(q) for q in qs)\\n\",\n",
    "    \"    # Guppy doesn't yet support the `any` or `all` operators yet.\\n\",\n",
    "    \"    success = True\\n\",\n",
    "    \"    for b in bits:\\n\",\n",
    "    \"        success &= b\\n\",\n",
    "    \"    return target, success\"\n",
    "   ]\n",
    "  },\n",
    "  {\n",
    "   \"cell_type\": \"markdown\",\n",
    "   \"id\": \"2ff9a83c\",\n",
    "   \"metadata\": {},\n",
    "   \"source\": [\n",
    "    \"## Repeat-Until-Success and `Option`\\n\",\n",
    "    \"\\n\",\n",
    "    \"We can now put both of the above together by preparing 5 qubits using `prepare_approx` and then attempting to distill a T state from them using `distill`, for some maximum number of attempts.\"\n",
    "   ]\n",
    "  },\n",
    "  {\n",
    "   \"cell_type\": \"code\",\n",
    "   \"execution_count\": 4,\n",
    "   \"id\": \"bcc5acd4\",\n",
    "   \"metadata\": {},\n",
    "   \"outputs\": [],\n",
    "   \"source\": [\n",
    "    \"@guppy\\n\",\n",
    "    \"def t_state(attempts: int) -> Option[qubit]:\\n\",\n",
    "    \"    \\\"\\\"\\\"Create a T state using magic state distillation with a fixed number of attempts.\\n\",\n",
    "    \"\\n\",\n",
    "    \"    On success returns a qubit in a magic T state.\\n\",\n",
    "    \"\\n\",\n",
    "    \"    On failure (i.e. number of attempts are exceeded) returns nothing.\\n\",\n",
    "    \"    \\\"\\\"\\\"\\n\",\n",
    "    \"    if attempts > 0:\\n\",\n",
    "    \"        tgt = prepare_approx()\\n\",\n",
    "    \"        qs = array(prepare_approx() for _ in range(4))\\n\",\n",
    "    \"\\n\",\n",
    "    \"        q, success = distill(tgt, qs)\\n\",\n",
    "    \"        if success:\\n\",\n",
    "    \"            return some(q)\\n\",\n",
    "    \"        else:\\n\",\n",
    "    \"            # Discard the qubit and start over.\\n\",\n",
    "    \"            # Note, this could just as easily be a while loop!\\n\",\n",
    "    \"            discard(q)\\n\",\n",
    "    \"            return t_state(attempts - 1)\\n\",\n",
    "    \"\\n\",\n",
    "    \"    # We ran out of attempts.\\n\",\n",
    "    \"    return nothing()\"\n",
    "   ]\n",
    "  },\n",
    "  {\n",
    "   \"cell_type\": \"markdown\",\n",
    "   \"id\": \"d7945b35\",\n",
    "   \"metadata\": {},\n",
    "   \"source\": [\n",
    "    \"Note the use of the `Option[qubit]` type for the result. Option types enable us to represent either a value, using `some(value)` or the absence of it, using `nothing()`. In this case it is a good way to represent failure or success without having to rely on errors. Before using the value if it exists, it needs to be unwrapped. \"\n",
    "   ]\n",
    "  },\n",
    "  {\n",
    "   \"cell_type\": \"code\",\n",
    "   \"execution_count\": 5,\n",
    "   \"id\": \"9ff753c6\",\n",
    "   \"metadata\": {},\n",
    "   \"outputs\": [],\n",
    "   \"source\": [\n",
    "    \"attempts = 3\\n\",\n",
    "    \"\\n\",\n",
    "    \"\\n\",\n",
    "    \"@guppy\\n\",\n",
    "    \"def main() -> None:\\n\",\n",
    "    \"    option_t = t_state(comptime(attempts))\\n\",\n",
    "    \"    # Check whether the option contains a value.\\n\",\n",
    "    \"    if option_t.is_some():\\n\",\n",
    "    \"        # Unwrap the qubit.\\n\",\n",
    "    \"        t = option_t.unwrap()\\n\",\n",
    "    \"        state_result(\\\"t_state\\\", t)\\n\",\n",
    "    \"        discard(t)\\n\",\n",
    "    \"    else:\\n\",\n",
    "    \"        # Since qubits are linear, Option[qubit] is also linear, so we need to consume\\n\",\n",
    "    \"        # it either way.\\n\",\n",
    "    \"        option_t.unwrap_nothing()\"\n",
    "   ]\n",
    "  },\n",
    "  {\n",
    "   \"cell_type\": \"code\",\n",
    "   \"execution_count\": 6,\n",
    "   \"id\": \"40a25f2d\",\n",
    "   \"metadata\": {},\n",
    "   \"outputs\": [\n",
    "    {\n",
    "     \"name\": \"stdout\",\n",
    "     \"output_type\": \"stream\",\n",
    "     \"text\": [\n",
    "      \"True\\n\"\n",
    "     ]\n",
    "    }\n",
    "   ],\n",
    "   \"source\": [\n",
    "    \"shots = main.emulator(n_qubits=8).with_seed(1).run()\\n\",\n",
    "    \"\\n\",\n",
    "    \"# See the `Debugging with `state_result` statements` example notebook for more details\\n\",\n",
    "    \"# about state results.\\n\",\n",
    "    \"for states in shots.partial_state_dicts():\\n\",\n",
    "    \"    if \\\"t_state\\\" in states:\\n\",\n",
    "    \"        dist = states[\\\"t_state\\\"].state_distribution()\\n\",\n",
    "    \"        print(np.allclose(dist[0].state, np.array([0.2967+0.j, 0.8094-0.5068j]), rtol=1e-4))\"\n",
    "   ]\n",
    "  },\n",
    "  {\n",
    "   \"cell_type\": \"markdown\",\n",
    "   \"id\": \"0a8ee66c\",\n",
    "   \"metadata\": {},\n",
    "   \"source\": [\n",
    "    \"A similar concept that is also available in the Guppy standard library is the `Either` type, which generalises the concept of having an optional value to having a value that could be of one of two types, either `left(value)` or `right(value)`.\"\n",
    "   ]\n",
    "  },\n",
    "  {\n",
    "   \"cell_type\": \"markdown\",\n",
    "   \"id\": \"ce9f778c\",\n",
    "   \"metadata\": {},\n",
    "   \"source\": [\n",
    "    \"## Selectively measuring arrays with `Option`\\n\",\n",
    "    \"\\n\",\n",
    "    \"Consider this attempt at measuring a subscript of an array of qubits:\"\n",
    "   ]\n",
    "  },\n",
    "  {\n",
    "   \"cell_type\": \"code\",\n",
    "   \"execution_count\": 7,\n",
    "   \"id\": \"ee6a43c5\",\n",
    "   \"metadata\": {\n",
    "    \"tags\": [\n",
    "     \"raises-exception\"\n",
    "    ]\n",
    "   },\n",
    "   \"outputs\": [\n",
    "    {\n",
    "     \"name\": \"stderr\",\n",
    "     \"output_type\": \"stream\",\n",
    "     \"text\": [\n",
    "      \"Error: Subscript consumed (at <In[7]>:3:12)\\n\",\n",
    "      \"  | \\n\",\n",
    "      \"1 | @guppy\\n\",\n",
    "      \"2 | def attempt_measure(qs: array[qubit, 10] @ owned) -> None:\\n\",\n",
    "      \"3 |     measure(qs[5])\\n\",\n",
    "      \"  |             ^^^^^ Cannot consume a subscript of `qs` with non-copyable type\\n\",\n",
    "      \"  |                   `array[qubit, 10]`\\n\",\n",
    "      \"\\n\",\n",
    "      \"Note: Subscripts on non-copyable types are only allowed to be borrowed, not\\n\",\n",
    "      \"consumed\\n\",\n",
    "      \"\\n\",\n",
    "      \"Guppy compilation failed due to 1 previous error\\n\"\n",
    "     ]\n",
    "    }\n",
    "   ],\n",
    "   \"source\": [\n",
    "    \"@guppy\\n\",\n",
    "    \"def attempt_measure(qs: array[qubit, 10] @ owned) -> None:\\n\",\n",
    "    \"    measure(qs[5])\\n\",\n",
    "    \"\\n\",\n",
    "    \"\\n\",\n",
    "    \"compiled = attempt_measure.compile()\"\n",
    "   ]\n",
    "  },\n",
    "  {\n",
    "   \"cell_type\": \"markdown\",\n",
    "   \"id\": \"1d8861e5\",\n",
    "   \"metadata\": {},\n",
    "   \"source\": [\n",
    "    \"As expected, this leads to an error because you can't consume subscripts of a linear array. \\n\",\n",
    "    \"\\n\",\n",
    "    \"However we can use arrays of type `array[Option[qubit], N]` to measure some qubits in an array without consuming the whole array at once by swapping qubits you want to measure with`nothing()`. \"\n",
    "   ]\n",
    "  },\n",
    "  {\n",
    "   \"cell_type\": \"code\",\n",
    "   \"execution_count\": 8,\n",
    "   \"id\": \"351ec80b\",\n",
    "   \"metadata\": {},\n",
    "   \"outputs\": [],\n",
    "   \"source\": [\n",
    "    \"n = guppy.nat_var(\\\"n\\\")\\n\",\n",
    "    \"\\n\",\n",
    "    \"\\n\",\n",
    "    \"@guppy\\n\",\n",
    "    \"def measure_mask(\\n\",\n",
    "    \"    qs: array[Option[qubit], n], mask: array[bool, n] @ owned\\n\",\n",
    "    \") -> array[int, n]:\\n\",\n",
    "    \"    \\\"\\\"\\\"Measure all gubits in `qs` with a corresponding `True` index in `mask`.\\\"\\\"\\\"\\n\",\n",
    "    \"    res = array(-1 for _ in range(n))\\n\",\n",
    "    \"    idx = 0\\n\",\n",
    "    \"    for m in mask:\\n\",\n",
    "    \"        if m and qs[idx].is_some():\\n\",\n",
    "    \"            # `take` swaps an optional value with nothing().\\n\",\n",
    "    \"            q = qs[idx].take()\\n\",\n",
    "    \"            res[idx] = int(measure(q.unwrap()))\\n\",\n",
    "    \"        idx += 1\\n\",\n",
    "    \"    return res\\n\",\n",
    "    \"\\n\",\n",
    "    \"\\n\",\n",
    "    \"@guppy\\n\",\n",
    "    \"def main() -> None:\\n\",\n",
    "    \"    qs = array(some(qubit()) for _ in range(3))\\n\",\n",
    "    \"    mask = array(True, False, True)\\n\",\n",
    "    \"    measure_mask(qs, mask)\\n\",\n",
    "    \"    # We need to consume the array of options at some point, as it can't be leaked.\\n\",\n",
    "    \"    for q_opt in qs:\\n\",\n",
    "    \"        if q_opt.is_some():\\n\",\n",
    "    \"            q = q_opt.unwrap()\\n\",\n",
    "    \"            discard(q)\\n\",\n",
    "    \"        else:\\n\",\n",
    "    \"            q_opt.unwrap_nothing()\\n\",\n",
    "    \"\\n\",\n",
    "    \"\\n\",\n",
    "    \"main.compile();\"\n",
    "   ]\n",
    "  }\n",
    " ],\n",
    " \"metadata\": {\n",
    "  \"kernelspec\": {\n",
    "   \"display_name\": \"venv\",\n",
    "   \"language\": \"python\",\n",
    "   \"name\": \"python3\"\n",
    "  },\n",
    "  \"language_info\": {\n",
    "   \"codemirror_mode\": {\n",
    "    \"name\": \"ipython\",\n",
    "    \"version\": 3\n",
    "   },\n",
    "   \"file_extension\": \".py\",\n",
    "   \"mimetype\": \"text/x-python\",\n",
    "   \"name\": \"python\",\n",
    "   \"nbconvert_exporter\": \"python\",\n",
    "   \"pygments_lexer\": \"ipython3\",\n",
    "   \"version\": \"3.13.4\"\n",
    "  }\n",
    " },\n",
    " \"nbformat\": 4,\n",
    " \"nbformat_minor\": 5\n",
    "}\n"
   ],
   "id": "414af2a3b2432702"
=======
    "# T state distillation and the `Option` type\n",
    "\n",
    "**Download this notebook - {nb-download}`t_factory.ipynb`**\n",
    "\n",
    "In this example we will demonstrate how to create a T state using magic state distillation, including the use of the `Option` type to indicate success or failure in a repeat-until-success algorithm."
   ]
  },
  {
   "cell_type": "code",
   "execution_count": 1,
   "id": "73e8e28c",
   "metadata": {},
   "outputs": [],
   "source": [
    "import numpy as np\n",
    "\n",
    "from guppylang.decorator import guppy\n",
    "from guppylang.std.angles import angle, pi\n",
    "from guppylang.std.builtins import array, owned, comptime\n",
    "from guppylang.std.option import Option, nothing, some\n",
    "from guppylang.std.debug import state_result\n",
    "from guppylang.std.quantum import (\n",
    "    cz,\n",
    "    discard,\n",
    "    h,\n",
    "    measure,\n",
    "    qubit,\n",
    "    ry,\n",
    "    rz,\n",
    ")\n",
    "\n",
    "from selene_sim import build, Quest\n",
    "\n",
    "from hugr.qsystem.result import QsysResult\n",
    "\n",
    "np.set_printoptions(precision=4, suppress=True, linewidth=120)"
   ]
  },
  {
   "cell_type": "markdown",
   "id": "5472c92a",
   "metadata": {},
   "source": [
    "## Preparation\n",
    "\n",
    "We begin by implementing a function to prepare an approximate T state, taken from https://arxiv.org/abs/2310.12106."
   ]
  },
  {
   "cell_type": "code",
   "execution_count": 2,
   "id": "d9646c0f",
   "metadata": {},
   "outputs": [],
   "source": [
    "phi = np.arccos(1 / 3)\n",
    "\n",
    "\n",
    "@guppy\n",
    "def prepare_approx() -> qubit:\n",
    "    q = qubit()\n",
    "    ry(q, angle(comptime(phi)))\n",
    "    rz(q, pi / 4)\n",
    "    return q"
   ]
  },
  {
   "cell_type": "markdown",
   "id": "b3acda45",
   "metadata": {},
   "source": [
    "## Distillation\n",
    "\n",
    "This is the inverse of the $[[5,3,1]]$ encoder in figure 3 of https://arxiv.org/abs/2208.01863. \n",
    "\n"
   ]
  },
  {
   "cell_type": "code",
   "execution_count": 3,
   "id": "704030e7",
   "metadata": {},
   "outputs": [],
   "source": [
    "@guppy\n",
    "def distill(\n",
    "    target: qubit @ owned,\n",
    "    qs: array[qubit, 4] @ owned,\n",
    ") -> tuple[qubit, bool]:\n",
    "    \"\"\"First argument is the target qubit which will be returned from the circuit.\n",
    "    Other arguments are ancillae, which should also be in an approximate T state.\n",
    "    Returns target qubit and a bool, which is true if the distillation succeeded.\n",
    "    \"\"\"\n",
    "    cz(qs[0], qs[1])\n",
    "    cz(qs[2], qs[3])\n",
    "    cz(target, qs[0])\n",
    "    cz(qs[1], qs[2])\n",
    "    cz(target, qs[3])\n",
    "    # Measuring gives false for success, true for failure.\n",
    "    # We check for all falses to say whether distillation succeeded.\n",
    "    for i in range(4):\n",
    "        h(qs[i])\n",
    "    bits = array(not measure(q) for q in qs)\n",
    "    # Guppy doesn't yet support the `any` or `all` operators yet.\n",
    "    success = True\n",
    "    for b in bits:\n",
    "        success &= b\n",
    "    return target, success"
   ]
  },
  {
   "cell_type": "markdown",
   "id": "2ff9a83c",
   "metadata": {},
   "source": [
    "## Repeat-Until-Success and `Option`\n",
    "\n",
    "We can now put both of the above together by preparing 5 qubits using `prepare_approx` and then attempting to distill a T state from them using `distill`, for some maximum number of attempts."
   ]
  },
  {
   "cell_type": "code",
   "execution_count": 4,
   "id": "bcc5acd4",
   "metadata": {},
   "outputs": [],
   "source": [
    "@guppy\n",
    "def t_state(attempts: int) -> Option[qubit]:\n",
    "    \"\"\"Create a T state using magic state distillation with a fixed number of attempts.\n",
    "\n",
    "    On success returns a qubit in a magic T state.\n",
    "\n",
    "    On failure (i.e. number of attempts are exceeded) returns nothing.\n",
    "    \"\"\"\n",
    "    if attempts > 0:\n",
    "        tgt = prepare_approx()\n",
    "        qs = array(prepare_approx() for _ in range(4))\n",
    "\n",
    "        q, success = distill(tgt, qs)\n",
    "        if success:\n",
    "            return some(q)\n",
    "        else:\n",
    "            # Discard the qubit and start over.\n",
    "            # Note, this could just as easily be a while loop!\n",
    "            discard(q)\n",
    "            return t_state(attempts - 1)\n",
    "\n",
    "    # We ran out of attempts.\n",
    "    return nothing()"
   ]
  },
  {
   "cell_type": "markdown",
   "id": "d7945b35",
   "metadata": {},
   "source": [
    "Note the use of the `Option[qubit]` type for the result. Option types enable us to represent either a value, using `some(value)` or the absence of it, using `nothing()`. In this case it is a good way to represent failure or success without having to rely on errors. Before using the value if it exists, it needs to be unwrapped. "
   ]
  },
  {
   "cell_type": "code",
   "execution_count": 5,
   "id": "9ff753c6",
   "metadata": {},
   "outputs": [],
   "source": [
    "attempts = 3\n",
    "\n",
    "\n",
    "@guppy\n",
    "def main() -> None:\n",
    "    option_t = t_state(comptime(attempts))\n",
    "    # Check whether the option contains a value.\n",
    "    if option_t.is_some():\n",
    "        # Unwrap the qubit.\n",
    "        t = option_t.unwrap()\n",
    "        state_result(\"t_state\", t)\n",
    "        discard(t)\n",
    "    else:\n",
    "        # Since qubits are linear, Option[qubit] is also linear, so we need to consume\n",
    "        # it either way.\n",
    "        option_t.unwrap_nothing()"
   ]
  },
  {
   "cell_type": "code",
   "execution_count": 6,
   "id": "40a25f2d",
   "metadata": {},
   "outputs": [
    {
     "name": "stdout",
     "output_type": "stream",
     "text": [
      "True\n"
     ]
    }
   ],
   "source": [
    "shots = main.emulator(n_qubits=8).with_seed(1).run()\n",
    "\n",
    "# See the `Debugging with `state_result` statements` example notebook for more details\n",
    "# about state results.\n",
    "for states in shots.partial_state_dicts():\n",
    "    if \"t_state\" in states:\n",
    "        dist = states[\"t_state\"].state_distribution()\n",
    "        print(np.allclose(dist[0].state, np.array([0.2967+0.j, 0.8094-0.5068j]), rtol=1e-4))"
   ]
  },
  {
   "cell_type": "markdown",
   "id": "0a8ee66c",
   "metadata": {},
   "source": [
    "A similar concept that is also available in the Guppy standard library is the `Either` type, which generalises the concept of having an optional value to having a value that could be of one of two types, either `left(value)` or `right(value)`."
   ]
  },
  {
   "cell_type": "markdown",
   "id": "ce9f778c",
   "metadata": {},
   "source": [
    "## Selectively measuring arrays with `Option`\n",
    "\n",
    "Consider this attempt at measuring a subscript of an array of qubits:"
   ]
  },
  {
   "cell_type": "code",
   "execution_count": 7,
   "id": "ee6a43c5",
   "metadata": {
    "tags": [
     "raises-exception"
    ]
   },
   "outputs": [
    {
     "name": "stderr",
     "output_type": "stream",
     "text": [
      "Error: Subscript consumed (at <In[7]>:3:12)\n",
      "  | \n",
      "1 | @guppy\n",
      "2 | def attempt_measure(qs: array[qubit, 10] @ owned) -> None:\n",
      "3 |     measure(qs[5])\n",
      "  |             ^^^^^ Cannot consume a subscript of `qs` with non-copyable type\n",
      "  |                   `array[qubit, 10]`\n",
      "\n",
      "Note: Subscripts on non-copyable types are only allowed to be borrowed, not\n",
      "consumed\n",
      "\n",
      "Guppy compilation failed due to 1 previous error\n"
     ]
    }
   ],
   "source": [
    "@guppy\n",
    "def attempt_measure(qs: array[qubit, 10] @ owned) -> None:\n",
    "    measure(qs[5])\n",
    "\n",
    "\n",
    "compiled = attempt_measure.compile()"
   ]
  },
  {
   "cell_type": "markdown",
   "id": "1d8861e5",
   "metadata": {},
   "source": [
    "As expected, this leads to an error because you can't consume subscripts of a linear array. \n",
    "\n",
    "However we can use arrays of type `array[Option[qubit], N]` to measure some qubits in an array without consuming the whole array at once by swapping qubits you want to measure with`nothing()`. "
   ]
  },
  {
   "cell_type": "code",
   "execution_count": 8,
   "id": "351ec80b",
   "metadata": {},
   "outputs": [],
   "source": [
    "n = guppy.nat_var(\"n\")\n",
    "\n",
    "\n",
    "@guppy\n",
    "def measure_mask(\n",
    "    qs: array[Option[qubit], n], mask: array[bool, n] @ owned\n",
    ") -> array[int, n]:\n",
    "    \"\"\"Measure all gubits in `qs` with a corresponding `True` index in `mask`.\"\"\"\n",
    "    res = array(-1 for _ in range(n))\n",
    "    idx = 0\n",
    "    for m in mask:\n",
    "        if m and qs[idx].is_some():\n",
    "            # `take` swaps an optional value with nothing().\n",
    "            q = qs[idx].take()\n",
    "            res[idx] = int(measure(q.unwrap()))\n",
    "        idx += 1\n",
    "    return res\n",
    "\n",
    "\n",
    "@guppy\n",
    "def main() -> None:\n",
    "    qs = array(some(qubit()) for _ in range(3))\n",
    "    mask = array(True, False, True)\n",
    "    measure_mask(qs, mask)\n",
    "    # We need to consume the array of options at some point, as it can't be leaked.\n",
    "    for q_opt in qs:\n",
    "        if q_opt.is_some():\n",
    "            q = q_opt.unwrap()\n",
    "            discard(q)\n",
    "        else:\n",
    "            q_opt.unwrap_nothing()\n",
    "\n",
    "\n",
    "main.compile();"
   ]
>>>>>>> 5e2f5951
  }
 ],
 "metadata": {},
 "nbformat": 4,
 "nbformat_minor": 5
}<|MERGE_RESOLUTION|>--- conflicted
+++ resolved
@@ -4,7 +4,6 @@
    "metadata": {},
    "cell_type": "raw",
    "source": [
-<<<<<<< HEAD
     "{\n",
     " \"cells\": [\n",
     "  {\n",
@@ -355,327 +354,7 @@
     " \"nbformat_minor\": 5\n",
     "}\n"
    ],
-   "id": "414af2a3b2432702"
-=======
-    "# T state distillation and the `Option` type\n",
-    "\n",
-    "**Download this notebook - {nb-download}`t_factory.ipynb`**\n",
-    "\n",
-    "In this example we will demonstrate how to create a T state using magic state distillation, including the use of the `Option` type to indicate success or failure in a repeat-until-success algorithm."
-   ]
-  },
-  {
-   "cell_type": "code",
-   "execution_count": 1,
-   "id": "73e8e28c",
-   "metadata": {},
-   "outputs": [],
-   "source": [
-    "import numpy as np\n",
-    "\n",
-    "from guppylang.decorator import guppy\n",
-    "from guppylang.std.angles import angle, pi\n",
-    "from guppylang.std.builtins import array, owned, comptime\n",
-    "from guppylang.std.option import Option, nothing, some\n",
-    "from guppylang.std.debug import state_result\n",
-    "from guppylang.std.quantum import (\n",
-    "    cz,\n",
-    "    discard,\n",
-    "    h,\n",
-    "    measure,\n",
-    "    qubit,\n",
-    "    ry,\n",
-    "    rz,\n",
-    ")\n",
-    "\n",
-    "from selene_sim import build, Quest\n",
-    "\n",
-    "from hugr.qsystem.result import QsysResult\n",
-    "\n",
-    "np.set_printoptions(precision=4, suppress=True, linewidth=120)"
-   ]
-  },
-  {
-   "cell_type": "markdown",
-   "id": "5472c92a",
-   "metadata": {},
-   "source": [
-    "## Preparation\n",
-    "\n",
-    "We begin by implementing a function to prepare an approximate T state, taken from https://arxiv.org/abs/2310.12106."
-   ]
-  },
-  {
-   "cell_type": "code",
-   "execution_count": 2,
-   "id": "d9646c0f",
-   "metadata": {},
-   "outputs": [],
-   "source": [
-    "phi = np.arccos(1 / 3)\n",
-    "\n",
-    "\n",
-    "@guppy\n",
-    "def prepare_approx() -> qubit:\n",
-    "    q = qubit()\n",
-    "    ry(q, angle(comptime(phi)))\n",
-    "    rz(q, pi / 4)\n",
-    "    return q"
-   ]
-  },
-  {
-   "cell_type": "markdown",
-   "id": "b3acda45",
-   "metadata": {},
-   "source": [
-    "## Distillation\n",
-    "\n",
-    "This is the inverse of the $[[5,3,1]]$ encoder in figure 3 of https://arxiv.org/abs/2208.01863. \n",
-    "\n"
-   ]
-  },
-  {
-   "cell_type": "code",
-   "execution_count": 3,
-   "id": "704030e7",
-   "metadata": {},
-   "outputs": [],
-   "source": [
-    "@guppy\n",
-    "def distill(\n",
-    "    target: qubit @ owned,\n",
-    "    qs: array[qubit, 4] @ owned,\n",
-    ") -> tuple[qubit, bool]:\n",
-    "    \"\"\"First argument is the target qubit which will be returned from the circuit.\n",
-    "    Other arguments are ancillae, which should also be in an approximate T state.\n",
-    "    Returns target qubit and a bool, which is true if the distillation succeeded.\n",
-    "    \"\"\"\n",
-    "    cz(qs[0], qs[1])\n",
-    "    cz(qs[2], qs[3])\n",
-    "    cz(target, qs[0])\n",
-    "    cz(qs[1], qs[2])\n",
-    "    cz(target, qs[3])\n",
-    "    # Measuring gives false for success, true for failure.\n",
-    "    # We check for all falses to say whether distillation succeeded.\n",
-    "    for i in range(4):\n",
-    "        h(qs[i])\n",
-    "    bits = array(not measure(q) for q in qs)\n",
-    "    # Guppy doesn't yet support the `any` or `all` operators yet.\n",
-    "    success = True\n",
-    "    for b in bits:\n",
-    "        success &= b\n",
-    "    return target, success"
-   ]
-  },
-  {
-   "cell_type": "markdown",
-   "id": "2ff9a83c",
-   "metadata": {},
-   "source": [
-    "## Repeat-Until-Success and `Option`\n",
-    "\n",
-    "We can now put both of the above together by preparing 5 qubits using `prepare_approx` and then attempting to distill a T state from them using `distill`, for some maximum number of attempts."
-   ]
-  },
-  {
-   "cell_type": "code",
-   "execution_count": 4,
-   "id": "bcc5acd4",
-   "metadata": {},
-   "outputs": [],
-   "source": [
-    "@guppy\n",
-    "def t_state(attempts: int) -> Option[qubit]:\n",
-    "    \"\"\"Create a T state using magic state distillation with a fixed number of attempts.\n",
-    "\n",
-    "    On success returns a qubit in a magic T state.\n",
-    "\n",
-    "    On failure (i.e. number of attempts are exceeded) returns nothing.\n",
-    "    \"\"\"\n",
-    "    if attempts > 0:\n",
-    "        tgt = prepare_approx()\n",
-    "        qs = array(prepare_approx() for _ in range(4))\n",
-    "\n",
-    "        q, success = distill(tgt, qs)\n",
-    "        if success:\n",
-    "            return some(q)\n",
-    "        else:\n",
-    "            # Discard the qubit and start over.\n",
-    "            # Note, this could just as easily be a while loop!\n",
-    "            discard(q)\n",
-    "            return t_state(attempts - 1)\n",
-    "\n",
-    "    # We ran out of attempts.\n",
-    "    return nothing()"
-   ]
-  },
-  {
-   "cell_type": "markdown",
-   "id": "d7945b35",
-   "metadata": {},
-   "source": [
-    "Note the use of the `Option[qubit]` type for the result. Option types enable us to represent either a value, using `some(value)` or the absence of it, using `nothing()`. In this case it is a good way to represent failure or success without having to rely on errors. Before using the value if it exists, it needs to be unwrapped. "
-   ]
-  },
-  {
-   "cell_type": "code",
-   "execution_count": 5,
-   "id": "9ff753c6",
-   "metadata": {},
-   "outputs": [],
-   "source": [
-    "attempts = 3\n",
-    "\n",
-    "\n",
-    "@guppy\n",
-    "def main() -> None:\n",
-    "    option_t = t_state(comptime(attempts))\n",
-    "    # Check whether the option contains a value.\n",
-    "    if option_t.is_some():\n",
-    "        # Unwrap the qubit.\n",
-    "        t = option_t.unwrap()\n",
-    "        state_result(\"t_state\", t)\n",
-    "        discard(t)\n",
-    "    else:\n",
-    "        # Since qubits are linear, Option[qubit] is also linear, so we need to consume\n",
-    "        # it either way.\n",
-    "        option_t.unwrap_nothing()"
-   ]
-  },
-  {
-   "cell_type": "code",
-   "execution_count": 6,
-   "id": "40a25f2d",
-   "metadata": {},
-   "outputs": [
-    {
-     "name": "stdout",
-     "output_type": "stream",
-     "text": [
-      "True\n"
-     ]
-    }
-   ],
-   "source": [
-    "shots = main.emulator(n_qubits=8).with_seed(1).run()\n",
-    "\n",
-    "# See the `Debugging with `state_result` statements` example notebook for more details\n",
-    "# about state results.\n",
-    "for states in shots.partial_state_dicts():\n",
-    "    if \"t_state\" in states:\n",
-    "        dist = states[\"t_state\"].state_distribution()\n",
-    "        print(np.allclose(dist[0].state, np.array([0.2967+0.j, 0.8094-0.5068j]), rtol=1e-4))"
-   ]
-  },
-  {
-   "cell_type": "markdown",
-   "id": "0a8ee66c",
-   "metadata": {},
-   "source": [
-    "A similar concept that is also available in the Guppy standard library is the `Either` type, which generalises the concept of having an optional value to having a value that could be of one of two types, either `left(value)` or `right(value)`."
-   ]
-  },
-  {
-   "cell_type": "markdown",
-   "id": "ce9f778c",
-   "metadata": {},
-   "source": [
-    "## Selectively measuring arrays with `Option`\n",
-    "\n",
-    "Consider this attempt at measuring a subscript of an array of qubits:"
-   ]
-  },
-  {
-   "cell_type": "code",
-   "execution_count": 7,
-   "id": "ee6a43c5",
-   "metadata": {
-    "tags": [
-     "raises-exception"
-    ]
-   },
-   "outputs": [
-    {
-     "name": "stderr",
-     "output_type": "stream",
-     "text": [
-      "Error: Subscript consumed (at <In[7]>:3:12)\n",
-      "  | \n",
-      "1 | @guppy\n",
-      "2 | def attempt_measure(qs: array[qubit, 10] @ owned) -> None:\n",
-      "3 |     measure(qs[5])\n",
-      "  |             ^^^^^ Cannot consume a subscript of `qs` with non-copyable type\n",
-      "  |                   `array[qubit, 10]`\n",
-      "\n",
-      "Note: Subscripts on non-copyable types are only allowed to be borrowed, not\n",
-      "consumed\n",
-      "\n",
-      "Guppy compilation failed due to 1 previous error\n"
-     ]
-    }
-   ],
-   "source": [
-    "@guppy\n",
-    "def attempt_measure(qs: array[qubit, 10] @ owned) -> None:\n",
-    "    measure(qs[5])\n",
-    "\n",
-    "\n",
-    "compiled = attempt_measure.compile()"
-   ]
-  },
-  {
-   "cell_type": "markdown",
-   "id": "1d8861e5",
-   "metadata": {},
-   "source": [
-    "As expected, this leads to an error because you can't consume subscripts of a linear array. \n",
-    "\n",
-    "However we can use arrays of type `array[Option[qubit], N]` to measure some qubits in an array without consuming the whole array at once by swapping qubits you want to measure with`nothing()`. "
-   ]
-  },
-  {
-   "cell_type": "code",
-   "execution_count": 8,
-   "id": "351ec80b",
-   "metadata": {},
-   "outputs": [],
-   "source": [
-    "n = guppy.nat_var(\"n\")\n",
-    "\n",
-    "\n",
-    "@guppy\n",
-    "def measure_mask(\n",
-    "    qs: array[Option[qubit], n], mask: array[bool, n] @ owned\n",
-    ") -> array[int, n]:\n",
-    "    \"\"\"Measure all gubits in `qs` with a corresponding `True` index in `mask`.\"\"\"\n",
-    "    res = array(-1 for _ in range(n))\n",
-    "    idx = 0\n",
-    "    for m in mask:\n",
-    "        if m and qs[idx].is_some():\n",
-    "            # `take` swaps an optional value with nothing().\n",
-    "            q = qs[idx].take()\n",
-    "            res[idx] = int(measure(q.unwrap()))\n",
-    "        idx += 1\n",
-    "    return res\n",
-    "\n",
-    "\n",
-    "@guppy\n",
-    "def main() -> None:\n",
-    "    qs = array(some(qubit()) for _ in range(3))\n",
-    "    mask = array(True, False, True)\n",
-    "    measure_mask(qs, mask)\n",
-    "    # We need to consume the array of options at some point, as it can't be leaked.\n",
-    "    for q_opt in qs:\n",
-    "        if q_opt.is_some():\n",
-    "            q = q_opt.unwrap()\n",
-    "            discard(q)\n",
-    "        else:\n",
-    "            q_opt.unwrap_nothing()\n",
-    "\n",
-    "\n",
-    "main.compile();"
-   ]
->>>>>>> 5e2f5951
+   "id": "b74487e8f6ffd113"
   }
  ],
  "metadata": {},
