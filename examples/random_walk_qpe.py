--- conflicted
+++ resolved
@@ -9,20 +9,10 @@
 from collections.abc import Callable
 
 from guppylang.decorator import guppy
-<<<<<<< HEAD
-from guppylang.prelude.builtins import py, result
-from guppylang.prelude.quantum import cx, discard, h, measure, qubit, rz, x
-
-=======
-from guppylang.module import GuppyModule
 from guppylang.prelude.angles import angle
 from guppylang.prelude.builtins import py, result
 from guppylang.prelude.quantum import cx, discard, h, measure, qubit, rz, x
 
-module = GuppyModule("test")
-module.load_all(quantum)
-module.load(angle)
->>>>>>> ce0f746d
 
 sqrt_e = math.sqrt(math.e)
 sqrt_e_div = math.sqrt((math.e - 1) / math.e)
