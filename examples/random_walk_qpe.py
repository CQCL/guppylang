"""
Implementation of the adaptive random walk phase estimation algorithm from
https://arxiv.org/abs/2208.04526.

The example Hamiltonian and numbers are taken from https://arxiv.org/abs/2206.12950.
"""

import math
from collections.abc import Callable

from guppylang.decorator import guppy
<<<<<<< HEAD
from guppylang.module import GuppyModule
from guppylang.prelude.builtins import owned, py, result
from guppylang.prelude.quantum import discard, measure, qubit
from guppylang.prelude.quantum_functional import cx, h, rz, x
=======
from guppylang.prelude.angles import angle
from guppylang.prelude.builtins import py, result
from guppylang.prelude.quantum import cx, discard, h, measure, qubit, rz, x
>>>>>>> 5cfcdf53


sqrt_e = math.sqrt(math.e)
sqrt_e_div = math.sqrt((math.e - 1) / math.e)


@guppy
def random_walk_phase_estimation(
    eigenstate: Callable[[], qubit],
    controlled_oracle: Callable[[qubit @owned, qubit @owned, float], tuple[qubit, qubit]],
    num_iters: int,
    reset_rate: int,
    mu: float,
    sigma: float,
) -> float:
    """Performs the random walk phase estimation algorithm on a single qubit for
    some Hamiltonian H.

    Arguments:
       eigenstate: Function preparing the eigenstate of e^itH
       controlled_oracle: The oracle circuit for a controlled e^itH
       num_iters: Number of iterations to run the algorithm for
       reset_rate: Reset the eigenstate every x iterations
       mu: Initial mean for the eigenvalue estimate
       sigma: Initial standard deviation for the eigenvalue estimate
    """
    tgt = eigenstate()
    i = 0
    while i < num_iters:
        aux = h(qubit())
        t = 1 / sigma
        aux = rz(h(aux), angle((sigma - mu) * t))
        aux, tgt = controlled_oracle(aux, tgt, t)
        if measure(h(aux)):
            mu += sigma / py(sqrt_e)
        else:
            mu -= sigma / py(sqrt_e)
        sigma *= py(sqrt_e_div)

        # Reset the eigenstate every few iterations to increase the fidelity of
        # the algorithm
        if i % reset_rate == 0:
            discard(tgt)
            tgt = eigenstate()
        i += 1
    discard(tgt)
    return mu


<<<<<<< HEAD
@guppy(module)
def example_controlled_oracle(q1: qubit @owned, q2: qubit @owned, t: float) -> tuple[qubit, qubit]:
=======
@guppy
def example_controlled_oracle(q1: qubit, q2: qubit, t: float) -> tuple[qubit, qubit]:
>>>>>>> 5cfcdf53
    """A controlled e^itH gate for the example Hamiltonian H = -0.5 * Z"""
    # This is just a controlled rz gate
    a = angle(-0.5 * t)
    q2 = rz(q2, a / 2)
    q1, q2 = cx(q1, q2)
    q2 = rz(q2, -a / 2)
    return cx(q1, q2)


@guppy
def example_eigenstate() -> qubit:
    """The eigenstate of e^itH for the example Hamiltonian H = -0.5 * Z"""
    # This is just |1>
    return x(qubit())


@guppy
def main() -> int:
    num_iters = 24  # To avoid underflows
    reset_rate = 8
    mu = py(sqrt_e)
    sigma = py(sqrt_e_div)
    eigenvalue = random_walk_phase_estimation(
        example_eigenstate,
        example_controlled_oracle,
        num_iters,
        reset_rate,
        mu,
        sigma,
    )
    result("eigenvalue", eigenvalue)  # Expected outcome is 0.5
    return 0


hugr = guppy.compile_module()<|MERGE_RESOLUTION|>--- conflicted
+++ resolved
@@ -9,16 +9,11 @@
 from collections.abc import Callable
 
 from guppylang.decorator import guppy
-<<<<<<< HEAD
 from guppylang.module import GuppyModule
+from guppylang.prelude.angles import angle
 from guppylang.prelude.builtins import owned, py, result
 from guppylang.prelude.quantum import discard, measure, qubit
 from guppylang.prelude.quantum_functional import cx, h, rz, x
-=======
-from guppylang.prelude.angles import angle
-from guppylang.prelude.builtins import py, result
-from guppylang.prelude.quantum import cx, discard, h, measure, qubit, rz, x
->>>>>>> 5cfcdf53
 
 
 sqrt_e = math.sqrt(math.e)
@@ -68,13 +63,8 @@
     return mu
 
 
-<<<<<<< HEAD
-@guppy(module)
+@guppy
 def example_controlled_oracle(q1: qubit @owned, q2: qubit @owned, t: float) -> tuple[qubit, qubit]:
-=======
-@guppy
-def example_controlled_oracle(q1: qubit, q2: qubit, t: float) -> tuple[qubit, qubit]:
->>>>>>> 5cfcdf53
     """A controlled e^itH gate for the example Hamiltonian H = -0.5 * Z"""
     # This is just a controlled rz gate
     a = angle(-0.5 * t)
