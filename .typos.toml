<<<<<<< HEAD
[default.extend-words]
aded = "aded"
anc = "anc"
ba = "ba"
ded = "ded"
fle = "fle"
ine = "ine"
inot = "inot"
inout = "inout"
inouts = "inouts"
mor = "mor"
setable = "setable"
typ = "typ"
=======
[type.changelog]
extend-glob = ["CHANGELOG.md"]
extend-ignore-re = ["\\[[0-9a-z]{7}\\]\\("] # Ignore git commit hashes

[type.py]
extend-glob = ["*.py", "*.err"]

[type.py.extend-words]
typ = "typ"
inout = "inout"
inouts = "inouts"
fle = "fle"
ine = "ine"
inot = "inot"
anc = "anc"
setable = "setable" # Used in error golden values

[type.notebooks]
extend-glob = ["*.ipynb"]

[type.notebooks.extend-words]
mor = "mor" # Line noise
>>>>>>> 3be162ee
<|MERGE_RESOLUTION|>--- conflicted
+++ resolved
@@ -1,18 +1,3 @@
-<<<<<<< HEAD
-[default.extend-words]
-aded = "aded"
-anc = "anc"
-ba = "ba"
-ded = "ded"
-fle = "fle"
-ine = "ine"
-inot = "inot"
-inout = "inout"
-inouts = "inouts"
-mor = "mor"
-setable = "setable"
-typ = "typ"
-=======
 [type.changelog]
 extend-glob = ["CHANGELOG.md"]
 extend-ignore-re = ["\\[[0-9a-z]{7}\\]\\("] # Ignore git commit hashes
@@ -34,5 +19,4 @@
 extend-glob = ["*.ipynb"]
 
 [type.notebooks.extend-words]
-mor = "mor" # Line noise
->>>>>>> 3be162ee
+mor = "mor" # Line noise