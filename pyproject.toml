[project]
name = "guppylang"
version = "0.18.0"
requires-python = ">=3.10,<4"
description = "Pythonic quantum-classical programming language"
license = { file = "LICENCE" }
readme = "quickstart.md"
authors = [
    { name = "Mark Koch", email = "mark.koch@quantinuum.com" },
    { name = "TKET development team", email = "tket-support@quantinuum.com" },
]
maintainers = [
    { name = "Mark Koch", email = "mark.koch@quantinuum.com" },
    { name = "TKET development team", email = "tket-support@quantinuum.com" },
]

classifiers = [
    "Development Status :: 3 - Alpha",

    "Intended Audience :: Developers",
    "Intended Audience :: Science/Research",
    "Topic :: Software Development :: Compilers",

    "License :: OSI Approved :: Apache Software License",

    "Programming Language :: Python :: 3",
    "Programming Language :: Python :: 3.9",
    "Programming Language :: Python :: 3.10",
    "Programming Language :: Python :: 3.11",
    "Programming Language :: Python :: 3.12",
    "Programming Language :: Python :: 3.13",
    "Programming Language :: Python :: 3.14",
    "Programming Language :: Python :: 3 :: Only",
]

dependencies = [
    "graphviz >=0.20.1,<0.21",
    "networkx >=3.2.1,<4",
    "pydantic >=2.7.0b1,<3",
    "typing-extensions >=4.9.0,<5",
    "hugr ~= 0.11.5",
    "tket2-exts ~= 0.6.0",
]

[project.optional-dependencies]
# pytket = ["pytket >=1.30.0,<2", "tket2 >=0.4.1,<0.5"]
pytket = ["pytket>=1.34"]

[project.urls]
homepage = "https://github.com/CQCL/guppylang"
repository = "https://github.com/CQCL/guppylang"

[dependency-groups]
docs = ["sphinx >=7.2.6,<9", "sphinx-book-theme >=1.1.2,<2"]
dev = [
    { include-group = "lint" },
    { include-group = "test" },
    { include-group = "execution" },
    { include-group = "pytket_integration" },
]
lint = ["pre-commit >=3.6.0,<4", "ruff >=0.6.2,<0.7", "mypy ==1.10.0"]
test = [
    "pytest >=8.3.2,<9",
    "pytest-cov >=5.0.0,<6",
    "pytest-notebook >=0.10.0,<0.11",
    "pytest-snapshot >=0.9.0,<1",
    "ipykernel >=6.29.5,<7",
    "tket2 ~= 0.8.1",
    "pytest-benchmark>=5.1.0",
]
execution = [
    { include-group = "test" },
    # Required to run the llvm integration tests
    # The `execute_llvm` package itself should be installed directly
    # by running `uv run maturin develop -m execute_llvm/Cargo.toml`.
    "maturin >=1.7.7,<2",
    "pip >=24",
]
pytket_integration = [{ include-group = "test" }, "pytket >=1.34.0"]

[tool.uv.workspace]
members = ["execute_llvm"]

[tool.uv.sources]
execute-llvm = { workspace = true }

# Uncomment these to test the latest dependency version during development
<<<<<<< HEAD
# hugr = { git = "https://github.com/CQCL/hugr", subdirectory = "hugr-py", rev = "408517d" }
tket2-exts = { git = "https://github.com/CQCL/tket2", subdirectory = "tket2-exts", branch = "ts/replace-bool" }
# tket2 = { git = "https://github.com/CQCL/tket2", subdirectory = "tket2-py", branch = "ts/replace-bool" }
=======
# hugr = { git = "https://github.com/CQCL/hugr", subdirectory = "hugr-py", rev = "b6efb03" }
# tket2-exts = { git = "https://github.com/CQCL/tket2", subdirectory = "tket2-exts", rev = "309879e" }
# tket2 = { git = "https://github.com/CQCL/tket2", subdirectory = "tket2-py", rev = "309879e" }
>>>>>>> 081568bf


[build-system]
requires = ["hatchling"]
build-backend = "hatchling.build"


[tool.mypy]
plugins = ["pydantic.mypy"]
strict = true
allow_redefinition = true


[tool.coverage.report]
exclude_also = [
    # Don't complain about missing coverage on typing imports
    "if TYPE_CHECKING:",

    # Don't complain if tests don't hit defensive assertion code:
    "raise AssertionError",
    "raise NotImplementedError",
    "raise InternalGuppyError",

    # Don't complain about abstract methods, they aren't run:
    "@abstractmethod",
]


[tool.pytest.ini_options]
addopts = "--benchmark-skip" # bencharks run explicitly with `just bench`<|MERGE_RESOLUTION|>--- conflicted
+++ resolved
@@ -85,15 +85,9 @@
 execute-llvm = { workspace = true }
 
 # Uncomment these to test the latest dependency version during development
-<<<<<<< HEAD
 # hugr = { git = "https://github.com/CQCL/hugr", subdirectory = "hugr-py", rev = "408517d" }
 tket2-exts = { git = "https://github.com/CQCL/tket2", subdirectory = "tket2-exts", branch = "ts/replace-bool" }
 # tket2 = { git = "https://github.com/CQCL/tket2", subdirectory = "tket2-py", branch = "ts/replace-bool" }
-=======
-# hugr = { git = "https://github.com/CQCL/hugr", subdirectory = "hugr-py", rev = "b6efb03" }
-# tket2-exts = { git = "https://github.com/CQCL/tket2", subdirectory = "tket2-exts", rev = "309879e" }
-# tket2 = { git = "https://github.com/CQCL/tket2", subdirectory = "tket2-py", rev = "309879e" }
->>>>>>> 081568bf
 
 
 [build-system]
