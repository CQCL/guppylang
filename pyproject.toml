[project]
name = "guppylang"
version = "0.12.2"
requires-python = ">=3.10,<4"
description = "Pythonic quantum-classical programming language"
license = { file = "LICENCE" }
readme = "quickstart.md"
authors = [
    { name = "Mark Koch", email = "mark.koch@quantinuum.com" },
    { name = "TKET development team", email = "tket-support@quantinuum.com" },
]
maintainers = [
    { name = "Mark Koch", email = "mark.koch@quantinuum.com" },
    { name = "TKET development team", email = "tket-support@quantinuum.com" },
]

dependencies = [
    "graphviz >=0.20.1,<0.21",
    "networkx >=3.2.1,<4",
    "pydantic >=2.7.0b1,<3",
    "typing-extensions >=4.9.0,<5",
    "hugr >=0.9.0,<0.10",
    "tket2-exts>=0.1.0,<0.2",
]

[project.optional-dependencies]
<<<<<<< HEAD
pytket = ["pytket >=1.30.0,<2", "tket2 >=0.3.0,<0.4"]
docs = ["sphinx >=7.2.6,<9", "furo >=2024.5.6"]
=======
# pytket = ["pytket >=1.30.0,<2", "tket2 >=0.4.1,<0.5"]
docs = ["sphinx >=7.2.6,<9", "sphinx-book-theme >=1.1.2,<2"]
>>>>>>> 9cbb917e
execution = ["execute-llvm"]
pytket = ["pytket>=1.34"]

[project.urls]
homepage = "https://github.com/CQCL/guppylang"
repository = "https://github.com/CQCL/guppylang"

[dependency-groups]
# Default dev dependency group
dev = [
    { include-group = "lint" },
    { include-group = "test" },
    { include-group = "llvm_integration" },
    { include-group = "pytket_integration" },
]
lint = ["pre-commit >=3.6.0,<4", "ruff >=0.6.2,<0.7", "mypy ==1.10.0"]
test = [
    "pytest >=8.3.2,<9",
    "pytest-cov >=5.0.0,<6",
    "pytest-notebook >=0.10.0,<0.11",
    "pytest-snapshot >=0.9.0,<1",
    "ipykernel >=6.29.5,<7",
]
llvm_integration = [
    { include-group = "test" },
    # Required to run the llvm integration tests
    "maturin >=1.4.0,<2",
    "pip >=24",
]
pytket_integration = [{ include-group = "test" }, "pytket >=1.34.0,<2"]

[tool.uv.workspace]
members = ["execute_llvm"]

[tool.uv.sources]
execute-llvm = { workspace = true }

# Uncomment these to test the latest dependency version during development
#hugr = { git = "https://github.com/CQCL/hugr", subdirectory = "hugr-py", rev = "4cbe890ab4e72090708ff83592c0771caf2335df" }
#tket2 = { git = "https://github.com/CQCL/tket2", subdirectory = "tket2-py", rev = "e3f9da1abe28f31cb249de2e06be846ab48d9708" }

[build-system]
requires = ["hatchling"]
build-backend = "hatchling.build"


[tool.mypy]
plugins = ["pydantic.mypy"]
strict = true
allow_redefinition = true


[tool.coverage.report]
exclude_also = [
    # Don't complain about missing coverage on typing imports
    "if TYPE_CHECKING:",

    # Don't complain if tests don't hit defensive assertion code:
    "raise AssertionError",
    "raise NotImplementedError",
    "raise InternalGuppyError",

    # Don't complain about abstract methods, they aren't run:
    "@abstractmethod",
]<|MERGE_RESOLUTION|>--- conflicted
+++ resolved
@@ -24,13 +24,8 @@
 ]
 
 [project.optional-dependencies]
-<<<<<<< HEAD
-pytket = ["pytket >=1.30.0,<2", "tket2 >=0.3.0,<0.4"]
+# pytket = ["pytket >=1.30.0,<2", "tket2 >=0.4.1,<0.5"]
 docs = ["sphinx >=7.2.6,<9", "furo >=2024.5.6"]
-=======
-# pytket = ["pytket >=1.30.0,<2", "tket2 >=0.4.1,<0.5"]
-docs = ["sphinx >=7.2.6,<9", "sphinx-book-theme >=1.1.2,<2"]
->>>>>>> 9cbb917e
 execution = ["execute-llvm"]
 pytket = ["pytket>=1.34"]
 
