[dependency-groups]
docs = ["furo>=2024.8.6", "sphinx >=7.2.6,<9"]
dev = [
    { include-group = "lint" },
    { include-group = "test" },
    { include-group = "pytket_integration" },
    { include-group = "examples" },
]
lint = ["pre-commit >=3.6.0,<4", "ruff >=0.6.2,<0.7", "mypy ==1.10.0"]
examples = ["matplotlib>=3.9.2", "networkx>=2.6,<4"]
test = [
    "pytest >=8.3.2,<9",
    "pytest-cov >=5.0.0,<6",
    "pytest-notebook >=0.10.0,<0.11",
    "pytest-snapshot >=0.9.0,<1",
    "pytest-benchmark>=5.1.0",
    "pytest-xdist>=3.8.0",
    "ipykernel >=6.29.5,<7",
    "miette-py",
]
pytket_integration = [{ include-group = "test" }, "guppylang[pytket]"]

[tool.uv]

[tool.uv.workspace]
members = ["guppylang", "guppylang-internals", "miette-py"]

[tool.uv.sources]
guppylang = { workspace = true }
guppylang-internals = { workspace = true }
miette-py = { workspace = true }

# Uncomment these to test the latest dependency version during development
# hugr = { git = "https://github.com/CQCL/hugr", subdirectory = "hugr-py", rev = "50a2bac" }
<<<<<<< HEAD
=======
# tket = { git = "https://github.com/CQCL/tket2", subdirectory = "tket-py", rev = "e704c19" }
>>>>>>> f9ef42b2

[build-system]
requires = ["hatchling"]
build-backend = "hatchling.build"


[tool.mypy]
strict = true
allow_redefinition = true

[[tool.mypy.overrides]]
module = ["miette_py"]


[tool.coverage.report]
exclude_also = [
    # Don't complain about missing coverage on typing imports
    "if TYPE_CHECKING:",

    # Don't complain if tests don't hit defensive assertion code:
    "raise AssertionError",
    "raise NotImplementedError",
    "raise InternalGuppyError",

    # Don't complain about abstract methods, they aren't run:
    "@abstractmethod",
]


[tool.pytest.ini_options]
addopts = "--benchmark-skip" # benchmarks run explicitly with `just bench`
filterwarnings = [
    "ignore::DeprecationWarning",
] # TODO remove after removing guppy.compile()<|MERGE_RESOLUTION|>--- conflicted
+++ resolved
@@ -32,10 +32,6 @@
 
 # Uncomment these to test the latest dependency version during development
 # hugr = { git = "https://github.com/CQCL/hugr", subdirectory = "hugr-py", rev = "50a2bac" }
-<<<<<<< HEAD
-=======
-# tket = { git = "https://github.com/CQCL/tket2", subdirectory = "tket-py", rev = "e704c19" }
->>>>>>> f9ef42b2
 
 [build-system]
 requires = ["hatchling"]
