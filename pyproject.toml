--- conflicted
+++ resolved
@@ -87,12 +87,7 @@
 # Uncomment these to test the latest dependency version during development
 # hugr = { git = "https://github.com/CQCL/hugr", subdirectory = "hugr-py", rev = "7f233fa" }
 # tket2-exts = { git = "https://github.com/CQCL/tket2", subdirectory = "tket2-exts", rev = "652a7d0" }
-<<<<<<< HEAD
-# tket2 = { git = "https://github.com/CQCL/tket2", subdirectory = "tket2-py", rev = "0c22d85" }
-tket2 = { path = "../tket2/tket2-py" }
-=======
 # tket2 = { git = "https://github.com/CQCL/tket2", subdirectory = "tket2-py", rev = "fcb2131" }
->>>>>>> ba2eaab3
 
 
 [build-system]
