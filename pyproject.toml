[project]
name = "guppylang"
version = "0.20.0"
requires-python = ">=3.10,<4"
description = "Pythonic quantum-classical programming language"
license = { file = "LICENCE" }
readme = "quickstart.md"
authors = [
    { name = "Mark Koch", email = "mark.koch@quantinuum.com" },
    { name = "TKET development team", email = "tket-support@quantinuum.com" },
]
maintainers = [
    { name = "Mark Koch", email = "mark.koch@quantinuum.com" },
    { name = "TKET development team", email = "tket-support@quantinuum.com" },
]

classifiers = [
    "Development Status :: 3 - Alpha",

    "Intended Audience :: Developers",
    "Intended Audience :: Science/Research",
    "Topic :: Software Development :: Compilers",

    "License :: OSI Approved :: Apache Software License",

    "Programming Language :: Python :: 3",
    "Programming Language :: Python :: 3.9",
    "Programming Language :: Python :: 3.10",
    "Programming Language :: Python :: 3.11",
    "Programming Language :: Python :: 3.12",
    "Programming Language :: Python :: 3.13",
    "Programming Language :: Python :: 3.14",
    "Programming Language :: Python :: 3 :: Only",
]

dependencies = [
    "graphviz >=0.20.1,<0.21",
    "networkx >=3.2.1,<4",
    "pydantic >=2.7.0b1,<3",
    "typing-extensions >=4.9.0,<5",
    "hugr ~= 0.12.4",
    "tket2-exts ~= 0.9.1",
]

[project.optional-dependencies]
# pytket = ["pytket >=1.30.0,<2", "tket2 >=0.4.1,<0.5"]
pytket = ["pytket>=1.34"]

[project.urls]
homepage = "https://github.com/CQCL/guppylang"
repository = "https://github.com/CQCL/guppylang"

[dependency-groups]
docs = ["furo>=2024.8.6", "sphinx >=7.2.6,<9"]
dev = [
    { include-group = "lint" },
    { include-group = "test" },
    { include-group = "execution" },
    { include-group = "pytket_integration" },
]
lint = ["pre-commit >=3.6.0,<4", "ruff >=0.6.2,<0.7", "mypy ==1.10.0"]
test = [
    "pytest >=8.3.2,<9",
    "pytest-cov >=5.0.0,<6",
    "pytest-notebook >=0.10.0,<0.11",
    "pytest-snapshot >=0.9.0,<1",
    "ipykernel >=6.29.5,<7",
    "tket2 ~= 0.11.0",
    "pytest-benchmark>=5.1.0",
    "miette-py",
]
execution = [
    { include-group = "test" },
    # Required to run the llvm integration tests
    # The `execute_llvm` package itself should be installed directly
    # by running `uv run maturin develop -m execute_llvm/Cargo.toml`.
    "maturin >=1.7.7,<2",
    "pip >=24",
]
pytket_integration = [{ include-group = "test" }, "pytket >=1.34.0"]

[tool.uv.workspace]
members = ["execute_llvm", "miette-py"]

[tool.uv.sources]
execute-llvm = { workspace = true }
miette-py = { workspace = true }

# Uncomment these to test the latest dependency version during development
<<<<<<< HEAD
# hugr = { git = "https://github.com/CQCL/hugr", subdirectory = "hugr-py", rev = "7f233fa" }
tket2-exts = { git = "https://github.com/CQCL/tket2", subdirectory = "tket2-exts", rev = "38d1c6f" }
=======
# hugr = { git = "https://github.com/CQCL/hugr", subdirectory = "hugr-py", tag = "hugr-v0.20.2" }
# tket2-exts = { git = "https://github.com/CQCL/tket2", subdirectory = "tket2-exts", rev = "652a7d0" }
>>>>>>> c3555db9
# tket2 = { git = "https://github.com/CQCL/tket2", subdirectory = "tket2-py", rev = "fcb2131" }


[build-system]
requires = ["hatchling"]
build-backend = "hatchling.build"


[tool.mypy]
plugins = ["pydantic.mypy"]
strict = true
allow_redefinition = true

[[tool.mypy.overrides]]
module = ["miette_py"]


[tool.coverage.report]
exclude_also = [
    # Don't complain about missing coverage on typing imports
    "if TYPE_CHECKING:",

    # Don't complain if tests don't hit defensive assertion code:
    "raise AssertionError",
    "raise NotImplementedError",
    "raise InternalGuppyError",

    # Don't complain about abstract methods, they aren't run:
    "@abstractmethod",
]


[tool.pytest.ini_options]
addopts = "--benchmark-skip" # benchmarks run explicitly with `just bench`<|MERGE_RESOLUTION|>--- conflicted
+++ resolved
@@ -87,13 +87,8 @@
 miette-py = { workspace = true }
 
 # Uncomment these to test the latest dependency version during development
-<<<<<<< HEAD
-# hugr = { git = "https://github.com/CQCL/hugr", subdirectory = "hugr-py", rev = "7f233fa" }
+# hugr = { git = "https://github.com/CQCL/hugr", subdirectory = "hugr-py", tag = "hugr-v0.20.2" }
 tket2-exts = { git = "https://github.com/CQCL/tket2", subdirectory = "tket2-exts", rev = "38d1c6f" }
-=======
-# hugr = { git = "https://github.com/CQCL/hugr", subdirectory = "hugr-py", tag = "hugr-v0.20.2" }
-# tket2-exts = { git = "https://github.com/CQCL/tket2", subdirectory = "tket2-exts", rev = "652a7d0" }
->>>>>>> c3555db9
 # tket2 = { git = "https://github.com/CQCL/tket2", subdirectory = "tket2-py", rev = "fcb2131" }
 
 
