--- conflicted
+++ resolved
@@ -1,8 +1,6 @@
 """Guppy standard module for quantum operations."""
 
 # mypy: disable-error-code="empty-body, misc"
-
-import typing
 
 from hugr import tys as ht
 
@@ -13,11 +11,8 @@
     QAllocCompiler,
 )
 from guppylang.prelude._internal.util import quantum_op
-<<<<<<< HEAD
+from guppylang.prelude.angles import angle
 from guppylang.prelude.builtins import owned
-=======
-from guppylang.prelude.angles import angle
->>>>>>> 5cfcdf53
 
 quantum = GuppyModule("quantum")
 quantum.load(angle)
@@ -34,34 +29,7 @@
 
 
 @guppy.hugr_op(quantum, quantum_op("Measure"))
-<<<<<<< HEAD
 def measure_return(q: qubit @ owned) -> tuple[qubit, bool]: ...
-=======
-def measure_return(q: qubit) -> tuple[qubit, bool]: ...
-
-
-@guppy.hugr_op(quantum, quantum_op("Rz"))
-def rz(q: qubit, angle: angle) -> qubit: ...
-
-
-@guppy.hugr_op(quantum, quantum_op("Rz"))
-def rx(q: qubit, angle: angle) -> qubit: ...
-
-
-@guppy(quantum)
-@typing.no_type_check
-def phased_x(q: qubit, angle1: angle, angle2: angle) -> qubit:
-    f1 = float(angle1)
-    f2 = float(angle2)
-    return _phased_x(q, f1, f2)
-
-
-@guppy(quantum)
-@typing.no_type_check
-def zz_phase(q1: qubit, q2: qubit, angle: angle) -> tuple[qubit, qubit]:
-    f = float(angle)
-    return _zz_phase(q1, q2, f)
->>>>>>> 5cfcdf53
 
 
 @guppy.hugr_op(quantum, quantum_op("QFree"))
@@ -69,31 +37,4 @@
 
 
 @guppy.custom(quantum, MeasureCompiler())
-<<<<<<< HEAD
-def measure(q: qubit @ owned) -> bool: ...
-=======
-def measure(q: qubit) -> bool: ...
-
-
-# ------------------------------------------------------
-# --------- Internal definitions -----------------------
-# ------------------------------------------------------
-
-
-@guppy.hugr_op(quantum, quantum_op("PhasedX", ext=HSERIES_EXTENSION))
-def _phased_x(q: qubit, angle1: float, angle2: float) -> qubit:
-    """PhasedX operation from the hseries extension.
-
-    See `guppylang.prelude.quantum.phased_x` for a public definition that
-    accepts angle parameters.
-    """
-
-
-@guppy.hugr_op(quantum, quantum_op("ZZPhase", ext=HSERIES_EXTENSION))
-def _zz_phase(q1: qubit, q2: qubit, angle: float) -> tuple[qubit, qubit]:
-    """ZZPhase operation from the hseries extension.
-
-    See `guppylang.prelude.quantum.phased_x` for a public definition that
-    accepts angle parameters.
-    """
->>>>>>> 5cfcdf53
+def measure(q: qubit @ owned) -> bool: ...