"""Guppy module for builtin types and operations."""

# mypy: disable-error-code="empty-body, misc, override, valid-type, no-untyped-def"

from typing import Any, Generic, TypeVar

import hugr.std.int

from guppylang.decorator import guppy
from guppylang.definition.custom import DefaultCallChecker, NoopCompiler
from guppylang.error import GuppyError
from guppylang.prelude._internal.checker import (
    ArrayLenChecker,
    CallableChecker,
    CoercingChecker,
    DunderChecker,
    FailingChecker,
    NewArrayChecker,
    ResultChecker,
    ReversingChecker,
    UnsupportedChecker,
)
from guppylang.prelude._internal.compiler.arithmetic import (
    FloatBoolCompiler,
    FloatDivmodCompiler,
    FloatFloordivCompiler,
    FloatModCompiler,
    IFromBoolCompiler,
    IntTruedivCompiler,
    IToBoolCompiler,
    NatTruedivCompiler,
)
from guppylang.prelude._internal.compiler.array import (
    ArrayGetitemCompiler,
    ArraySetitemCompiler,
    NewArrayCompiler,
)
from guppylang.prelude._internal.util import (
    float_op,
    int_op,
    logic_op,
    unsupported_op,
)
from guppylang.tys.builtin import (
    array_type_def,
    bool_type_def,
    float_type_def,
    int_type_def,
    linst_type_def,
    list_type_def,
    nat_type_def,
)

guppy.init_module(import_builtins=False)

T = guppy.type_var("T")
L = guppy.type_var("L", linear=True)


def py(*_args: Any) -> Any:
    """Function to tag compile-time evaluated Python expressions in a Guppy context.

    This function throws an error when execute in a Python context. It is only intended
    to be used inside Guppy functions.
    """
    raise GuppyError("`py` can only by used in a Guppy context")


class _Owned:
    """Dummy class to support `@owned` annotations."""

    def __rmatmul__(self, other: Any) -> Any:
        return other


owned = _Owned()


class nat:
    """Class to import in order to use nats."""


_T = TypeVar("_T")
_n = TypeVar("_n")


class array(Generic[_T, _n]):
    """Class to import in order to use arrays."""

    def __init__(self, *args: _T):
        pass


@guppy.extend_type(bool_type_def)
class Bool:
    @guppy.hugr_op(logic_op("And"))
    def __and__(self: bool, other: bool) -> bool: ...

    @guppy.custom(NoopCompiler())
    def __bool__(self: bool) -> bool: ...

    @guppy.hugr_op(logic_op("Eq"))
    def __eq__(self: bool, other: bool) -> bool: ...

    @guppy.custom(IFromBoolCompiler())
    def __int__(self: bool) -> int: ...

    @guppy.custom(IFromBoolCompiler())
    def __nat__(self: bool) -> nat: ...

    @guppy.custom(checker=DunderChecker("__bool__"), higher_order_value=False)
    def __new__(x): ...

    @guppy.hugr_op(logic_op("Or"))
    def __or__(self: bool, other: bool) -> bool: ...

    @guppy.hugr_op(unsupported_op("Xor"))  # TODO: Missing op
    def __xor__(self: bool, other: bool) -> bool: ...


@guppy.extend_type(nat_type_def)
class Nat:
    @guppy.custom(NoopCompiler())
    def __abs__(self: nat) -> nat: ...

    @guppy.hugr_op(int_op("iadd"))
    def __add__(self: nat, other: nat) -> nat: ...

    @guppy.hugr_op(int_op("iand"))
    def __and__(self: nat, other: nat) -> nat: ...

    @guppy.custom(IToBoolCompiler())
    def __bool__(self: nat) -> bool: ...

    @guppy.custom(NoopCompiler())
    def __ceil__(self: nat) -> nat: ...

    @guppy.hugr_op(int_op("idivmod_u", n_vars=2))
    def __divmod__(self: nat, other: nat) -> tuple[nat, nat]: ...

    @guppy.hugr_op(int_op("ieq"))
    def __eq__(self: nat, other: nat) -> bool: ...

    @guppy.hugr_op(int_op("convert_u", hugr.std.int.CONVERSIONS_EXTENSION))
    def __float__(self: nat) -> float: ...

    @guppy.custom(NoopCompiler())
    def __floor__(self: nat) -> nat: ...

    @guppy.hugr_op(int_op("idiv_u"))
    def __floordiv__(self: nat, other: nat) -> nat: ...

    @guppy.hugr_op(int_op("ige_u"))
    def __ge__(self: nat, other: nat) -> bool: ...

    @guppy.hugr_op(int_op("igt_u"))
    def __gt__(self: nat, other: nat) -> bool: ...

    @guppy.hugr_op(int_op("iu_to_s"))
    def __int__(self: nat) -> int: ...

    @guppy.hugr_op(int_op("inot"))
    def __invert__(self: nat) -> nat: ...

    @guppy.hugr_op(int_op("ile_u"))
    def __le__(self: nat, other: nat) -> bool: ...

    @guppy.hugr_op(int_op("ishl", n_vars=2))
    def __lshift__(self: nat, other: nat) -> nat: ...

    @guppy.hugr_op(int_op("ilt_u"))
    def __lt__(self: nat, other: nat) -> bool: ...

    @guppy.hugr_op(int_op("imod_u", n_vars=2))
    def __mod__(self: nat, other: nat) -> int: ...

    @guppy.hugr_op(int_op("imul"))
    def __mul__(self: nat, other: nat) -> nat: ...

    @guppy.custom(NoopCompiler())
    def __nat__(self: nat) -> nat: ...

    @guppy.hugr_op(int_op("ine"))
    def __ne__(self: nat, other: nat) -> bool: ...

    @guppy.custom(checker=DunderChecker("__nat__"), higher_order_value=False)
    def __new__(x): ...

    @guppy.hugr_op(int_op("ior"))
    def __or__(self: nat, other: nat) -> nat: ...

    @guppy.custom(NoopCompiler())
    def __pos__(self: nat) -> nat: ...

    @guppy.hugr_op(int_op("ipow"))
    def __pow__(self: nat, other: nat) -> nat: ...

    @guppy.hugr_op(int_op("iadd"), ReversingChecker())
    def __radd__(self: nat, other: nat) -> nat: ...

    @guppy.hugr_op(int_op("iand"), ReversingChecker())
    def __rand__(self: nat, other: nat) -> nat: ...

    @guppy.hugr_op(int_op("idivmod_u"), ReversingChecker())
    def __rdivmod__(self: nat, other: nat) -> tuple[nat, nat]: ...

    @guppy.hugr_op(int_op("idiv_u"), ReversingChecker())
    def __rfloordiv__(self: nat, other: nat) -> nat: ...

    @guppy.hugr_op(int_op("ishl"), ReversingChecker())
    def __rlshift__(self: nat, other: nat) -> nat: ...

    @guppy.hugr_op(int_op("imod_u"), ReversingChecker())
    def __rmod__(self: nat, other: nat) -> nat: ...

    @guppy.hugr_op(int_op("imul"), ReversingChecker())
    def __rmul__(self: nat, other: nat) -> nat: ...

    @guppy.hugr_op(int_op("ior"), ReversingChecker())
    def __ror__(self: nat, other: nat) -> nat: ...

    @guppy.custom(NoopCompiler())
    def __round__(self: nat) -> nat: ...

    @guppy.hugr_op(int_op("ipow"), ReversingChecker())
    def __rpow__(self: nat, other: nat) -> nat: ...

    @guppy.hugr_op(int_op("ishr"), ReversingChecker())
    def __rrshift__(self: nat, other: nat) -> nat: ...

    @guppy.hugr_op(int_op("ishr"))
    def __rshift__(self: nat, other: nat) -> nat: ...

    @guppy.hugr_op(int_op("isub"), ReversingChecker())
    def __rsub__(self: nat, other: nat) -> nat: ...

    @guppy.custom(NatTruedivCompiler(), ReversingChecker())
    def __rtruediv__(self: nat, other: nat) -> float: ...

    @guppy.hugr_op(int_op("ixor"), ReversingChecker())
    def __rxor__(self: nat, other: nat) -> nat: ...

    @guppy.hugr_op(int_op("isub"))
    def __sub__(self: nat, other: nat) -> nat: ...

    @guppy.custom(NatTruedivCompiler())
    def __truediv__(self: nat, other: nat) -> float: ...

    @guppy.custom(NoopCompiler())
    def __trunc__(self: nat) -> nat: ...

    @guppy.hugr_op(int_op("ixor"))
    def __xor__(self: nat, other: nat) -> nat: ...


@guppy.extend_type(int_type_def)
class Int:
    @guppy.hugr_op(int_op("iabs"))  # TODO: Maybe wrong? (signed vs unsigned!)
    def __abs__(self: int) -> int: ...

    @guppy.hugr_op(int_op("iadd"))
    def __add__(self: int, other: int) -> int: ...

    @guppy.hugr_op(int_op("iand"))
    def __and__(self: int, other: int) -> int: ...

    @guppy.custom(IToBoolCompiler())
    def __bool__(self: int) -> bool: ...

    @guppy.custom(NoopCompiler())
    def __ceil__(self: int) -> int: ...

    @guppy.hugr_op(int_op("idivmod_s"))
    def __divmod__(self: int, other: int) -> tuple[int, int]: ...

    @guppy.hugr_op(int_op("ieq"))
    def __eq__(self: int, other: int) -> bool: ...

    @guppy.hugr_op(int_op("convert_s", hugr.std.int.CONVERSIONS_EXTENSION))
    def __float__(self: int) -> float: ...

    @guppy.custom(NoopCompiler())
    def __floor__(self: int) -> int: ...

    @guppy.hugr_op(int_op("idiv_s"))
    def __floordiv__(self: int, other: int) -> int: ...

    @guppy.hugr_op(int_op("ige_s"))
    def __ge__(self: int, other: int) -> bool: ...

    @guppy.hugr_op(int_op("igt_s"))
    def __gt__(self: int, other: int) -> bool: ...

    @guppy.custom(NoopCompiler())
    def __int__(self: int) -> int: ...

    @guppy.hugr_op(int_op("inot"))
    def __invert__(self: int) -> int: ...

    @guppy.hugr_op(int_op("ile_s"))
    def __le__(self: int, other: int) -> bool: ...

    @guppy.hugr_op(int_op("ishl"))  # TODO: RHS is unsigned
    def __lshift__(self: int, other: int) -> int: ...

    @guppy.hugr_op(int_op("ilt_s"))
    def __lt__(self: int, other: int) -> bool: ...

    @guppy.hugr_op(int_op("imod_s"))
    def __mod__(self: int, other: int) -> int: ...

    @guppy.hugr_op(int_op("imul"))
    def __mul__(self: int, other: int) -> int: ...

    @guppy.hugr_op(int_op("is_to_u"))  # TODO
    def __nat__(self: int) -> nat: ...

    @guppy.hugr_op(int_op("ine"))
    def __ne__(self: int, other: int) -> bool: ...

    @guppy.hugr_op(int_op("ineg"))
    def __neg__(self: int) -> int: ...

    @guppy.custom(checker=DunderChecker("__int__"), higher_order_value=False)
    def __new__(x): ...

    @guppy.hugr_op(int_op("ior"))
    def __or__(self: int, other: int) -> int: ...

    @guppy.custom(NoopCompiler())
    def __pos__(self: int) -> int: ...

    @guppy.hugr_op(int_op("ipow"))
    def __pow__(self: int, other: int) -> int: ...

    @guppy.hugr_op(int_op("iadd"), ReversingChecker())
    def __radd__(self: int, other: int) -> int: ...

    @guppy.hugr_op(int_op("iand"), ReversingChecker())
    def __rand__(self: int, other: int) -> int: ...

    @guppy.hugr_op(int_op("idivmod_s"), ReversingChecker())
    def __rdivmod__(self: int, other: int) -> tuple[int, int]: ...

    @guppy.hugr_op(int_op("idiv_s"), ReversingChecker())
    def __rfloordiv__(self: int, other: int) -> int: ...

    @guppy.hugr_op(int_op("ishl"), ReversingChecker())  # TODO: RHS is unsigned
    def __rlshift__(self: int, other: int) -> int: ...

    @guppy.hugr_op(int_op("imod_s"), ReversingChecker())
    def __rmod__(self: int, other: int) -> int: ...

    @guppy.hugr_op(int_op("imul"), ReversingChecker())
    def __rmul__(self: int, other: int) -> int: ...

    @guppy.hugr_op(int_op("ior"), ReversingChecker())
    def __ror__(self: int, other: int) -> int: ...

    @guppy.custom(NoopCompiler())
    def __round__(self: int) -> int: ...

    @guppy.hugr_op(int_op("ipow"), ReversingChecker())
    def __rpow__(self: int, other: int) -> int: ...

    @guppy.hugr_op(int_op("ishr"), ReversingChecker())  # TODO: RHS is unsigned
    def __rrshift__(self: int, other: int) -> int: ...

    @guppy.hugr_op(int_op("ishr"))  # TODO: RHS is unsigned
    def __rshift__(self: int, other: int) -> int: ...

    @guppy.hugr_op(int_op("isub"), ReversingChecker())
    def __rsub__(self: int, other: int) -> int: ...

    @guppy.custom(IntTruedivCompiler(), ReversingChecker())
    def __rtruediv__(self: int, other: int) -> float: ...

    @guppy.hugr_op(int_op("ixor"), ReversingChecker())
    def __rxor__(self: int, other: int) -> int: ...

    @guppy.hugr_op(int_op("isub"))
    def __sub__(self: int, other: int) -> int: ...

    @guppy.custom(IntTruedivCompiler())
    def __truediv__(self: int, other: int) -> float: ...

    @guppy.custom(NoopCompiler())
    def __trunc__(self: int) -> int: ...

    @guppy.hugr_op(int_op("ixor"))
    def __xor__(self: int, other: int) -> int: ...


@guppy.extend_type(float_type_def)
class Float:
    @guppy.hugr_op(float_op("fabs"), CoercingChecker())
    def __abs__(self: float) -> float: ...

    @guppy.hugr_op(float_op("fadd"), CoercingChecker())
    def __add__(self: float, other: float) -> float: ...

    @guppy.custom(FloatBoolCompiler(), CoercingChecker())
    def __bool__(self: float) -> bool: ...

    @guppy.hugr_op(float_op("fceil"), CoercingChecker())
    def __ceil__(self: float) -> float: ...

    @guppy.custom(FloatDivmodCompiler(), CoercingChecker())
    def __divmod__(self: float, other: float) -> tuple[float, float]: ...

    @guppy.hugr_op(float_op("feq"), CoercingChecker())
    def __eq__(self: float, other: float) -> bool: ...

    @guppy.custom(NoopCompiler(), CoercingChecker())
    def __float__(self: float) -> float: ...

    @guppy.hugr_op(float_op("ffloor"), CoercingChecker())
    def __floor__(self: float) -> float: ...

    @guppy.custom(FloatFloordivCompiler(), CoercingChecker())
    def __floordiv__(self: float, other: float) -> float: ...

    @guppy.hugr_op(float_op("fge"), CoercingChecker())
    def __ge__(self: float, other: float) -> bool: ...

    @guppy.hugr_op(float_op("fgt"), CoercingChecker())
    def __gt__(self: float, other: float) -> bool: ...

    @guppy.hugr_op(
        unsupported_op("trunc_s"), CoercingChecker()
    )  # TODO `trunc_s` returns an option
    def __int__(self: float) -> int: ...

    @guppy.hugr_op(float_op("fle"), CoercingChecker())
    def __le__(self: float, other: float) -> bool: ...

    @guppy.hugr_op(float_op("flt"), CoercingChecker())
    def __lt__(self: float, other: float) -> bool: ...

    @guppy.custom(FloatModCompiler(), CoercingChecker())
    def __mod__(self: float, other: float) -> float: ...

    @guppy.hugr_op(float_op("fmul"), CoercingChecker())
    def __mul__(self: float, other: float) -> float: ...

    @guppy.hugr_op(
        unsupported_op("trunc_u"), CoercingChecker()
    )  # TODO `trunc_u` returns an option
    def __nat__(self: float) -> nat: ...

    @guppy.hugr_op(float_op("fne"), CoercingChecker())
    def __ne__(self: float, other: float) -> bool: ...

    @guppy.hugr_op(float_op("fneg"), CoercingChecker())
    def __neg__(self: float) -> float: ...

    @guppy.custom(checker=DunderChecker("__float__"), higher_order_value=False)
    def __new__(x): ...

    @guppy.custom(NoopCompiler(), CoercingChecker())
    def __pos__(self: float) -> float: ...

    @guppy.hugr_op(float_op("fpow"))  # TODO
    def __pow__(self: float, other: float) -> float: ...

    @guppy.hugr_op(float_op("fadd"), ReversingChecker(CoercingChecker()))
    def __radd__(self: float, other: float) -> float: ...

    @guppy.custom(FloatDivmodCompiler(), ReversingChecker(CoercingChecker()))
    def __rdivmod__(self: float, other: float) -> tuple[float, float]: ...

    @guppy.custom(FloatFloordivCompiler(), ReversingChecker(CoercingChecker()))
    def __rfloordiv__(self: float, other: float) -> float: ...

    @guppy.custom(FloatModCompiler(), ReversingChecker(CoercingChecker()))
    def __rmod__(self: float, other: float) -> float: ...

    @guppy.hugr_op(float_op("fmul"), ReversingChecker(CoercingChecker()))
    def __rmul__(self: float, other: float) -> float: ...

    @guppy.hugr_op(float_op("fround"))  # TODO
    def __round__(self: float) -> float: ...

    @guppy.hugr_op(
        float_op("fpow"),
        ReversingChecker(DefaultCallChecker()),
    )  # TODO
    def __rpow__(self: float, other: float) -> float: ...

    @guppy.hugr_op(float_op("fsub"), ReversingChecker(CoercingChecker()))
    def __rsub__(self: float, other: float) -> float: ...

    @guppy.hugr_op(float_op("fdiv"), ReversingChecker(CoercingChecker()))
    def __rtruediv__(self: float, other: float) -> float: ...

    @guppy.hugr_op(float_op("fsub"), CoercingChecker())
    def __sub__(self: float, other: float) -> float: ...

    @guppy.hugr_op(float_op("fdiv"), CoercingChecker())
    def __truediv__(self: float, other: float) -> float: ...

    @guppy.hugr_op(
        unsupported_op("trunc_s"), CoercingChecker()
    )  # TODO `trunc_s` returns an option
    def __trunc__(self: float) -> float: ...


@guppy.extend_type(list_type_def)
class List:
    @guppy.hugr_op(unsupported_op("Append"))
    def __add__(self: list[T], other: list[T]) -> list[T]: ...

    @guppy.hugr_op(unsupported_op("IsEmpty"))
    def __bool__(self: list[T]) -> bool: ...

    @guppy.hugr_op(unsupported_op("Contains"))
    def __contains__(self: list[T], el: T) -> bool: ...

    @guppy.hugr_op(unsupported_op("AssertEmpty"))
    def __end__(self: list[T]) -> None: ...

    @guppy.hugr_op(unsupported_op("Lookup"))
    def __getitem__(self: list[T], idx: int) -> T: ...

    @guppy.hugr_op(unsupported_op("IsNotEmpty"))
    def __hasnext__(self: list[T]) -> tuple[bool, list[T]]: ...

    @guppy.custom(NoopCompiler())
    def __iter__(self: list[T]) -> list[T]: ...

    @guppy.hugr_op(unsupported_op("Length"))
    def __len__(self: list[T]) -> int: ...

    @guppy.hugr_op(unsupported_op("Repeat"))
    def __mul__(self: list[T], other: int) -> list[T]: ...

    @guppy.hugr_op(unsupported_op("Pop"))
    def __next__(self: list[T]) -> tuple[T, list[T]]: ...

    @guppy.custom(checker=UnsupportedChecker(), higher_order_value=False)
    def __new__(x): ...

    @guppy.custom(checker=FailingChecker("Guppy lists are immutable"))
    def __setitem__(self: list[T], idx: int, value: T) -> None: ...

    @guppy.hugr_op(unsupported_op("Append"), ReversingChecker())
    def __radd__(self: list[T], other: list[T]) -> list[T]: ...

    @guppy.hugr_op(unsupported_op("Repeat"))
    def __rmul__(self: list[T], other: int) -> list[T]: ...

    @guppy.custom(checker=FailingChecker("Guppy lists are immutable"))
    def append(self: list[T], elt: T) -> None: ...

    @guppy.custom(checker=FailingChecker("Guppy lists are immutable"))
    def clear(self: list[T]) -> None: ...

    @guppy.custom(NoopCompiler())  # Can be noop since lists are immutable
    def copy(self: list[T]) -> list[T]: ...

    @guppy.hugr_op(unsupported_op("Count"))
    def count(self: list[T], elt: T) -> int: ...

    @guppy.custom(checker=FailingChecker("Guppy lists are immutable"))
    def extend(self: list[T], seq: None) -> None: ...

    @guppy.hugr_op(unsupported_op("Find"))
    def index(self: list[T], elt: T) -> int: ...

    @guppy.custom(checker=FailingChecker("Guppy lists are immutable"))
    def pop(self: list[T], idx: int) -> None: ...

    @guppy.custom(checker=FailingChecker("Guppy lists are immutable"))
    def remove(self: list[T], elt: T) -> None: ...

    @guppy.custom(checker=FailingChecker("Guppy lists are immutable"))
    def reverse(self: list[T]) -> None: ...

    @guppy.custom(checker=FailingChecker("Guppy lists are immutable"))
    def sort(self: list[T]) -> None: ...


linst = list


@guppy.extend_type(linst_type_def)
class Linst:
<<<<<<< HEAD
    @guppy.hugr_op(unsupported_op("Append"))
    def __add__(self: linst[L], other: linst[L]) -> linst[L]: ...

    @guppy.hugr_op(unsupported_op("AssertEmpty"))
    def __end__(self: linst[L]) -> None: ...

    @guppy.hugr_op(unsupported_op("IsNotEmpty"))
    def __hasnext__(self: linst[L]) -> tuple[bool, linst[L]]: ...

    @guppy.custom(NoopCompiler())
    def __iter__(self: linst[L]) -> linst[L]: ...

    @guppy.hugr_op(unsupported_op("Length"))
    def __len__(self: linst[L]) -> tuple[int, linst[L]]: ...

    @guppy.hugr_op(unsupported_op("Pop"))
    def __next__(self: linst[L]) -> tuple[L, linst[L]]: ...

    @guppy.custom(checker=UnsupportedChecker(), higher_order_value=False)
    def __new__(x): ...

    @guppy.hugr_op(unsupported_op("Append"), ReversingChecker())
    def __radd__(self: linst[L], other: linst[L]) -> linst[L]: ...

    @guppy.hugr_op(unsupported_op("Repeat"))
    def __rmul__(self: linst[L], other: int) -> linst[L]: ...

    @guppy.hugr_op(unsupported_op("Push"))
    def append(self: linst[L], elt: L) -> linst[L]: ...

    @guppy.hugr_op(unsupported_op("PopAt"))
    def pop(self: linst[L], idx: int) -> tuple[L, linst[L]]: ...

    @guppy.hugr_op(unsupported_op("Reverse"))
    def reverse(self: linst[L]) -> linst[L]: ...

    @guppy.custom(checker=FailingChecker("Guppy lists are immutable"))
    def sort(self: linst[T]) -> None: ...
=======
    @guppy.hugr_op(builtins, unsupported_op("Append"))
    def __add__(self: linst[L] @ owned, other: linst[L] @ owned) -> linst[L]: ...

    @guppy.hugr_op(builtins, unsupported_op("AssertEmpty"))
    def __end__(self: linst[L] @ owned) -> None: ...

    @guppy.hugr_op(builtins, unsupported_op("IsNotEmpty"))
    def __hasnext__(self: linst[L] @ owned) -> tuple[bool, linst[L]]: ...

    @guppy.custom(builtins, NoopCompiler())
    def __iter__(self: linst[L] @ owned) -> linst[L]: ...

    @guppy.hugr_op(builtins, unsupported_op("Length"))
    def __len__(self: linst[L] @ owned) -> tuple[int, linst[L]]: ...

    @guppy.hugr_op(builtins, unsupported_op("Pop"))
    def __next__(self: linst[L] @ owned) -> tuple[L, linst[L]]: ...


#    @guppy.custom(builtins, checker=UnsupportedChecker(), higher_order_value=False)
#    def __new__(x): ...
#
#    @guppy.hugr_op(builtins, unsupported_op("Append"), ReversingChecker())
#    def __radd__(self: linst[L] @owned, other: linst[L] @owned) -> linst[L]: ...
#
#    @guppy.hugr_op(builtins, unsupported_op("Repeat"))
#    def __rmul__(self: linst[L] @owned, other: int) -> linst[L]: ...
#
#    @guppy.hugr_op(builtins, unsupported_op("Push"))
#    def append(self: linst[L] @owned, elt: L @owned) -> linst[L]: ...
#
#    @guppy.hugr_op(builtins, unsupported_op("PopAt"))
#    def pop(self: linst[L] @owned, idx: int) -> tuple[L, linst[L]]: ...
#
#    @guppy.hugr_op(builtins, unsupported_op("Reverse"))
#    def reverse(self: linst[L] @owned) -> linst[L]: ...
#
#    @guppy.custom(builtins, checker=FailingChecker("Guppy lists are immutable"))
#    def sort(self: linst[T] @owned) -> None: ...
>>>>>>> f5cff199


n = guppy.nat_var("n")


@guppy.extend_type(array_type_def)
class Array:
<<<<<<< HEAD
    @guppy.custom(ArrayGetitemCompiler())
    def __getitem__(self: array[L, n] @ inout, idx: int) -> L: ...

    @guppy.custom(ArraySetitemCompiler())
    def __setitem__(self: array[L, n] @ inout, idx: int, value: L) -> None: ...
=======
    @guppy.custom(builtins, ArrayGetitemCompiler())
    def __getitem__(self: array[L, n], idx: int) -> L: ...

    @guppy.custom(builtins, ArraySetitemCompiler())
    def __setitem__(self: array[L, n], idx: int, value: L @ owned) -> None: ...
>>>>>>> f5cff199

    @guppy.custom(checker=ArrayLenChecker())
    def __len__(self: array[T, n]) -> int: ...

    @guppy.custom(NewArrayCompiler(), NewArrayChecker(), higher_order_value=False)
    def __new__(): ...


# TODO: This is a temporary hack until we have implemented the proper results mechanism.
@guppy.custom(checker=ResultChecker(), higher_order_value=False)
def result(tag, value): ...


@guppy.custom(checker=DunderChecker("__abs__"), higher_order_value=False)
def abs(x): ...


@guppy.custom(checker=CallableChecker(), higher_order_value=False)
def callable(x): ...


@guppy.custom(checker=DunderChecker("__divmod__", num_args=2), higher_order_value=False)
def divmod(x, y): ...


@guppy.custom(checker=DunderChecker("__len__"), higher_order_value=False)
def len(x): ...


@guppy.custom(checker=DunderChecker("__pow__", num_args=2), higher_order_value=False)
def pow(x, y): ...


@guppy.custom(checker=DunderChecker("__round__"), higher_order_value=False)
def round(x): ...


# Python builtins that are not supported yet:


@guppy.custom(checker=UnsupportedChecker(), higher_order_value=False)
def aiter(x): ...


@guppy.custom(checker=UnsupportedChecker(), higher_order_value=False)
def all(x): ...


@guppy.custom(checker=UnsupportedChecker(), higher_order_value=False)
def anext(x): ...


@guppy.custom(checker=UnsupportedChecker(), higher_order_value=False)
def any(x): ...


@guppy.custom(checker=UnsupportedChecker(), higher_order_value=False)
def bin(x): ...


@guppy.custom(checker=UnsupportedChecker(), higher_order_value=False)
def breakpoint(x): ...


@guppy.custom(checker=UnsupportedChecker(), higher_order_value=False)
def bytearray(x): ...


@guppy.custom(checker=UnsupportedChecker(), higher_order_value=False)
def bytes(x): ...


@guppy.custom(checker=UnsupportedChecker(), higher_order_value=False)
def chr(x): ...


@guppy.custom(checker=UnsupportedChecker(), higher_order_value=False)
def classmethod(x): ...


@guppy.custom(checker=UnsupportedChecker(), higher_order_value=False)
def compile(x): ...


@guppy.custom(checker=UnsupportedChecker(), higher_order_value=False)
def complex(x): ...


@guppy.custom(checker=UnsupportedChecker(), higher_order_value=False)
def delattr(x): ...


@guppy.custom(checker=UnsupportedChecker(), higher_order_value=False)
def dict(x): ...


@guppy.custom(checker=UnsupportedChecker(), higher_order_value=False)
def dir(x): ...


@guppy.custom(checker=UnsupportedChecker(), higher_order_value=False)
def enumerate(x): ...


@guppy.custom(checker=UnsupportedChecker(), higher_order_value=False)
def eval(x): ...


@guppy.custom(checker=UnsupportedChecker(), higher_order_value=False)
def exec(x): ...


@guppy.custom(checker=UnsupportedChecker(), higher_order_value=False)
def filter(x): ...


@guppy.custom(checker=UnsupportedChecker(), higher_order_value=False)
def format(x): ...


@guppy.custom(checker=UnsupportedChecker(), higher_order_value=False)
def forozenset(x): ...


@guppy.custom(checker=UnsupportedChecker(), higher_order_value=False)
def getattr(x): ...


@guppy.custom(checker=UnsupportedChecker(), higher_order_value=False)
def globals(): ...


@guppy.custom(checker=UnsupportedChecker(), higher_order_value=False)
def hasattr(x): ...


@guppy.custom(checker=UnsupportedChecker(), higher_order_value=False)
def hash(x): ...


@guppy.custom(checker=UnsupportedChecker(), higher_order_value=False)
def help(x): ...


@guppy.custom(checker=UnsupportedChecker(), higher_order_value=False)
def hex(x): ...


@guppy.custom(checker=UnsupportedChecker(), higher_order_value=False)
def id(x): ...


@guppy.custom(checker=UnsupportedChecker(), higher_order_value=False)
def input(x): ...


@guppy.custom(checker=UnsupportedChecker(), higher_order_value=False)
def isinstance(x): ...


@guppy.custom(checker=UnsupportedChecker(), higher_order_value=False)
def issubclass(x): ...


@guppy.custom(checker=UnsupportedChecker(), higher_order_value=False)
def iter(x): ...


@guppy.custom(checker=UnsupportedChecker(), higher_order_value=False)
def locals(x): ...


@guppy.custom(checker=UnsupportedChecker(), higher_order_value=False)
def map(x): ...


@guppy.custom(checker=UnsupportedChecker(), higher_order_value=False)
def max(x): ...


@guppy.custom(checker=UnsupportedChecker(), higher_order_value=False)
def memoryview(x): ...


@guppy.custom(checker=UnsupportedChecker(), higher_order_value=False)
def min(x): ...


@guppy.custom(checker=UnsupportedChecker(), higher_order_value=False)
def next(x): ...


@guppy.custom(checker=UnsupportedChecker(), higher_order_value=False)
def object(x): ...


@guppy.custom(checker=UnsupportedChecker(), higher_order_value=False)
def oct(x): ...


@guppy.custom(checker=UnsupportedChecker(), higher_order_value=False)
def open(x): ...


@guppy.custom(checker=UnsupportedChecker(), higher_order_value=False)
def ord(x): ...


@guppy.custom(checker=UnsupportedChecker(), higher_order_value=False)
def print(x): ...


@guppy.custom(checker=UnsupportedChecker(), higher_order_value=False)
def property(x): ...


@guppy.struct
class Range:
    stop: int

    @guppy
    def __iter__(self: "Range") -> "RangeIter":
        return RangeIter(0, self.stop)  # type: ignore[call-arg]


@guppy.struct
class RangeIter:
    next: int
    stop: int

    @guppy
    def __iter__(self: "RangeIter") -> "RangeIter":
        return self

    @guppy
    def __hasnext__(self: "RangeIter") -> tuple[bool, "RangeIter"]:
        return (self.next < self.stop, self)

    @guppy
    def __next__(self: "RangeIter") -> tuple[int, "RangeIter"]:
        # Fine not to check bounds while we can only be called from inside a `for` loop.
        # if self.start >= self.stop:
        #    raise StopIteration
        return (self.next, RangeIter(self.next + 1, self.stop))  # type: ignore[call-arg]

    @guppy
    def __end__(self: "RangeIter") -> None:
        pass


@guppy
def range(stop: int) -> Range:
    """Limited version of python range().
    Only a single argument (stop/limit) is supported."""
    return Range(stop)  # type: ignore[call-arg]


@guppy.custom(checker=UnsupportedChecker(), higher_order_value=False)
def repr(x): ...


@guppy.custom(checker=UnsupportedChecker(), higher_order_value=False)
def reversed(x): ...


@guppy.custom(checker=UnsupportedChecker(), higher_order_value=False)
def set(x): ...


@guppy.custom(checker=UnsupportedChecker(), higher_order_value=False)
def setattr(x): ...


@guppy.custom(checker=UnsupportedChecker(), higher_order_value=False)
def slice(x): ...


@guppy.custom(checker=UnsupportedChecker(), higher_order_value=False)
def sorted(x): ...


@guppy.custom(checker=UnsupportedChecker(), higher_order_value=False)
def staticmethod(x): ...


@guppy.custom(checker=UnsupportedChecker(), higher_order_value=False)
def str(x): ...


@guppy.custom(checker=UnsupportedChecker(), higher_order_value=False)
def sum(x): ...


@guppy.custom(checker=UnsupportedChecker(), higher_order_value=False)
def super(x): ...


@guppy.custom(checker=UnsupportedChecker(), higher_order_value=False)
def type(x): ...


@guppy.custom(checker=UnsupportedChecker(), higher_order_value=False)
def vars(x): ...


@guppy.custom(checker=UnsupportedChecker(), higher_order_value=False)
def zip(x): ...


@guppy.custom(checker=UnsupportedChecker(), higher_order_value=False)
def __import__(x): ...<|MERGE_RESOLUTION|>--- conflicted
+++ resolved
@@ -585,64 +585,23 @@
 
 @guppy.extend_type(linst_type_def)
 class Linst:
-<<<<<<< HEAD
     @guppy.hugr_op(unsupported_op("Append"))
-    def __add__(self: linst[L], other: linst[L]) -> linst[L]: ...
+    def __add__(self: linst[L] @ owned, other: linst[L] @ owned) -> linst[L]: ...
 
     @guppy.hugr_op(unsupported_op("AssertEmpty"))
-    def __end__(self: linst[L]) -> None: ...
+    def __end__(self: linst[L] @ owned) -> None: ...
 
     @guppy.hugr_op(unsupported_op("IsNotEmpty"))
-    def __hasnext__(self: linst[L]) -> tuple[bool, linst[L]]: ...
-
-    @guppy.custom(NoopCompiler())
-    def __iter__(self: linst[L]) -> linst[L]: ...
+    def __hasnext__(self: linst[L] @ owned) -> tuple[bool, linst[L]]: ...
+
+    @guppy.custom(NoopCompiler())
+    def __iter__(self: linst[L] @ owned) -> linst[L]: ...
 
     @guppy.hugr_op(unsupported_op("Length"))
-    def __len__(self: linst[L]) -> tuple[int, linst[L]]: ...
+    def __len__(self: linst[L] @ owned) -> tuple[int, linst[L]]: ...
 
     @guppy.hugr_op(unsupported_op("Pop"))
-    def __next__(self: linst[L]) -> tuple[L, linst[L]]: ...
-
-    @guppy.custom(checker=UnsupportedChecker(), higher_order_value=False)
-    def __new__(x): ...
-
-    @guppy.hugr_op(unsupported_op("Append"), ReversingChecker())
-    def __radd__(self: linst[L], other: linst[L]) -> linst[L]: ...
-
-    @guppy.hugr_op(unsupported_op("Repeat"))
-    def __rmul__(self: linst[L], other: int) -> linst[L]: ...
-
-    @guppy.hugr_op(unsupported_op("Push"))
-    def append(self: linst[L], elt: L) -> linst[L]: ...
-
-    @guppy.hugr_op(unsupported_op("PopAt"))
-    def pop(self: linst[L], idx: int) -> tuple[L, linst[L]]: ...
-
-    @guppy.hugr_op(unsupported_op("Reverse"))
-    def reverse(self: linst[L]) -> linst[L]: ...
-
-    @guppy.custom(checker=FailingChecker("Guppy lists are immutable"))
-    def sort(self: linst[T]) -> None: ...
-=======
-    @guppy.hugr_op(builtins, unsupported_op("Append"))
-    def __add__(self: linst[L] @ owned, other: linst[L] @ owned) -> linst[L]: ...
-
-    @guppy.hugr_op(builtins, unsupported_op("AssertEmpty"))
-    def __end__(self: linst[L] @ owned) -> None: ...
-
-    @guppy.hugr_op(builtins, unsupported_op("IsNotEmpty"))
-    def __hasnext__(self: linst[L] @ owned) -> tuple[bool, linst[L]]: ...
-
-    @guppy.custom(builtins, NoopCompiler())
-    def __iter__(self: linst[L] @ owned) -> linst[L]: ...
-
-    @guppy.hugr_op(builtins, unsupported_op("Length"))
-    def __len__(self: linst[L] @ owned) -> tuple[int, linst[L]]: ...
-
-    @guppy.hugr_op(builtins, unsupported_op("Pop"))
     def __next__(self: linst[L] @ owned) -> tuple[L, linst[L]]: ...
-
 
 #    @guppy.custom(builtins, checker=UnsupportedChecker(), higher_order_value=False)
 #    def __new__(x): ...
@@ -650,21 +609,20 @@
 #    @guppy.hugr_op(builtins, unsupported_op("Append"), ReversingChecker())
 #    def __radd__(self: linst[L] @owned, other: linst[L] @owned) -> linst[L]: ...
 #
-#    @guppy.hugr_op(builtins, unsupported_op("Repeat"))
+#    @guppy.hugr_op(unsupported_op("Repeat"))
 #    def __rmul__(self: linst[L] @owned, other: int) -> linst[L]: ...
 #
-#    @guppy.hugr_op(builtins, unsupported_op("Push"))
+#    @guppy.hugr_op(unsupported_op("Push"))
 #    def append(self: linst[L] @owned, elt: L @owned) -> linst[L]: ...
 #
-#    @guppy.hugr_op(builtins, unsupported_op("PopAt"))
+#    @guppy.hugr_op(unsupported_op("PopAt"))
 #    def pop(self: linst[L] @owned, idx: int) -> tuple[L, linst[L]]: ...
 #
-#    @guppy.hugr_op(builtins, unsupported_op("Reverse"))
+#    @guppy.hugr_op(unsupported_op("Reverse"))
 #    def reverse(self: linst[L] @owned) -> linst[L]: ...
 #
-#    @guppy.custom(builtins, checker=FailingChecker("Guppy lists are immutable"))
+#    @guppy.custom(checker=FailingChecker("Guppy lists are immutable"))
 #    def sort(self: linst[T] @owned) -> None: ...
->>>>>>> f5cff199
 
 
 n = guppy.nat_var("n")
@@ -672,19 +630,11 @@
 
 @guppy.extend_type(array_type_def)
 class Array:
-<<<<<<< HEAD
     @guppy.custom(ArrayGetitemCompiler())
-    def __getitem__(self: array[L, n] @ inout, idx: int) -> L: ...
+    def __getitem__(self: array[L, n], idx: int) -> L: ...
 
     @guppy.custom(ArraySetitemCompiler())
-    def __setitem__(self: array[L, n] @ inout, idx: int, value: L) -> None: ...
-=======
-    @guppy.custom(builtins, ArrayGetitemCompiler())
-    def __getitem__(self: array[L, n], idx: int) -> L: ...
-
-    @guppy.custom(builtins, ArraySetitemCompiler())
     def __setitem__(self: array[L, n], idx: int, value: L @ owned) -> None: ...
->>>>>>> f5cff199
 
     @guppy.custom(checker=ArrayLenChecker())
     def __len__(self: array[T, n]) -> int: ...
