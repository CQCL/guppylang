"""Guppy module for builtin types and operations."""

# mypy: disable-error-code="empty-body, misc, override, valid-type, no-untyped-def"

from typing import Any

from hugr.serialization import tys

from guppylang.decorator import guppy
from guppylang.definition.custom import DefaultCallChecker, NoopCompiler
from guppylang.error import GuppyError
from guppylang.hugr_builder.hugr import DummyOp
from guppylang.module import GuppyModule
from guppylang.prelude._internal import (
    CallableChecker,
    CoercingChecker,
    DunderChecker,
    FailingChecker,
    FloatBoolCompiler,
    FloatDivmodCompiler,
    FloatFloordivCompiler,
    FloatModCompiler,
    IntTruedivCompiler,
    NatTruedivCompiler,
    ReversingChecker,
    UnsupportedChecker,
    float_op,
    int_op,
    logic_op,
)
from guppylang.tys.builtin import (
    bool_type_def,
    float_type_def,
    int_type_def,
    linst_type_def,
    list_type_def,
    nat_type_def,
)

builtins = GuppyModule("builtins", import_builtins=False)

T = guppy.type_var(builtins, "T")
L = guppy.type_var(builtins, "L", linear=True)


def py(*_args: Any) -> Any:
    """Function to tag compile-time evaluated Python expressions in a Guppy context.

    This function throws an error when execute in a Python context. It is only intended
    to be used inside Guppy functions.
    """
    raise GuppyError("`py` can only by used in a Guppy context")


class nat:
    """Class to import in order to use nats."""


class array:
    """Class to import in order to use arrays."""

    def __class_getitem__(cls, item):
        return cls


@guppy.extend_type(builtins, bool_type_def)
class Bool:
    @guppy.hugr_op(builtins, logic_op("And", [tys.TypeArg(tys.BoundedNatArg(n=2))]))
    def __and__(self: bool, other: bool) -> bool: ...

    @guppy.custom(builtins, NoopCompiler())
    def __bool__(self: bool) -> bool: ...

    @guppy.hugr_op(builtins, int_op("ifrombool"))
    def __int__(self: bool) -> int: ...

<<<<<<< HEAD
    @guppy.custom(builtins, checker=BoolArithChecker())
    def __invert__(self: bool) -> int: ...

    @guppy.custom(builtins, checker=BoolArithChecker())
    def __le__(self: bool, other: bool) -> bool: ...

    @guppy.custom(builtins, checker=BoolArithChecker())
    def __lshift__(self: bool, other: bool) -> int: ...

    @guppy.custom(builtins, checker=BoolArithChecker())
    def __lt__(self: bool, other: bool) -> bool: ...

    @guppy.custom(builtins, checker=BoolArithChecker())
    def __mod__(self: bool, other: bool) -> bool: ...

    @guppy.custom(builtins, checker=BoolArithChecker())
    def __mul__(self: bool, other: bool) -> bool: ...

    @guppy.hugr_op(builtins, DummyOp("ifrombool"))  # TODO: Widen to INT_WIDTH
    def __nat__(self: bool) -> nat: ...

    @guppy.custom(builtins, checker=BoolArithChecker())
    def __ne__(self: bool, other: bool) -> bool: ...

    @guppy.custom(builtins, checker=BoolArithChecker())
    def __neg__(self: bool) -> int: ...

=======
>>>>>>> cf8a5299
    @guppy.custom(builtins, checker=DunderChecker("__bool__"), higher_order_value=False)
    def __new__(x): ...

    @guppy.hugr_op(builtins, logic_op("Or", [tys.TypeArg(tys.BoundedNatArg(n=2))]))
    def __or__(self: bool, other: bool) -> bool: ...


@guppy.extend_type(builtins, nat_type_def)
class Nat:
    @guppy.custom(builtins, NoopCompiler())
    def __abs__(self: nat) -> nat: ...

    @guppy.hugr_op(builtins, int_op("iadd"))
    def __add__(self: nat, other: nat) -> nat: ...

    @guppy.hugr_op(builtins, int_op("iand"))
    def __and__(self: nat, other: nat) -> nat: ...

    @guppy.hugr_op(builtins, DummyOp("itobool"))  # TODO: Only works with width 1 ints
    def __bool__(self: nat) -> bool: ...

    @guppy.custom(builtins, NoopCompiler())
    def __ceil__(self: nat) -> nat: ...

    @guppy.hugr_op(builtins, int_op("idivmod_u", num_params=2))
    def __divmod__(self: nat, other: nat) -> tuple[nat, nat]: ...

    @guppy.hugr_op(builtins, int_op("ieq"))
    def __eq__(self: nat, other: nat) -> bool: ...

    @guppy.hugr_op(builtins, int_op("convert_u", "arithmetic.conversions"))
    def __float__(self: nat) -> float: ...

    @guppy.custom(builtins, NoopCompiler())
    def __floor__(self: nat) -> nat: ...

    @guppy.hugr_op(builtins, int_op("idiv_u", num_params=2))
    def __floordiv__(self: nat, other: nat) -> nat: ...

    @guppy.hugr_op(builtins, int_op("ige_u"))
    def __ge__(self: nat, other: nat) -> bool: ...

    @guppy.hugr_op(builtins, int_op("igt_u"))
    def __gt__(self: nat, other: nat) -> bool: ...

    @guppy.hugr_op(builtins, DummyOp("iu_to_s"))  # TODO
    def __int__(self: nat) -> int: ...

    @guppy.hugr_op(builtins, int_op("inot"))
    def __invert__(self: nat) -> nat: ...

    @guppy.hugr_op(builtins, int_op("ile_u"))
    def __le__(self: nat, other: nat) -> bool: ...

    @guppy.hugr_op(builtins, int_op("ishl", num_params=2))
    def __lshift__(self: nat, other: nat) -> nat: ...

    @guppy.hugr_op(builtins, int_op("ilt_u"))
    def __lt__(self: nat, other: nat) -> bool: ...

    @guppy.hugr_op(builtins, int_op("imod_u", num_params=2))
    def __mod__(self: nat, other: nat) -> int: ...

    @guppy.hugr_op(builtins, int_op("imul"))
    def __mul__(self: nat, other: nat) -> nat: ...

    @guppy.custom(builtins, NoopCompiler())
    def __nat__(self: nat) -> nat: ...

    @guppy.hugr_op(builtins, int_op("ine"))
    def __ne__(self: nat, other: nat) -> bool: ...

    @guppy.custom(builtins, checker=DunderChecker("__nat__"), higher_order_value=False)
    def __new__(x): ...

    @guppy.hugr_op(builtins, int_op("ior"))
    def __or__(self: nat, other: nat) -> nat: ...

    @guppy.custom(builtins, NoopCompiler())
    def __pos__(self: nat) -> nat: ...

    @guppy.hugr_op(builtins, DummyOp("ipow"))  # TODO
    def __pow__(self: nat, other: nat) -> nat: ...

    @guppy.hugr_op(builtins, int_op("iadd"), ReversingChecker())
    def __radd__(self: nat, other: nat) -> nat: ...

    @guppy.hugr_op(builtins, int_op("rand"), ReversingChecker())
    def __rand__(self: nat, other: nat) -> nat: ...

    @guppy.hugr_op(builtins, int_op("idivmod_u", num_params=2), ReversingChecker())
    def __rdivmod__(self: nat, other: nat) -> tuple[nat, nat]: ...

    @guppy.hugr_op(builtins, int_op("idiv_u", num_params=2), ReversingChecker())
    def __rfloordiv__(self: nat, other: nat) -> nat: ...

    @guppy.hugr_op(builtins, int_op("ishl", num_params=2), ReversingChecker())
    def __rlshift__(self: nat, other: nat) -> nat: ...

    @guppy.hugr_op(builtins, int_op("imod_u", num_params=2), ReversingChecker())
    def __rmod__(self: nat, other: nat) -> nat: ...

    @guppy.hugr_op(builtins, int_op("imul"), ReversingChecker())
    def __rmul__(self: nat, other: nat) -> nat: ...

    @guppy.hugr_op(builtins, int_op("ior"), ReversingChecker())
    def __ror__(self: nat, other: nat) -> nat: ...

    @guppy.custom(builtins, NoopCompiler())
    def __round__(self: nat) -> nat: ...

    @guppy.hugr_op(builtins, DummyOp("ipow"), ReversingChecker())  # TODO
    def __rpow__(self: nat, other: nat) -> nat: ...

    @guppy.hugr_op(builtins, int_op("ishr", num_params=2), ReversingChecker())
    def __rrshift__(self: nat, other: nat) -> nat: ...

    @guppy.hugr_op(builtins, int_op("ishr", num_params=2))
    def __rshift__(self: nat, other: nat) -> nat: ...

    @guppy.hugr_op(builtins, int_op("isub"), ReversingChecker())
    def __rsub__(self: nat, other: nat) -> nat: ...

    @guppy.custom(builtins, NatTruedivCompiler(), ReversingChecker())
    def __rtruediv__(self: nat, other: nat) -> float: ...

    @guppy.hugr_op(builtins, int_op("ixor"), ReversingChecker())
    def __rxor__(self: nat, other: nat) -> nat: ...

    @guppy.hugr_op(builtins, int_op("isub"))
    def __sub__(self: nat, other: nat) -> nat: ...

    @guppy.custom(builtins, NatTruedivCompiler())
    def __truediv__(self: nat, other: nat) -> float: ...

    @guppy.custom(builtins, NoopCompiler())
    def __trunc__(self: nat) -> nat: ...

    @guppy.hugr_op(builtins, int_op("ixor"))
    def __xor__(self: nat, other: nat) -> nat: ...


@guppy.extend_type(builtins, int_type_def)
class Int:
    @guppy.hugr_op(builtins, int_op("iabs"))  # TODO: Maybe wrong? (signed vs unsigned!)
    def __abs__(self: int) -> int: ...

    @guppy.hugr_op(builtins, int_op("iadd"))
    def __add__(self: int, other: int) -> int: ...

    @guppy.hugr_op(builtins, int_op("iand"))
    def __and__(self: int, other: int) -> int: ...

    @guppy.hugr_op(builtins, int_op("itobool"))
    def __bool__(self: int) -> bool: ...

    @guppy.custom(builtins, NoopCompiler())
    def __ceil__(self: int) -> int: ...

    @guppy.hugr_op(builtins, int_op("idivmod_s", num_params=2))
    def __divmod__(self: int, other: int) -> tuple[int, int]: ...

    @guppy.hugr_op(builtins, int_op("ieq"))
    def __eq__(self: int, other: int) -> bool: ...

    @guppy.hugr_op(builtins, int_op("convert_s", "arithmetic.conversions"))
    def __float__(self: int) -> float: ...

    @guppy.custom(builtins, NoopCompiler())
    def __floor__(self: int) -> int: ...

    @guppy.hugr_op(builtins, int_op("idiv_s", num_params=2))
    def __floordiv__(self: int, other: int) -> int: ...

    @guppy.hugr_op(builtins, int_op("ige_s"))
    def __ge__(self: int, other: int) -> bool: ...

    @guppy.hugr_op(builtins, int_op("igt_s"))
    def __gt__(self: int, other: int) -> bool: ...

    @guppy.custom(builtins, NoopCompiler())
    def __int__(self: int) -> int: ...

    @guppy.hugr_op(builtins, int_op("inot"))
    def __invert__(self: int) -> int: ...

    @guppy.hugr_op(builtins, int_op("ile_s"))
    def __le__(self: int, other: int) -> bool: ...

    @guppy.hugr_op(builtins, int_op("ishl", num_params=2))  # TODO: RHS is unsigned
    def __lshift__(self: int, other: int) -> int: ...

    @guppy.hugr_op(builtins, int_op("ilt_s"))
    def __lt__(self: int, other: int) -> bool: ...

    @guppy.hugr_op(builtins, int_op("imod_s", num_params=2))
    def __mod__(self: int, other: int) -> int: ...

    @guppy.hugr_op(builtins, int_op("imul"))
    def __mul__(self: int, other: int) -> int: ...

    @guppy.hugr_op(builtins, DummyOp("is_to_u"))  # TODO
    def __nat__(self: int) -> nat: ...

    @guppy.hugr_op(builtins, int_op("ine"))
    def __ne__(self: int, other: int) -> bool: ...

    @guppy.hugr_op(builtins, int_op("ineg"))
    def __neg__(self: int) -> int: ...

    @guppy.custom(builtins, checker=DunderChecker("__int__"), higher_order_value=False)
    def __new__(x): ...

    @guppy.hugr_op(builtins, int_op("ior"))
    def __or__(self: int, other: int) -> int: ...

    @guppy.custom(builtins, NoopCompiler())
    def __pos__(self: int) -> int: ...

    @guppy.hugr_op(builtins, DummyOp("ipow"))  # TODO
    def __pow__(self: int, other: int) -> int: ...

    @guppy.hugr_op(builtins, int_op("iadd"), ReversingChecker())
    def __radd__(self: int, other: int) -> int: ...

    @guppy.hugr_op(builtins, int_op("rand"), ReversingChecker())
    def __rand__(self: int, other: int) -> int: ...

    @guppy.hugr_op(builtins, int_op("idivmod_s", num_params=2), ReversingChecker())
    def __rdivmod__(self: int, other: int) -> tuple[int, int]: ...

    @guppy.hugr_op(builtins, int_op("idiv_s", num_params=2), ReversingChecker())
    def __rfloordiv__(self: int, other: int) -> int: ...

    @guppy.hugr_op(
        builtins, int_op("ishl", num_params=2), ReversingChecker()
    )  # TODO: RHS is unsigned
    def __rlshift__(self: int, other: int) -> int: ...

    @guppy.hugr_op(builtins, int_op("imod_s", num_params=2), ReversingChecker())
    def __rmod__(self: int, other: int) -> int: ...

    @guppy.hugr_op(builtins, int_op("imul"), ReversingChecker())
    def __rmul__(self: int, other: int) -> int: ...

    @guppy.hugr_op(builtins, int_op("ior"), ReversingChecker())
    def __ror__(self: int, other: int) -> int: ...

    @guppy.custom(builtins, NoopCompiler())
    def __round__(self: int) -> int: ...

    @guppy.hugr_op(builtins, DummyOp("ipow"), ReversingChecker())  # TODO
    def __rpow__(self: int, other: int) -> int: ...

    @guppy.hugr_op(
        builtins, int_op("ishr", num_params=2), ReversingChecker()
    )  # TODO: RHS is unsigned
    def __rrshift__(self: int, other: int) -> int: ...

    @guppy.hugr_op(builtins, int_op("ishr", num_params=2))  # TODO: RHS is unsigned
    def __rshift__(self: int, other: int) -> int: ...

    @guppy.hugr_op(builtins, int_op("isub"), ReversingChecker())
    def __rsub__(self: int, other: int) -> int: ...

    @guppy.custom(builtins, IntTruedivCompiler(), ReversingChecker())
    def __rtruediv__(self: int, other: int) -> float: ...

    @guppy.hugr_op(builtins, int_op("ixor"), ReversingChecker())
    def __rxor__(self: int, other: int) -> int: ...

    @guppy.hugr_op(builtins, int_op("isub"))
    def __sub__(self: int, other: int) -> int: ...

    @guppy.custom(builtins, IntTruedivCompiler())
    def __truediv__(self: int, other: int) -> float: ...

    @guppy.custom(builtins, NoopCompiler())
    def __trunc__(self: int) -> int: ...

    @guppy.hugr_op(builtins, int_op("ixor"))
    def __xor__(self: int, other: int) -> int: ...


@guppy.extend_type(builtins, float_type_def)
class Float:
    @guppy.hugr_op(builtins, float_op("fabs"), CoercingChecker())
    def __abs__(self: float) -> float: ...

    @guppy.hugr_op(builtins, float_op("fadd"), CoercingChecker())
    def __add__(self: float, other: float) -> float: ...

    @guppy.custom(builtins, FloatBoolCompiler(), CoercingChecker())
    def __bool__(self: float) -> bool: ...

    @guppy.hugr_op(builtins, float_op("fceil"), CoercingChecker())
    def __ceil__(self: float) -> float: ...

    @guppy.custom(builtins, FloatDivmodCompiler(), CoercingChecker())
    def __divmod__(self: float, other: float) -> tuple[float, float]: ...

    @guppy.hugr_op(builtins, float_op("feq"), CoercingChecker())
    def __eq__(self: float, other: float) -> bool: ...

    @guppy.custom(builtins, NoopCompiler(), CoercingChecker())
    def __float__(self: float) -> float: ...

    @guppy.hugr_op(builtins, float_op("ffloor"), CoercingChecker())
    def __floor__(self: float) -> float: ...

    @guppy.custom(builtins, FloatFloordivCompiler(), CoercingChecker())
    def __floordiv__(self: float, other: float) -> float: ...

    @guppy.hugr_op(builtins, float_op("fge"), CoercingChecker())
    def __ge__(self: float, other: float) -> bool: ...

    @guppy.hugr_op(builtins, float_op("fgt"), CoercingChecker())
    def __gt__(self: float, other: float) -> bool: ...

    @guppy.hugr_op(
        builtins, float_op("trunc_s", "arithmetic.conversions"), CoercingChecker()
    )
    def __int__(self: float) -> int: ...

    @guppy.hugr_op(builtins, float_op("fle"), CoercingChecker())
    def __le__(self: float, other: float) -> bool: ...

    @guppy.hugr_op(builtins, float_op("flt"), CoercingChecker())
    def __lt__(self: float, other: float) -> bool: ...

    @guppy.custom(builtins, FloatModCompiler(), CoercingChecker())
    def __mod__(self: float, other: float) -> float: ...

    @guppy.hugr_op(builtins, float_op("fmul"), CoercingChecker())
    def __mul__(self: float, other: float) -> float: ...

    @guppy.hugr_op(builtins, float_op("trunc_u", "arithmetic.conversions"))
    def __nat__(self: float) -> nat: ...

    @guppy.hugr_op(builtins, float_op("fne"), CoercingChecker())
    def __ne__(self: float, other: float) -> bool: ...

    @guppy.hugr_op(builtins, float_op("fneg"), CoercingChecker())
    def __neg__(self: float, other: float) -> float: ...

    @guppy.custom(
        builtins, checker=DunderChecker("__float__"), higher_order_value=False
    )
    def __new__(x): ...

    @guppy.custom(builtins, NoopCompiler(), CoercingChecker())
    def __pos__(self: float) -> float: ...

    @guppy.hugr_op(builtins, DummyOp("fpow"))  # TODO
    def __pow__(self: float, other: float) -> float: ...

    @guppy.hugr_op(builtins, float_op("fadd"), ReversingChecker(CoercingChecker()))
    def __radd__(self: float, other: float) -> float: ...

    @guppy.custom(builtins, FloatDivmodCompiler(), ReversingChecker(CoercingChecker()))
    def __rdivmod__(self: float, other: float) -> tuple[float, float]: ...

    @guppy.custom(
        builtins, FloatFloordivCompiler(), ReversingChecker(CoercingChecker())
    )
    def __rfloordiv__(self: float, other: float) -> float: ...

    @guppy.custom(builtins, FloatModCompiler(), ReversingChecker(CoercingChecker()))
    def __rmod__(self: float, other: float) -> float: ...

    @guppy.hugr_op(builtins, float_op("fmul"), ReversingChecker(CoercingChecker()))
    def __rmul__(self: float, other: float) -> float: ...

    @guppy.hugr_op(builtins, DummyOp("fround"))  # TODO
    def __round__(self: float) -> float: ...

    @guppy.hugr_op(
        builtins, DummyOp("fpow"), ReversingChecker(DefaultCallChecker())
    )  # TODO
    def __rpow__(self: float, other: float) -> float: ...

    @guppy.hugr_op(builtins, float_op("fsub"), ReversingChecker(CoercingChecker()))
    def __rsub__(self: float, other: float) -> float: ...

    @guppy.hugr_op(builtins, float_op("fdiv"), ReversingChecker(CoercingChecker()))
    def __rtruediv__(self: float, other: float) -> float: ...

    @guppy.hugr_op(builtins, float_op("fsub"), CoercingChecker())
    def __sub__(self: float, other: float) -> float: ...

    @guppy.hugr_op(builtins, float_op("fdiv"), CoercingChecker())
    def __truediv__(self: float, other: float) -> float: ...

    @guppy.hugr_op(
        builtins, float_op("trunc_s", "arithmetic.conversions"), CoercingChecker()
    )
    def __trunc__(self: float) -> float: ...


@guppy.extend_type(builtins, list_type_def)
class List:
    @guppy.hugr_op(builtins, DummyOp("Concat"))
    def __add__(self: list[T], other: list[T]) -> list[T]: ...

    @guppy.hugr_op(builtins, DummyOp("IsEmpty"))
    def __bool__(self: list[T]) -> bool: ...

    @guppy.hugr_op(builtins, DummyOp("Contains"))
    def __contains__(self: list[T], el: T) -> bool: ...

    @guppy.hugr_op(builtins, DummyOp("AssertEmpty"))
    def __end__(self: list[T]) -> None: ...

    @guppy.hugr_op(builtins, DummyOp("Lookup"))
    def __getitem__(self: list[T], idx: int) -> T: ...

    @guppy.hugr_op(builtins, DummyOp("IsNonEmpty"))
    def __hasnext__(self: list[T]) -> tuple[bool, list[T]]: ...

    @guppy.custom(builtins, NoopCompiler())
    def __iter__(self: list[T]) -> list[T]: ...

    @guppy.hugr_op(builtins, DummyOp("Length"))
    def __len__(self: list[T]) -> int: ...

    @guppy.hugr_op(builtins, DummyOp("Repeat"))
    def __mul__(self: list[T], other: int) -> list[T]: ...

    @guppy.hugr_op(builtins, DummyOp("Pop"))
    def __next__(self: list[T]) -> tuple[T, list[T]]: ...

    @guppy.custom(builtins, checker=UnsupportedChecker(), higher_order_value=False)
    def __new__(x): ...

    @guppy.custom(builtins, checker=FailingChecker("Guppy lists are immutable"))
    def __setitem__(self: list[T], idx: int, value: T) -> None: ...

    @guppy.hugr_op(builtins, DummyOp("Append"), ReversingChecker())
    def __radd__(self: list[T], other: list[T]) -> list[T]: ...

    @guppy.hugr_op(builtins, DummyOp("Repeat"), ReversingChecker())
    def __rmul__(self: list[T], other: int) -> list[T]: ...

    @guppy.custom(builtins, checker=FailingChecker("Guppy lists are immutable"))
    def append(self: list[T], elt: T) -> None: ...

    @guppy.custom(builtins, checker=FailingChecker("Guppy lists are immutable"))
    def clear(self: list[T]) -> None: ...

    @guppy.custom(builtins, NoopCompiler())  # Can be noop since lists are immutable
    def copy(self: list[T]) -> list[T]: ...

    @guppy.hugr_op(builtins, DummyOp("Count"))
    def count(self: list[T], elt: T) -> int: ...

    @guppy.custom(builtins, checker=FailingChecker("Guppy lists are immutable"))
    def extend(self: list[T], seq: None) -> None: ...

    @guppy.hugr_op(builtins, DummyOp("Find"))
    def index(self: list[T], elt: T) -> int: ...

    @guppy.custom(builtins, checker=FailingChecker("Guppy lists are immutable"))
    def pop(self: list[T], idx: int) -> None: ...

    @guppy.custom(builtins, checker=FailingChecker("Guppy lists are immutable"))
    def remove(self: list[T], elt: T) -> None: ...

    @guppy.custom(builtins, checker=FailingChecker("Guppy lists are immutable"))
    def reverse(self: list[T]) -> None: ...

    @guppy.custom(builtins, checker=FailingChecker("Guppy lists are immutable"))
    def sort(self: list[T]) -> None: ...


linst = list


@guppy.extend_type(builtins, linst_type_def)
class Linst:
    @guppy.hugr_op(builtins, DummyOp("Append"))
    def __add__(self: linst[L], other: linst[L]) -> linst[L]: ...

    @guppy.hugr_op(builtins, DummyOp("AssertEmpty"))
    def __end__(self: linst[L]) -> None: ...

    @guppy.hugr_op(builtins, DummyOp("IsNonempty"))
    def __hasnext__(self: linst[L]) -> tuple[bool, linst[L]]: ...

    @guppy.custom(builtins, NoopCompiler())
    def __iter__(self: linst[L]) -> linst[L]: ...

    @guppy.hugr_op(builtins, DummyOp("Length"))
    def __len__(self: linst[L]) -> tuple[int, linst[L]]: ...

    @guppy.hugr_op(builtins, DummyOp("Pop"))
    def __next__(self: linst[L]) -> tuple[L, linst[L]]: ...

    @guppy.custom(builtins, checker=UnsupportedChecker(), higher_order_value=False)
    def __new__(x): ...

    @guppy.hugr_op(builtins, DummyOp("Append"), ReversingChecker())
    def __radd__(self: linst[L], other: linst[L]) -> linst[L]: ...

    @guppy.hugr_op(builtins, DummyOp("Repeat"), ReversingChecker())
    def __rmul__(self: linst[L], other: int) -> linst[L]: ...

    @guppy.hugr_op(builtins, DummyOp("Push"))
    def append(self: linst[L], elt: L) -> linst[L]: ...

    @guppy.hugr_op(builtins, DummyOp("PopAt"))
    def pop(self: linst[L], idx: int) -> tuple[L, linst[L]]: ...

    @guppy.hugr_op(builtins, DummyOp("Reverse"))
    def reverse(self: linst[L]) -> linst[L]: ...

    @guppy.custom(builtins, checker=FailingChecker("Guppy lists are immutable"))
    def sort(self: list[T]) -> None: ...


@guppy.custom(builtins, checker=DunderChecker("__abs__"), higher_order_value=False)
def abs(x): ...


@guppy.custom(builtins, checker=CallableChecker(), higher_order_value=False)
def callable(x): ...


@guppy.custom(
    builtins, checker=DunderChecker("__divmod__", num_args=2), higher_order_value=False
)
def divmod(x, y): ...


@guppy.custom(builtins, checker=DunderChecker("__len__"), higher_order_value=False)
def len(x): ...


@guppy.custom(
    builtins, checker=DunderChecker("__pow__", num_args=2), higher_order_value=False
)
def pow(x, y): ...


@guppy.custom(builtins, checker=DunderChecker("__round__"), higher_order_value=False)
def round(x): ...


# Python builtins that are not supported yet:


@guppy.custom(builtins, checker=UnsupportedChecker(), higher_order_value=False)
def aiter(x): ...


@guppy.custom(builtins, checker=UnsupportedChecker(), higher_order_value=False)
def all(x): ...


@guppy.custom(builtins, checker=UnsupportedChecker(), higher_order_value=False)
def anext(x): ...


@guppy.custom(builtins, checker=UnsupportedChecker(), higher_order_value=False)
def any(x): ...


@guppy.custom(builtins, checker=UnsupportedChecker(), higher_order_value=False)
def bin(x): ...


@guppy.custom(builtins, checker=UnsupportedChecker(), higher_order_value=False)
def breakpoint(x): ...


@guppy.custom(builtins, checker=UnsupportedChecker(), higher_order_value=False)
def bytearray(x): ...


@guppy.custom(builtins, checker=UnsupportedChecker(), higher_order_value=False)
def bytes(x): ...


@guppy.custom(builtins, checker=UnsupportedChecker(), higher_order_value=False)
def chr(x): ...


@guppy.custom(builtins, checker=UnsupportedChecker(), higher_order_value=False)
def classmethod(x): ...


@guppy.custom(builtins, checker=UnsupportedChecker(), higher_order_value=False)
def compile(x): ...


@guppy.custom(builtins, checker=UnsupportedChecker(), higher_order_value=False)
def complex(x): ...


@guppy.custom(builtins, checker=UnsupportedChecker(), higher_order_value=False)
def delattr(x): ...


@guppy.custom(builtins, checker=UnsupportedChecker(), higher_order_value=False)
def dict(x): ...


@guppy.custom(builtins, checker=UnsupportedChecker(), higher_order_value=False)
def dir(x): ...


@guppy.custom(builtins, checker=UnsupportedChecker(), higher_order_value=False)
def enumerate(x): ...


@guppy.custom(builtins, checker=UnsupportedChecker(), higher_order_value=False)
def eval(x): ...


@guppy.custom(builtins, checker=UnsupportedChecker(), higher_order_value=False)
def exec(x): ...


@guppy.custom(builtins, checker=UnsupportedChecker(), higher_order_value=False)
def filter(x): ...


@guppy.custom(builtins, checker=UnsupportedChecker(), higher_order_value=False)
def format(x): ...


@guppy.custom(builtins, checker=UnsupportedChecker(), higher_order_value=False)
def forozenset(x): ...


@guppy.custom(builtins, checker=UnsupportedChecker(), higher_order_value=False)
def getattr(x): ...


@guppy.custom(builtins, checker=UnsupportedChecker(), higher_order_value=False)
def globals(): ...


@guppy.custom(builtins, checker=UnsupportedChecker(), higher_order_value=False)
def hasattr(x): ...


@guppy.custom(builtins, checker=UnsupportedChecker(), higher_order_value=False)
def hash(x): ...


@guppy.custom(builtins, checker=UnsupportedChecker(), higher_order_value=False)
def help(x): ...


@guppy.custom(builtins, checker=UnsupportedChecker(), higher_order_value=False)
def hex(x): ...


@guppy.custom(builtins, checker=UnsupportedChecker(), higher_order_value=False)
def id(x): ...


@guppy.custom(builtins, checker=UnsupportedChecker(), higher_order_value=False)
def input(x): ...


@guppy.custom(builtins, checker=UnsupportedChecker(), higher_order_value=False)
def isinstance(x): ...


@guppy.custom(builtins, checker=UnsupportedChecker(), higher_order_value=False)
def issubclass(x): ...


@guppy.custom(builtins, checker=UnsupportedChecker(), higher_order_value=False)
def iter(x): ...


@guppy.custom(builtins, checker=UnsupportedChecker(), higher_order_value=False)
def locals(x): ...


@guppy.custom(builtins, checker=UnsupportedChecker(), higher_order_value=False)
def map(x): ...


@guppy.custom(builtins, checker=UnsupportedChecker(), higher_order_value=False)
def max(x): ...


@guppy.custom(builtins, checker=UnsupportedChecker(), higher_order_value=False)
def memoryview(x): ...


@guppy.custom(builtins, checker=UnsupportedChecker(), higher_order_value=False)
def min(x): ...


@guppy.custom(builtins, checker=UnsupportedChecker(), higher_order_value=False)
def next(x): ...


@guppy.custom(builtins, checker=UnsupportedChecker(), higher_order_value=False)
def object(x): ...


@guppy.custom(builtins, checker=UnsupportedChecker(), higher_order_value=False)
def oct(x): ...


@guppy.custom(builtins, checker=UnsupportedChecker(), higher_order_value=False)
def open(x): ...


@guppy.custom(builtins, checker=UnsupportedChecker(), higher_order_value=False)
def ord(x): ...


@guppy.custom(builtins, checker=UnsupportedChecker(), higher_order_value=False)
def print(x): ...


@guppy.custom(builtins, checker=UnsupportedChecker(), higher_order_value=False)
def property(x): ...


@guppy.custom(builtins, checker=UnsupportedChecker(), higher_order_value=False)
def range(x): ...


@guppy.custom(builtins, checker=UnsupportedChecker(), higher_order_value=False)
def repr(x): ...


@guppy.custom(builtins, checker=UnsupportedChecker(), higher_order_value=False)
def reversed(x): ...


@guppy.custom(builtins, checker=UnsupportedChecker(), higher_order_value=False)
def set(x): ...


@guppy.custom(builtins, checker=UnsupportedChecker(), higher_order_value=False)
def setattr(x): ...


@guppy.custom(builtins, checker=UnsupportedChecker(), higher_order_value=False)
def slice(x): ...


@guppy.custom(builtins, checker=UnsupportedChecker(), higher_order_value=False)
def sorted(x): ...


@guppy.custom(builtins, checker=UnsupportedChecker(), higher_order_value=False)
def staticmethod(x): ...


@guppy.custom(builtins, checker=UnsupportedChecker(), higher_order_value=False)
def str(x): ...


@guppy.custom(builtins, checker=UnsupportedChecker(), higher_order_value=False)
def sum(x): ...


@guppy.custom(builtins, checker=UnsupportedChecker(), higher_order_value=False)
def super(x): ...


@guppy.custom(builtins, checker=UnsupportedChecker(), higher_order_value=False)
def type(x): ...


@guppy.custom(builtins, checker=UnsupportedChecker(), higher_order_value=False)
def vars(x): ...


@guppy.custom(builtins, checker=UnsupportedChecker(), higher_order_value=False)
def zip(x): ...


@guppy.custom(builtins, checker=UnsupportedChecker(), higher_order_value=False)
def __import__(x): ...<|MERGE_RESOLUTION|>--- conflicted
+++ resolved
@@ -74,36 +74,9 @@
     @guppy.hugr_op(builtins, int_op("ifrombool"))
     def __int__(self: bool) -> int: ...
 
-<<<<<<< HEAD
-    @guppy.custom(builtins, checker=BoolArithChecker())
-    def __invert__(self: bool) -> int: ...
-
-    @guppy.custom(builtins, checker=BoolArithChecker())
-    def __le__(self: bool, other: bool) -> bool: ...
-
-    @guppy.custom(builtins, checker=BoolArithChecker())
-    def __lshift__(self: bool, other: bool) -> int: ...
-
-    @guppy.custom(builtins, checker=BoolArithChecker())
-    def __lt__(self: bool, other: bool) -> bool: ...
-
-    @guppy.custom(builtins, checker=BoolArithChecker())
-    def __mod__(self: bool, other: bool) -> bool: ...
-
-    @guppy.custom(builtins, checker=BoolArithChecker())
-    def __mul__(self: bool, other: bool) -> bool: ...
-
     @guppy.hugr_op(builtins, DummyOp("ifrombool"))  # TODO: Widen to INT_WIDTH
     def __nat__(self: bool) -> nat: ...
 
-    @guppy.custom(builtins, checker=BoolArithChecker())
-    def __ne__(self: bool, other: bool) -> bool: ...
-
-    @guppy.custom(builtins, checker=BoolArithChecker())
-    def __neg__(self: bool) -> int: ...
-
-=======
->>>>>>> cf8a5299
     @guppy.custom(builtins, checker=DunderChecker("__bool__"), higher_order_value=False)
     def __new__(x): ...
 
