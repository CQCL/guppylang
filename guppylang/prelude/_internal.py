--- conflicted
+++ resolved
@@ -5,7 +5,12 @@
 
 from guppylang.ast_util import AstNode, get_type, with_loc
 from guppylang.checker.core import Context
-from guppylang.checker.expr_checker import ExprSynthesizer, check_num_args
+from guppylang.checker.expr_checker import (
+    ExprSynthesizer,
+    check_call,
+    check_num_args,
+    synthesize_call,
+)
 from guppylang.definition.custom import (
     CustomCallChecker,
     CustomCallCompiler,
@@ -16,15 +21,10 @@
 from guppylang.error import GuppyError, GuppyTypeError, InternalGuppyError
 from guppylang.hugr_builder.hugr import UNDEFINED, OutPortV
 from guppylang.nodes import GlobalCall
-<<<<<<< HEAD
 from guppylang.tys.arg import ConstArg
 from guppylang.tys.builtin import bool_type, int_type, list_type
 from guppylang.tys.const import ConstValue
 from guppylang.tys.subst import Inst, Subst
-=======
-from guppylang.tys.builtin import bool_type, list_type
-from guppylang.tys.subst import Subst
->>>>>>> cf8a5299
 from guppylang.tys.ty import FunctionType, NumericType, Type, unify
 
 
@@ -248,39 +248,6 @@
         return args, subst
 
 
-<<<<<<< HEAD
-class BoolArithChecker(DefaultCallChecker):
-    """Function call checker for arithmetic operations on bools.
-
-    Converts all bools into ints and calls the corresponding int arithmetic method with
-    the same name.
-    """
-
-    def _prepare_args(self, args: list[ast.expr]) -> list[ast.expr]:
-        # Cast all inputs to int
-        to_int = self.ctx.globals.get_instance_func(bool_type(), "__int__")
-        assert to_int is not None
-        return [to_int.synthesize_call([arg], arg, self.ctx)[0] for arg in args]
-
-    def _get_func(self) -> CallableDef:
-        # Get the int function with the same name
-        func = self.ctx.globals.get_instance_func(int_type(), self.func.name)
-        assert func is not None
-        return func
-
-    def synthesize(self, args: list[ast.expr]) -> tuple[ast.expr, Type]:
-        args, _, inst = synthesize_call(self.func.ty, args, self.node, self.ctx)
-        assert not inst  # `self.func.ty` is not generic
-        args = self._prepare_args(args)
-        return self._get_func().synthesize_call(args, self.node, self.ctx)
-
-    def check(self, args: list[ast.expr], ty: Type) -> tuple[ast.expr, Subst]:
-        args, _, inst = check_call(self.func.ty, args, ty, self.node, self.ctx)
-        assert not inst  # `self.func.ty` is not generic
-        args = self._prepare_args(args)
-        return self._get_func().check_call(args, ty, self.node, self.ctx)
-
-
 class ArrayLenChecker(CustomCallChecker):
     """Function call checker for the `array.__len__` function."""
 
@@ -323,8 +290,6 @@
         return [out]
 
 
-=======
->>>>>>> cf8a5299
 class IntTruedivCompiler(CustomCallCompiler):
     """Compiler for the `int.__truediv__` method."""
 
