--- conflicted
+++ resolved
@@ -10,13 +10,9 @@
 from hugr import tys as ht
 from hugr.std.float import FLOAT_OPS_EXTENSION, FLOAT_T, FloatVal
 
-<<<<<<< HEAD
-from guppylang.definition.custom import CustomCallCompiler
+from guppylang.definition.custom import CustomInoutCallCompiler, CustomCallCompiler
+from guppylang.definition.value import CallReturnWires
 from guppylang.prelude._internal.compiler.prelude import build_error, build_panic
-=======
-from guppylang.definition.custom import CustomInoutCallCompiler
-from guppylang.definition.value import CallReturnWires
->>>>>>> a980ec2c
 from guppylang.prelude._internal.json_defs import load_extension
 
 # ----------------------------------------------
@@ -64,26 +60,7 @@
             quantum_op("Measure")(ht.FunctionType([ht.Qubit], [ht.Qubit, ht.Bool]), []),
             q,
         )
-<<<<<<< HEAD
-        self.builder.add_op(quantum_op("QFree")(ht.FunctionType([ht.Qubit], []), []), q)
-        return [bit]
-
-
-class QAllocCompiler(CustomCallCompiler):
-    """Compiler for the `qubit` function."""
-
-    def compile(self, args: list[Wire]) -> list[Wire]:
-        from guppylang.prelude._internal.util import quantum_op
-
-        assert not args, "qubit() does not take any arguments"
-        q = self.builder.add_op(
-            quantum_op("QAlloc")(ht.FunctionType([], [ht.Qubit]), [])
-        )
-        q = self.builder.add_op(
-            quantum_op("Reset")(ht.FunctionType([ht.Qubit], [ht.Qubit]), []), q
-        )
-        return [q]
-
+        return CallReturnWires(regular_returns=[bit], inout_returns=[q])
 
 class RotationCompiler(CustomCallCompiler):
     opname: str
@@ -119,7 +96,4 @@
             q,
             conditional,
         )
-        return [q]
-=======
-        return CallReturnWires(regular_returns=[bit], inout_returns=[q])
->>>>>>> a980ec2c
+        return [q]