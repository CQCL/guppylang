--- conflicted
+++ resolved
@@ -352,22 +352,14 @@
         graph.metadata["name"] = self.name
 
         # Lower definitions to Hugr
-<<<<<<< HEAD
         from guppylang.tracing.state import set_tracing_globals
 
         with set_tracing_globals(self._globals | self._imported_globals):
-            ctx = CompiledGlobals(
+            ctx = CompilerContext(
                 checked_defs, graph, self._imported_globals | self._globals
             )
             for defn in self._checked_defs.values():
                 ctx.compile(defn)
-=======
-        ctx = CompilerContext(
-            checked_defs, graph, self._imported_globals | self._globals
-        )
-        for defn in self._checked_defs.values():
-            ctx.compile(defn)
->>>>>>> 3632ec60
 
         # TODO: Currently we just include a hardcoded list of extensions. We should
         # compute this dynamically from the imported dependencies instead.
