--- conflicted
+++ resolved
@@ -45,8 +45,9 @@
 @deprecated("zz_max is not a system primitive, use zz_phase directly with angle pi/2.")
 @no_type_check
 def zz_max(q1: qubit, q2: qubit) -> None:
-<<<<<<< HEAD
     r"""zz_max gate command.
+    
+    This is a special case of the ZZPhase operation with angle = pi/2
 
     .. math::
         \mathrm{zz\_max}(q_1,q_2)=\mathrm{zz\_max}(q_2,q_1)=
@@ -66,13 +67,7 @@
     ...     rz(angle(3/2), q2)
     >>> qsystem_cx.compile()
     """
-=======
-    """ZZMax operation from the qsystem extension.
-
-    This is a special case of the ZZPhase operation with angle = pi/2.
-    """
     zz_phase(q1, q2, pi / 2)
->>>>>>> d39b51c2
 
 
 @guppy(qsystem)
