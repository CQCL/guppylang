--- conflicted
+++ resolved
@@ -2,11 +2,7 @@
 
 from __future__ import annotations
 
-<<<<<<< HEAD
-from typing import TYPE_CHECKING, TypeVar
-=======
-from typing import TYPE_CHECKING, Final
->>>>>>> 3632ec60
+from typing import TYPE_CHECKING, Final, TypeVar
 
 from hugr import Wire, ops
 from hugr import tys as ht
@@ -30,8 +26,6 @@
 
 if TYPE_CHECKING:
     from hugr.build import function as hf
-
-if TYPE_CHECKING:
     from hugr.build.dfg import DfBase
 
 
