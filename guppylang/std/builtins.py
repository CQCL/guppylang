"""Guppy module for builtin types and operations."""

# ruff: noqa: E501
# mypy: disable-error-code="empty-body, misc, override, valid-type, no-untyped-def, has-type"

from __future__ import annotations

import builtins
from typing import Any, Generic, TypeVar, no_type_check

import hugr.std.int
from typing_extensions import deprecated

from guppylang.decorator import guppy
from guppylang.definition.custom import (
    BoolOpCompiler,
    CopyInoutCompiler,
    NoopCompiler,
)
from guppylang.std._internal.checker import (
    ArrayCopyChecker,
    BarrierChecker,
    CallableChecker,
    DunderChecker,
    ExitChecker,
    NewArrayChecker,
    PanicChecker,
    RangeChecker,
    ResultChecker,
    ReversingChecker,
    UnsupportedChecker,
)
from guppylang.std._internal.compiler.array import (
    ArrayGetitemCompiler,
    ArrayIterAsertAllUsedCompiler,
    ArraySetitemCompiler,
    NewArrayCompiler,
)
from guppylang.std._internal.compiler.frozenarray import FrozenarrayGetitemCompiler
from guppylang.std._internal.compiler.list import (
    ListGetitemCompiler,
    ListLengthCompiler,
    ListPopCompiler,
    ListPushCompiler,
    ListSetitemCompiler,
)
from guppylang.std._internal.compiler.prelude import (
    MemSwapCompiler,
    UnwrapOpCompiler,
)
from guppylang.std._internal.util import (
<<<<<<< HEAD
    bool_logic_op,
=======
    external_op,
>>>>>>> 081568bf
    float_op,
    int_op,
    unsupported_op,
)
from guppylang.tys.builtin import (
    array_type_def,
    bool_type_def,
    float_type_def,
    frozenarray_type_def,
    int_type_def,
    list_type_def,
    nat_type_def,
    sized_iter_type_def,
    string_type_def,
)

guppy.init_module(import_builtins=False)

T = guppy.type_var("T")
L = guppy.type_var("L", copyable=False, droppable=False)


def comptime(*args: Any) -> Any:
    """Function to tag compile-time evaluated Python expressions in a Guppy context.

    This function acts like the identity when execute in a Python context.
    """
    return tuple(args)


#: Deprecated alias for `comptime` expressions
py = deprecated("Use `comptime` instead")(comptime)


class _Owned:
    """Dummy class to support `@owned` annotations."""

    def __rmatmul__(self, other: Any) -> Any:
        return other


owned = _Owned()


_T = TypeVar("_T")
_n = TypeVar("_n")


@guppy.extend_type(bool_type_def)
class bool:
    """Booleans representing truth values.

    The bool type has exactly two constant instances: ``True`` and ``False``.

    The bool constructor takes a single argument and converts it to ``True`` or
    ``False`` using the standard truth testing procedure.
    """


@guppy.extend_type(bool_type_def)
class Bool:
    @guppy.hugr_op(bool_logic_op("and"))
    def __and__(self: bool, other: bool) -> bool: ...

    @guppy.custom(NoopCompiler())
    def __bool__(self: bool) -> bool: ...

    @guppy.hugr_op(bool_logic_op("eq"))
    def __eq__(self: bool, other: bool) -> bool: ...

    @guppy
    @no_type_check
    def __ne__(self: bool, other: bool) -> bool:
        return not self == other

    @guppy
    @no_type_check
    def __int__(self: bool) -> int:
        return 1 if self else 0

    @guppy
    @no_type_check
    def __nat__(self: bool) -> nat:
        # TODO: Type information doesn't flow through the `if` expression, so we
        #  have to insert the `nat` coercions by hand.
        #  See https://github.com/CQCL/guppylang/issues/707
        return nat(1) if self else nat(0)

    @guppy.custom(checker=DunderChecker("__bool__"), higher_order_value=False)
    def __new__(x): ...

    @guppy.hugr_op(bool_logic_op("or"))
    def __or__(self: bool, other: bool) -> bool: ...

    @guppy.hugr_op(bool_logic_op("xor"))
    def __xor__(self: bool, other: bool) -> bool: ...


@guppy.extend_type(string_type_def)
class str:
    """A string, i.e. immutable sequences of Unicode code points."""

    @guppy.custom(checker=UnsupportedChecker(), higher_order_value=False)
    def __new__(x): ...


@guppy.extend_type(nat_type_def)
class nat:
    """A 64-bit unsigned integer."""

    @guppy.custom(NoopCompiler())
    def __abs__(self: nat) -> nat: ...

    @guppy.hugr_op(int_op("iadd"))
    def __add__(self: nat, other: nat) -> nat: ...

    @guppy.hugr_op(int_op("iand"))
    def __and__(self: nat, other: nat) -> nat: ...

    @guppy
    @no_type_check
    def __bool__(self: nat) -> bool:
        return self != 0

    @guppy.custom(NoopCompiler())
    def __ceil__(self: nat) -> nat: ...

    @guppy.hugr_op(int_op("idivmod_u", n_vars=2))
    def __divmod__(self: nat, other: nat) -> tuple[nat, nat]: ...

    @guppy.custom(BoolOpCompiler(int_op("ieq")))
    def __eq__(self: nat, other: nat) -> bool: ...

    @guppy.hugr_op(int_op("convert_u", hugr.std.int.CONVERSIONS_EXTENSION))
    def __float__(self: nat) -> float: ...

    @guppy.custom(NoopCompiler())
    def __floor__(self: nat) -> nat: ...

    @guppy.hugr_op(int_op("idiv_u"))
    def __floordiv__(self: nat, other: nat) -> nat: ...

    @guppy.custom(BoolOpCompiler(int_op("ige_u")))
    def __ge__(self: nat, other: nat) -> bool: ...

    @guppy.custom(BoolOpCompiler(int_op("igt_u")))
    def __gt__(self: nat, other: nat) -> bool: ...

    # TODO: Use "iu_to_s" once we have lowering:
    #  https://github.com/CQCL/hugr/issues/1806
    @guppy.custom(NoopCompiler())
    def __int__(self: nat) -> int: ...

    @guppy.hugr_op(int_op("inot"))
    def __invert__(self: nat) -> nat: ...

    @guppy.custom(BoolOpCompiler(int_op("ile_u")))
    def __le__(self: nat, other: nat) -> bool: ...

    @guppy.hugr_op(int_op("ishl"))
    def __lshift__(self: nat, other: nat) -> nat: ...

    @guppy.custom(BoolOpCompiler(int_op("ilt_u")))
    def __lt__(self: nat, other: nat) -> bool: ...

    @guppy.hugr_op(int_op("imod_u", n_vars=2))
    def __mod__(self: nat, other: nat) -> int: ...

    @guppy.hugr_op(int_op("imul"))
    def __mul__(self: nat, other: nat) -> nat: ...

    @guppy.custom(NoopCompiler())
    def __nat__(self: nat) -> nat: ...

    @guppy.custom(BoolOpCompiler(int_op("ine")))
    def __ne__(self: nat, other: nat) -> bool: ...

    @guppy.custom(checker=DunderChecker("__nat__"), higher_order_value=False)
    def __new__(x): ...

    @guppy.hugr_op(int_op("ior"))
    def __or__(self: nat, other: nat) -> nat: ...

    @guppy.custom(NoopCompiler())
    def __pos__(self: nat) -> nat: ...

    @guppy.hugr_op(int_op("ipow"))
    def __pow__(self: nat, other: nat) -> nat: ...

    @guppy.custom(checker=ReversingChecker())
    def __radd__(self: nat, other: nat) -> nat: ...

    @guppy.custom(checker=ReversingChecker())
    def __rand__(self: nat, other: nat) -> nat: ...

    @guppy.custom(checker=ReversingChecker())
    def __rdivmod__(self: nat, other: nat) -> tuple[nat, nat]: ...

    @guppy.custom(checker=ReversingChecker())
    def __rfloordiv__(self: nat, other: nat) -> nat: ...

    @guppy.custom(checker=ReversingChecker())
    def __rlshift__(self: nat, other: nat) -> nat: ...

    @guppy.custom(checker=ReversingChecker())
    def __rmod__(self: nat, other: nat) -> nat: ...

    @guppy.custom(checker=ReversingChecker())
    def __rmul__(self: nat, other: nat) -> nat: ...

    @guppy.custom(checker=ReversingChecker())
    def __ror__(self: nat, other: nat) -> nat: ...

    @guppy.custom(NoopCompiler())
    def __round__(self: nat) -> nat: ...

    @guppy.custom(checker=ReversingChecker())
    def __rpow__(self: nat, other: nat) -> nat: ...

    @guppy.custom(checker=ReversingChecker())
    def __rrshift__(self: nat, other: nat) -> nat: ...

    @guppy.hugr_op(int_op("ishr"))
    def __rshift__(self: nat, other: nat) -> nat: ...

    @guppy.custom(checker=ReversingChecker())
    def __rsub__(self: nat, other: nat) -> nat: ...

    @guppy.custom(checker=ReversingChecker())
    def __rtruediv__(self: nat, other: nat) -> float: ...

    @guppy.custom(checker=ReversingChecker())
    def __rxor__(self: nat, other: nat) -> nat: ...

    @guppy.hugr_op(int_op("isub"))
    def __sub__(self: nat, other: nat) -> nat: ...

    @guppy
    @no_type_check
    def __truediv__(self: nat, other: nat) -> float:
        return float(self) / float(other)

    @guppy.custom(NoopCompiler())
    def __trunc__(self: nat) -> nat: ...

    @guppy.hugr_op(int_op("ixor"))
    def __xor__(self: nat, other: nat) -> nat: ...


@guppy.extend_type(int_type_def)
class int:
    """A 64-bit signed integer."""

    @guppy.hugr_op(int_op("iabs"))  # TODO: Maybe wrong? (signed vs unsigned!)
    def __abs__(self: int) -> int: ...

    @guppy.hugr_op(int_op("iadd"))
    def __add__(self: int, other: int) -> int: ...

    @guppy.hugr_op(int_op("iand"))
    def __and__(self: int, other: int) -> int: ...

    @guppy
    @no_type_check
    def __bool__(self: int) -> bool:
        return self != 0

    @guppy.custom(NoopCompiler())
    def __ceil__(self: int) -> int: ...

    @guppy.hugr_op(int_op("idivmod_s"))
    def __divmod__(self: int, other: int) -> tuple[int, int]: ...

    @guppy.custom(BoolOpCompiler(int_op("ieq")))
    def __eq__(self: int, other: int) -> bool: ...

    @guppy.hugr_op(int_op("convert_s", hugr.std.int.CONVERSIONS_EXTENSION))
    def __float__(self: int) -> float: ...

    @guppy.custom(NoopCompiler())
    def __floor__(self: int) -> int: ...

    @guppy.hugr_op(int_op("idiv_s"))
    def __floordiv__(self: int, other: int) -> int: ...

    @guppy.custom(BoolOpCompiler(int_op("ige_s")))
    def __ge__(self: int, other: int) -> bool: ...

    @guppy.custom(BoolOpCompiler(int_op("igt_s")))
    def __gt__(self: int, other: int) -> bool: ...

    @guppy.custom(NoopCompiler())
    def __int__(self: int) -> int: ...

    @guppy.hugr_op(int_op("inot"))
    def __invert__(self: int) -> int: ...

    @guppy.custom(BoolOpCompiler(int_op("ile_s")))
    def __le__(self: int, other: int) -> bool: ...

    @guppy.hugr_op(int_op("ishl"))  # TODO: RHS is unsigned
    def __lshift__(self: int, other: int) -> int: ...

    @guppy.custom(BoolOpCompiler(int_op("ilt_s")))
    def __lt__(self: int, other: int) -> bool: ...

    @guppy.hugr_op(int_op("imod_s"))
    def __mod__(self: int, other: int) -> int: ...

    @guppy.hugr_op(int_op("imul"))
    def __mul__(self: int, other: int) -> int: ...

    @guppy.hugr_op(int_op("is_to_u"))  # TODO
    def __nat__(self: int) -> nat: ...

    @guppy.custom(BoolOpCompiler(int_op("ine")))
    def __ne__(self: int, other: int) -> bool: ...

    @guppy.hugr_op(int_op("ineg"))
    def __neg__(self: int) -> int: ...

    @guppy.custom(checker=DunderChecker("__int__"), higher_order_value=False)
    def __new__(x): ...

    @guppy.hugr_op(int_op("ior"))
    def __or__(self: int, other: int) -> int: ...

    @guppy.custom(NoopCompiler())
    def __pos__(self: int) -> int: ...

    @guppy
    @no_type_check
    def __pow__(self: int, exponent: int) -> int:
        if exponent < 0:
            panic(
                "Negative exponent not supported in"
                "__pow__ with int type base. Try casting the base to float."
            )
        return self.__pow_impl(exponent)

    @guppy.hugr_op(int_op("ipow"))
    def __pow_impl(self: int, exponent: int) -> int: ...

    @guppy.custom(checker=ReversingChecker())
    def __radd__(self: int, other: int) -> int: ...

    @guppy.custom(checker=ReversingChecker())
    def __rand__(self: int, other: int) -> int: ...

    @guppy.custom(checker=ReversingChecker())
    def __rdivmod__(self: int, other: int) -> tuple[int, int]: ...

    @guppy.custom(checker=ReversingChecker())
    def __rfloordiv__(self: int, other: int) -> int: ...

    @guppy.custom(checker=ReversingChecker())  # TODO: RHS is unsigned
    def __rlshift__(self: int, other: int) -> int: ...

    @guppy.custom(checker=ReversingChecker())
    def __rmod__(self: int, other: int) -> int: ...

    @guppy.custom(checker=ReversingChecker())
    def __rmul__(self: int, other: int) -> int: ...

    @guppy.custom(checker=ReversingChecker())
    def __ror__(self: int, other: int) -> int: ...

    @guppy.custom(NoopCompiler())
    def __round__(self: int) -> int: ...

    @guppy.custom(checker=ReversingChecker())
    def __rpow__(self: int, other: int) -> int: ...

    @guppy.custom(checker=ReversingChecker())  # TODO: RHS is unsigned
    def __rrshift__(self: int, other: int) -> int: ...

    @guppy.hugr_op(int_op("ishr"))  # TODO: RHS is unsigned
    def __rshift__(self: int, other: int) -> int: ...

    @guppy.custom(checker=ReversingChecker())
    def __rsub__(self: int, other: int) -> int: ...

    @guppy.custom(checker=ReversingChecker())
    def __rtruediv__(self: int, other: int) -> float: ...

    @guppy.custom(checker=ReversingChecker())
    def __rxor__(self: int, other: int) -> int: ...

    @guppy.hugr_op(int_op("isub"))
    def __sub__(self: int, other: int) -> int: ...

    @guppy
    @no_type_check
    def __truediv__(self: int, other: int) -> float:
        return float(self) / float(other)

    @guppy.custom(NoopCompiler())
    def __trunc__(self: int) -> int: ...

    @guppy.hugr_op(int_op("ixor"))
    def __xor__(self: int, other: int) -> int: ...


@guppy.extend_type(float_type_def)
class float:
    """An IEEE754 double-precision floating point value."""

    @guppy.hugr_op(float_op("fabs"))
    def __abs__(self: float) -> float: ...

    @guppy.hugr_op(float_op("fadd"))
    def __add__(self: float, other: float) -> float: ...

    @guppy
    @no_type_check
    def __bool__(self: float) -> bool:
        return self != 0.0

    @guppy.hugr_op(float_op("fceil"))
    def __ceil__(self: float) -> float: ...

    @guppy
    @no_type_check
    def __divmod__(self: float, other: float) -> tuple[float, float]:
        return self // other, self.__mod__(other)

    @guppy.custom(BoolOpCompiler(float_op("feq")))
    def __eq__(self: float, other: float) -> bool: ...

    @guppy.custom(NoopCompiler())
    def __float__(self: float) -> float: ...

    @guppy.hugr_op(float_op("ffloor"))
    def __floor__(self: float) -> float: ...

    @guppy
    @no_type_check
    def __floordiv__(self: float, other: float) -> float:
        return (self / other).__floor__()

    @guppy.custom(BoolOpCompiler(float_op("fge")))
    def __ge__(self: float, other: float) -> bool: ...

    @guppy.custom(BoolOpCompiler(float_op("fgt")))
    def __gt__(self: float, other: float) -> bool: ...

    @guppy.custom(
        UnwrapOpCompiler(
            # Use `int_op` to instantiate type arg with 64-bit integer.
            int_op("trunc_s", hugr.std.int.CONVERSIONS_EXTENSION),
        )
    )
    def __int__(self: float) -> int: ...

    @guppy.custom(BoolOpCompiler(float_op("fle")))
    def __le__(self: float, other: float) -> bool: ...

    @guppy.custom(BoolOpCompiler(float_op("flt")))
    def __lt__(self: float, other: float) -> bool: ...

    @guppy
    @no_type_check
    def __mod__(self: float, other: float) -> float:
        return self - (self // other) * other

    @guppy.hugr_op(float_op("fmul"))
    def __mul__(self: float, other: float) -> float: ...

    @guppy.custom(
        UnwrapOpCompiler(
            # Use `int_op` to instantiate type arg with 64-bit integer.
            int_op("trunc_u", hugr.std.int.CONVERSIONS_EXTENSION),
        )
    )
    def __nat__(self: float) -> nat: ...

    @guppy.custom(BoolOpCompiler(float_op("fne")))
    def __ne__(self: float, other: float) -> bool: ...

    @guppy.hugr_op(float_op("fneg"))
    def __neg__(self: float) -> float: ...

    @guppy.custom(checker=DunderChecker("__float__"), higher_order_value=False)
    def __new__(x): ...

    @guppy.custom(NoopCompiler())
    def __pos__(self: float) -> float: ...

    @guppy.hugr_op(float_op("fpow"))  # TODO
    def __pow__(self: float, other: float) -> float: ...

    @guppy.custom(checker=ReversingChecker())
    def __radd__(self: float, other: float) -> float: ...

    @guppy.custom(checker=ReversingChecker())
    def __rdivmod__(self: float, other: float) -> tuple[float, float]: ...

    @guppy.custom(checker=ReversingChecker())
    def __rfloordiv__(self: float, other: float) -> float: ...

    @guppy.custom(checker=ReversingChecker())
    def __rmod__(self: float, other: float) -> float: ...

    @guppy.custom(checker=ReversingChecker())
    def __rmul__(self: float, other: float) -> float: ...

    @guppy.hugr_op(float_op("fround"))  # TODO
    def __round__(self: float) -> float: ...

    @guppy.custom(checker=ReversingChecker())
    def __rpow__(self: float, other: float) -> float: ...

    @guppy.custom(checker=ReversingChecker())
    def __rsub__(self: float, other: float) -> float: ...

    @guppy.custom(checker=ReversingChecker())
    def __rtruediv__(self: float, other: float) -> float: ...

    @guppy.hugr_op(float_op("fsub"))
    def __sub__(self: float, other: float) -> float: ...

    @guppy.hugr_op(float_op("fdiv"))
    def __truediv__(self: float, other: float) -> float: ...

    @guppy.hugr_op(unsupported_op("trunc_s"))  # TODO `trunc_s` returns an option
    def __trunc__(self: float) -> float: ...


@guppy.extend_type(list_type_def)
class list(Generic[_T]):
    """Mutable sequence items with homogeneous types."""

    @guppy.custom(ListGetitemCompiler())
    def __getitem__(self: list[L], idx: int) -> L: ...

    @guppy.custom(ListSetitemCompiler())
    def __setitem__(self: list[L], idx: int, value: L @ owned) -> None: ...

    @guppy.custom(ListLengthCompiler())
    def __len__(self: list[L]) -> int: ...

    @guppy.custom(checker=UnsupportedChecker(), higher_order_value=False)
    def __new__(x): ...

    @guppy.custom(NoopCompiler())  # TODO: define via Guppy source instead
    def __iter__(self: list[L] @ owned) -> list[L]: ...

    @guppy.hugr_op(unsupported_op("pop"))
    def __next__(self: list[L] @ owned) -> Option[tuple[L, list[L]]]: ...  # type: ignore[type-arg]

    @guppy.custom(ListPushCompiler())
    def append(self: list[L], item: L @ owned) -> None: ...

    @guppy.custom(ListPopCompiler())
    def pop(self: list[L]) -> L: ...


n = guppy.nat_var("n")


@guppy.extend_type(array_type_def)
class array(builtins.list[_T], Generic[_T, _n]):
    """Sequence of homogeneous values with statically known fixed length."""

    @guppy.custom(ArrayGetitemCompiler())
    def __getitem__(self: array[L, n], idx: int) -> L: ...

    @guppy.custom(ArraySetitemCompiler())
    def __setitem__(self: array[L, n], idx: int, value: L @ owned) -> None: ...

    @guppy
    @no_type_check
    def __len__(self: array[L, n]) -> int:
        return n

    @guppy.custom(NewArrayCompiler(), NewArrayChecker(), higher_order_value=False)
    def __new__(): ...

    @guppy
    @no_type_check
    def __iter__(self: array[L, n] @ owned) -> SizedIter[ArrayIter[L, n], n]:
        return SizedIter(ArrayIter(self, 0))

    @guppy.custom(CopyInoutCompiler(), ArrayCopyChecker())
    def copy(self: array[T, n]) -> array[T, n]: ...

    def __new__(cls, *args: _T) -> builtins.list[_T]:  # type: ignore[no-redef]  # noqa: F811
        # Runtime array constructor that is used for comptime. We return an actual list
        # in line with the comptime unpacking logic that turns arrays into lists.
        return [*args]


@guppy.struct
class ArrayIter(Generic[L, n]):
    """Iterator over arrays."""

    xs: array[L, n]
    i: int

    @guppy
    @no_type_check
    def __next__(
        self: ArrayIter[L, n] @ owned,
    ) -> Option[tuple[L, ArrayIter[L, n]]]:
        if self.i < int(n):
            elem = _array_unsafe_getitem(self.xs, self.i)
            return some((elem, ArrayIter(self.xs, self.i + 1)))
        self._assert_all_used()
        return nothing()

    @guppy.custom(ArrayIterAsertAllUsedCompiler())
    def _assert_all_used(self: ArrayIter[L, n] @ owned) -> None: ...


@guppy.custom(ArrayGetitemCompiler())
def _array_unsafe_getitem(xs: array[L, n], idx: int) -> L: ...


@guppy.extend_type(frozenarray_type_def)
class frozenarray(Generic[T, n]):
    """An immutable array of fixed static size."""

    @guppy.custom(FrozenarrayGetitemCompiler())
    def __getitem__(self: frozenarray[T, n], item: int) -> T: ...  # type: ignore[type-arg]

    @guppy
    @no_type_check
    def __len__(self: frozenarray[T, n]) -> int:
        return n

    @guppy
    @no_type_check
    def __iter__(self: frozenarray[T, n]) -> SizedIter[FrozenarrayIter[T, n], n]:
        return SizedIter(FrozenarrayIter(self, 0))

    @guppy
    @no_type_check
    def mutable_copy(self: frozenarray[T, n]) -> array[T, n]:
        """Creates a mutable copy of this array."""
        return array(x for x in self)


@guppy.struct
class FrozenarrayIter(Generic[T, n]):
    """Iterator for frozenarrays."""

    xs: frozenarray[T, n]  # type: ignore[type-arg]
    i: int

    @guppy
    @no_type_check
    def __next__(
        self: FrozenarrayIter[T, n],
    ) -> Option[tuple[T, FrozenarrayIter[T, n]]]:
        if self.i < int(n):
            return some((self.xs[self.i], FrozenarrayIter(self.xs, self.i + 1)))
        return nothing()


@guppy.extend_type(sized_iter_type_def)
class SizedIter:
    """A wrapper around an iterator type `L` promising that the iterator will yield
    exactly `n` values.

    Annotating an iterator with an incorrect size is undefined behaviour.
    """

    def __class_getitem__(cls, item: Any) -> type:
        # Dummy implementation to allow subscripting of the `SizedIter` type in
        # positions that are evaluated by the Python interpreter
        return cls

    @guppy.custom(NoopCompiler())
    def __new__(iterator: L @ owned) -> SizedIter[L, n]:  # type: ignore[type-arg]
        """Casts an iterator into a `SizedIter`."""

    @guppy.custom(NoopCompiler())
    def unwrap_iter(self: SizedIter[L, n] @ owned) -> L:
        """Extracts the actual iterator."""

    @guppy.custom(NoopCompiler())
    def __iter__(self: SizedIter[L, n] @ owned) -> SizedIter[L, n]:  # type: ignore[type-arg]
        """Dummy implementation making sized iterators iterable themselves."""


@guppy.custom(checker=ResultChecker(), higher_order_value=False)
def result(tag, value):
    """Report a result with the given tag and value.

    This is the primary way to report results from the program back to the user.
    On Quantinuum systems a single shot execution will return a list of pairs of
    (tag, value).

    Args:
        tag: The tag of the result. Must be a string literal
        value: The value of the result. Currently supported value types are `int`,
        `nat`, `float`, and `bool`.
    """


@guppy.custom(checker=PanicChecker(), higher_order_value=False)
def panic(msg, *args):
    """Panic, throwing an error with the given message, and immediately exit the
    program, aborting any subsequent shots.

    Return type is arbitrary, as this function never returns.

    Args:
        msg: The message to display. Must be a string literal.
        args: Arbitrary extra inputs, will not affect the message. Only useful for
        consuming linear values.
    """


@guppy.custom(checker=ExitChecker(), higher_order_value=False)
def exit(msg: str, signal: int, *args):
    """Exit, reporting the given message and signal, and immediately exit the
    program. Subsequent shots may still run.

    Return type is arbitrary, as this function never returns.

    On Quantinuum systems only signals in the range 1<=signal<=1000 are supported.

    Args:
        msg: The message to display. Must be a string literal.
        args: Arbitrary extra inputs, will not affect the message. Only useful for
        consuming linear values.
    """


@guppy.custom(checker=DunderChecker("__abs__"), higher_order_value=False)
def abs(x): ...


@guppy.custom(checker=CallableChecker(), higher_order_value=False)
def callable(x): ...


@guppy.custom(checker=DunderChecker("__divmod__", num_args=2), higher_order_value=False)
def divmod(x, y): ...


@guppy.custom(checker=DunderChecker("__len__"), higher_order_value=False)
def len(x): ...


@guppy.custom(checker=DunderChecker("__pow__", num_args=2), higher_order_value=False)
def pow(x, y): ...


@guppy.custom(checker=DunderChecker("__round__"), higher_order_value=False)
def round(x): ...


# Python builtins that are not supported yet:


@guppy.custom(checker=UnsupportedChecker(), higher_order_value=False)
def aiter(x): ...


@guppy.custom(checker=UnsupportedChecker(), higher_order_value=False)
def all(x): ...


@guppy.custom(checker=UnsupportedChecker(), higher_order_value=False)
def anext(x): ...


@guppy.custom(checker=UnsupportedChecker(), higher_order_value=False)
def any(x): ...


@guppy.custom(checker=UnsupportedChecker(), higher_order_value=False)
def bin(x): ...


@guppy.custom(checker=UnsupportedChecker(), higher_order_value=False)
def breakpoint(x): ...


@guppy.custom(checker=UnsupportedChecker(), higher_order_value=False)
def bytearray(x): ...


@guppy.custom(checker=UnsupportedChecker(), higher_order_value=False)
def bytes(x): ...


@guppy.custom(checker=UnsupportedChecker(), higher_order_value=False)
def chr(x): ...


@guppy.custom(checker=UnsupportedChecker(), higher_order_value=False)
def classmethod(x): ...


@guppy.custom(checker=UnsupportedChecker(), higher_order_value=False)
def compile(x): ...


@guppy.custom(checker=UnsupportedChecker(), higher_order_value=False)
def complex(x): ...


@guppy.custom(checker=UnsupportedChecker(), higher_order_value=False)
def delattr(x): ...


@guppy.custom(checker=UnsupportedChecker(), higher_order_value=False)
def dict(x): ...


@guppy.custom(checker=UnsupportedChecker(), higher_order_value=False)
def dir(x): ...


@guppy.custom(checker=UnsupportedChecker(), higher_order_value=False)
def enumerate(x): ...


@guppy.custom(checker=UnsupportedChecker(), higher_order_value=False)
def eval(x): ...


@guppy.custom(checker=UnsupportedChecker(), higher_order_value=False)
def exec(x): ...


@guppy.custom(checker=UnsupportedChecker(), higher_order_value=False)
def filter(x): ...


@guppy.custom(checker=UnsupportedChecker(), higher_order_value=False)
def format(x): ...


@guppy.custom(checker=UnsupportedChecker(), higher_order_value=False)
def forozenset(x): ...


@guppy.custom(checker=UnsupportedChecker(), higher_order_value=False)
def getattr(x): ...


@guppy.custom(checker=UnsupportedChecker(), higher_order_value=False)
def globals(): ...


@guppy.custom(checker=UnsupportedChecker(), higher_order_value=False)
def hasattr(x): ...


@guppy.custom(checker=UnsupportedChecker(), higher_order_value=False)
def hash(x): ...


@guppy.custom(checker=UnsupportedChecker(), higher_order_value=False)
def help(x): ...


@guppy.custom(checker=UnsupportedChecker(), higher_order_value=False)
def hex(x): ...


@guppy.custom(checker=UnsupportedChecker(), higher_order_value=False)
def id(x): ...


@guppy.custom(checker=UnsupportedChecker(), higher_order_value=False)
def input(x): ...


@guppy.custom(checker=UnsupportedChecker(), higher_order_value=False)
def isinstance(x): ...


@guppy.custom(checker=UnsupportedChecker(), higher_order_value=False)
def issubclass(x): ...


@guppy.custom(checker=UnsupportedChecker(), higher_order_value=False)
def iter(x): ...


@guppy.custom(checker=UnsupportedChecker(), higher_order_value=False)
def locals(x): ...


@guppy.custom(checker=UnsupportedChecker(), higher_order_value=False)
def map(x): ...


@guppy.custom(checker=UnsupportedChecker(), higher_order_value=False)
def max(x): ...


@guppy.custom(checker=UnsupportedChecker(), higher_order_value=False)
def memoryview(x): ...


@guppy.custom(checker=UnsupportedChecker(), higher_order_value=False)
def min(x): ...


@guppy.custom(checker=UnsupportedChecker(), higher_order_value=False)
def next(x): ...


@guppy.custom(checker=UnsupportedChecker(), higher_order_value=False)
def object(x): ...


@guppy.custom(checker=UnsupportedChecker(), higher_order_value=False)
def oct(x): ...


@guppy.custom(checker=UnsupportedChecker(), higher_order_value=False)
def open(x): ...


@guppy.custom(checker=UnsupportedChecker(), higher_order_value=False)
def ord(x): ...


@guppy.custom(checker=UnsupportedChecker(), higher_order_value=False)
def print(x): ...


@guppy.custom(checker=UnsupportedChecker(), higher_order_value=False)
def property(x): ...


@guppy.struct
class Range:
    next: int
    stop: int

    @guppy
    def __iter__(self: Range) -> Range:
        return self

    @guppy
    @no_type_check
    def __next__(self: Range) -> Option[tuple[int, Range]]:
        if self.next < self.stop:
            return some((self.next, Range(self.next + 1, self.stop)))
        return nothing()


@guppy.custom(checker=RangeChecker(), higher_order_value=False)
def range(stop: int) -> Range:
    """Limited version of python range().
    Only a single argument (stop/limit) is supported."""


@guppy.custom(checker=UnsupportedChecker(), higher_order_value=False)
def repr(x): ...


@guppy.custom(checker=UnsupportedChecker(), higher_order_value=False)
def reversed(x): ...


@guppy.custom(checker=UnsupportedChecker(), higher_order_value=False)
def set(x): ...


@guppy.custom(checker=UnsupportedChecker(), higher_order_value=False)
def setattr(x): ...


@guppy.custom(checker=UnsupportedChecker(), higher_order_value=False)
def slice(x): ...


@guppy.custom(checker=UnsupportedChecker(), higher_order_value=False)
def sorted(x): ...


@guppy.custom(checker=UnsupportedChecker(), higher_order_value=False)
def staticmethod(x): ...


@guppy.custom(checker=UnsupportedChecker(), higher_order_value=False)
def sum(x): ...


@guppy.custom(checker=UnsupportedChecker(), higher_order_value=False)
def super(x): ...


@guppy.custom(checker=UnsupportedChecker(), higher_order_value=False)
def type(x): ...


@guppy.custom(checker=UnsupportedChecker(), higher_order_value=False)
def vars(x): ...


@guppy.custom(checker=UnsupportedChecker(), higher_order_value=False)
def zip(x): ...


@guppy.custom(checker=UnsupportedChecker(), higher_order_value=False)
def __import__(x): ...


@guppy.custom(MemSwapCompiler())
def mem_swap(x: L, y: L) -> None:
    """Swaps the values of two variables."""


@guppy.custom(checker=BarrierChecker(), higher_order_value=False)
def barrier(*args) -> None:
    """Barrier to guarantee that all operations before the barrier are completed before
    operations after the barrier are started."""


# Import `Option` since it's part of the default module. Has to be at the end of the
# file to avoid cyclic import.
#
# TODO: This is a temporary solution until https://github.com/CQCL/guppylang/issues/732
#  is properly addressed.
from guppylang.std.option import Option, nothing, some  # noqa: E402


# These should work equally well for signed integers if the need should arise
@guppy.hugr_op(
    external_op(
        "bytecast_int64_to_float64", args=[], ext=hugr.std.int.CONVERSIONS_EXTENSION
    )
)
def bytecast_nat_to_float(n: nat) -> float: ...


@guppy.hugr_op(
    external_op(
        "bytecast_float64_to_int64", args=[], ext=hugr.std.int.CONVERSIONS_EXTENSION
    )
)
def bytecast_float_to_nat(f: float) -> nat: ...<|MERGE_RESOLUTION|>--- conflicted
+++ resolved
@@ -49,11 +49,8 @@
     UnwrapOpCompiler,
 )
 from guppylang.std._internal.util import (
-<<<<<<< HEAD
     bool_logic_op,
-=======
     external_op,
->>>>>>> 081568bf
     float_op,
     int_op,
     unsupported_op,
