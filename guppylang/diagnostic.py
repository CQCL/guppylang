--- conflicted
+++ resolved
@@ -1,11 +1,7 @@
 import textwrap
 from dataclasses import dataclass, field, fields
 from enum import Enum, auto
-<<<<<<< HEAD
-from typing import ClassVar, Final, Literal, Protocol, runtime_checkable
-=======
 from typing import ClassVar, Final, Literal, Protocol, overload, runtime_checkable
->>>>>>> f9709aea
 
 from typing_extensions import Self
 
@@ -101,10 +97,6 @@
     children: list["SubDiagnostic"] = field(default_factory=list, init=False)
 
     def __post_init__(self) -> None:
-<<<<<<< HEAD
-        if self.span_label and self.span is None:
-            raise InternalGuppyError("Diagnostic: Span label provided without span")
-=======
         super().__post_init__()
         if self.span is None and self.children:
             raise InternalGuppyError(
@@ -115,19 +107,20 @@
     def rendered_title(self) -> str:
         """The title of this diagnostic with formatted placeholders."""
         return self._render(self.title)
->>>>>>> f9709aea
-
-    @property
-    def rendered_title(self) -> str:
-        """The title of this diagnostic with formatted placeholders."""
-        title = self._render(self.title)
-        assert title is not None
-        return title
-
-    @property
-    def rendered_long_message(self) -> str | None:
+
+    def add_sub_diagnostic(self, sub: "SubDiagnostic") -> Self:
+        """Adds a new sub-diagnostic."""
+        if self.span and sub.span and to_span(sub.span).file != to_span(self.span).file:
+            raise InternalGuppyError(
+                "Diagnostic: Cross-file sub-diagnostics are not supported"
+            )
+        self.children.append(sub)
+        return self
+
+    @property
+    def rendered_message(self) -> str | None:
         """The message of this diagnostic with formatted placeholders if provided."""
-        return self._render(self.long_message)
+        return self._render(self.message)
 
     @property
     def rendered_span_label(self) -> str | None:
@@ -141,15 +134,6 @@
         values = {f.name: getattr(self, f.name) for f in fields(self)}
         return s.format(**values) if s is not None else None
 
-    def add_sub_diagnostic(self, sub: "SubDiagnostic") -> Self:
-        """Adds a new sub-diagnostic."""
-        if self.span and sub.span and to_span(sub.span).file != to_span(self.span).file:
-            raise InternalGuppyError(
-                "Diagnostic: Cross-file sub-diagnostics are not supported"
-            )
-        self.children.append(sub)
-        return self
-
 
 @runtime_checkable
 @dataclass(frozen=True)
@@ -166,23 +150,6 @@
     """Compiler sub-diagnostic giving some additional context."""
 
     level: ClassVar[Literal[DiagnosticLevel.NOTE]] = DiagnosticLevel.NOTE
-
-    @property
-    def rendered_message(self) -> str | None:
-        """The message of this diagnostic with formatted placeholders if provided."""
-        return self._render(self.message)
-
-    @property
-    def rendered_span_label(self) -> str | None:
-        """The span label of this diagnostic with formatted placeholders if provided."""
-        return self._render(self.span_label)
-
-    def _render(self, s: str | None) -> str | None:
-        """Helper method to fill in placeholder values in strings with fields of this
-        diagnostic.
-        """
-        values = {f.name: getattr(self, f.name) for f in fields(self)}
-        return s.format(**values) if s is not None else None
 
 
 @runtime_checkable
@@ -377,230 +344,7 @@
         else:
             render_line(last_highlight)
 
-<<<<<<< HEAD
-    level: ClassVar[Literal[DiagnosticLevel.ERROR]] = DiagnosticLevel.ERROR
-
-
-@runtime_checkable
-@dataclass(frozen=True)
-class Note(SubDiagnostic, Protocol):
-    """Compiler sub-diagnostic giving some additional context."""
-
-    level: ClassVar[Literal[DiagnosticLevel.NOTE]] = DiagnosticLevel.NOTE
-
-
-@runtime_checkable
-@dataclass(frozen=True)
-class Help(SubDiagnostic, Protocol):
-    """Compiler sub-diagnostic suggesting how to fix something."""
-
-    level: ClassVar[Literal[DiagnosticLevel.HELP]] = DiagnosticLevel.HELP
-
-
-class DiagnosticsRenderer:
-    """Standard renderer for compiler diagnostics in human-readable format."""
-
-    source: SourceMap
-    buffer: list[str]
-
-    #: Maximum amount of leading whitespace until we start trimming it
-    MAX_LEADING_WHITESPACE: Final[int] = 12
-
-    #: Amount of leading whitespace left after trimming for padding
-    OPTIMAL_LEADING_WHITESPACE: Final[int] = 4
-
-    #: Maximum length of span labels after which we insert a newline
-    MAX_LABEL_LINE_LEN: Final[int] = 60
-
-    #: Maximum length of span labels after which we insert a newline
-    MAX_MESSAGE_LINE_LEN: Final[int] = 80
-
-    #: Number of preceding source lines we show to give additional context
-    PREFIX_CONTEXT_LINES: Final[int] = 2
-
-    def __init__(self, source: SourceMap) -> None:
-        self.buffer = []
-        self.source = source
-
-    def render_diagnostic(self, diag: Diagnostic) -> None:
-        """Renders a single diagnostic together with its sub-diagnostics.
-
-        Example:
-
-        ```
-        Error: Short title for the diagnostic (at path/to/file.py:line:column)
-           |
-        42 | def foo(x: blah) -> None:
-           |            ^^^^ Span label
-           |
-        55 |     x = bar() + baz
-           |         ----- Sub-diagnostic label
-
-        Longer message describing the error.
-
-        note: Sub-diagnostic message without span
-        ```
-        """
-        if diag.span is None:
-            # Omit the title if we don't have a span, but a long message. This case
-            # should be fairly rare.
-            msg = diag.rendered_long_message or diag.rendered_title
-            self.buffer += textwrap.wrap(
-                f"{self.level_str(diag.level)}: {msg}",
-                self.MAX_MESSAGE_LINE_LEN,
-            )
-        else:
-            span = to_span(diag.span)
-            level = self.level_str(diag.level)
-            self.buffer.append(f"{level}: {diag.rendered_title} (at {span.start})")
-            self.render_snippet(
-                span,
-                diag.rendered_span_label,
-                is_primary=True,
-                prefix_lines=self.PREFIX_CONTEXT_LINES,
-            )
-            # First render all sub-diagnostics that come with a span
-            for sub_diag in diag.children:
-                if sub_diag.span:
-                    self.render_snippet(
-                        to_span(sub_diag.span),
-                        sub_diag.rendered_span_label,
-                        is_primary=False,
-                    )
-            if diag.long_message:
-                self.buffer.append("")
-                self.buffer += textwrap.wrap(
-                    f"{diag.rendered_long_message}", self.MAX_MESSAGE_LINE_LEN
-                )
-        # Finally, render all sub-diagnostics that have a non-span message
-        for sub_diag in diag.children:
-            if sub_diag.message:
-                self.buffer.append("")
-                self.buffer += textwrap.wrap(
-                    f"{self.level_str(sub_diag.level)}: {sub_diag.rendered_message}",
-                    self.MAX_MESSAGE_LINE_LEN,
-                )
-
-    def render_snippet(
-        self, span: Span, label: str | None, is_primary: bool, prefix_lines: int = 0
-    ) -> None:
-        """Renders the source associated with a span together with an optional label.
-
-        ```
-           |
-        42 | def foo(x: blah) -> None:
-           |            ^^^^ Span label. This could cover
-           |                 multiple lines!
-        ```
-
-        Also supports spans covering multiple lines:
-
-        ```
-           |
-        42 | def foo(x: int) -> None:
-           | ^^^^^^^^^^^^^^^^^^^^^^^^
-           | ...
-        48 |     return bar()
-           | ^^^^^^^^^^^^^^^^ Label covering the entire definition of foo
-        ```
-
-        If `is_primary` is `False`, the span is highlighted using `-` instead of `^`:
-
-        ```
-           |
-        42 | def foo(x: blah) -> None:
-           |            ---- Non-primary span label
-        ```
-
-        Optionally includes up to `prefix_lines` preceding source lines to give
-        additional context.
-        """
-        # Check how much space we need to reserve for the leading line numbers
-        ll_length = len(str(span.end.line))
-        highlight_char = "^" if is_primary else "-"
-
-        def render_line(line: str, line_number: int | None = None) -> None:
-            """Helper method to render a line with the line number bar on the left."""
-            if line_number is not None:
-                ll = str(line_number)
-                self.buffer.append(ll + " " * (ll_length - len(ll)) + " | " + line)
-            else:
-                self.buffer.append(" " * ll_length + " | " + line)
-
-        # One line of padding
-        render_line("")
-
-        # Grab all lines we want to display and remove excessive leading whitespace
-        prefix_lines = min(prefix_lines, span.start.line - 1)
-        all_lines = self.source.span_lines(span, prefix_lines)
-        leading_whitespace = min(len(line) - len(line.lstrip()) for line in all_lines)
-        if leading_whitespace > self.MAX_LEADING_WHITESPACE:
-            remove = leading_whitespace - self.OPTIMAL_LEADING_WHITESPACE
-            all_lines = [line[remove:] for line in all_lines]
-            span = span.shift_left(remove)
-
-        # Render prefix lines
-        for i, line in enumerate(all_lines[:prefix_lines]):
-            render_line(line, span.start.line - prefix_lines + i)
-        span_lines = all_lines[prefix_lines:]
-
-        if span.is_multiline:
-            [first, *middle, last] = span_lines
-            render_line(first, span.start.line)
-            # Compute the subspan that only covers the first line and render it's
-            # highlight banner
-            first_span = Span(span.start, Loc(span.file, span.start.line, len(first)))
-            first_highlight = " " * first_span.start.column + highlight_char * len(
-                first_span
-            )
-            render_line(first_highlight)
-            # Omit everything in the middle
-            if middle:
-                render_line("...")
-            # The last line is handled uniformly with the single-line case below.
-            # Therefore, create a subspan that only covers the last line.
-            last_span = Span(Loc(span.file, span.end.line, 0), span.end)
-        else:
-            [last] = span_lines
-            last_span = span
-
-        # Render the last span line and add highlights
-        render_line(last, span.end.line)
-        last_highlight = " " * last_span.start.column + highlight_char * len(last_span)
-
-        # Render the label next to the highlight
-        if label:
-            [label_first, *label_rest] = textwrap.wrap(
-                label,
-                self.MAX_LABEL_LINE_LEN,
-                # One space after the last `^`
-                initial_indent=" ",
-                # Indent all subsequent lines to be aligned
-                subsequent_indent=" " * (len(last_highlight) + 1),
-            )
-            render_line(last_highlight + label_first)
-            for lbl in label_rest:
-                render_line(lbl)
-        else:
-            render_line(last_highlight)
-
     @staticmethod
     def level_str(level: DiagnosticLevel) -> str:
         """Returns the text used to identify the different kinds of diagnostics."""
-        match level:
-            case DiagnosticLevel.FATAL:
-                return "Fatal"
-            case DiagnosticLevel.ERROR:
-                return "Error"
-            case DiagnosticLevel.WARNING:
-                return "Warning"
-            case DiagnosticLevel.NOTE:
-                return "Note"
-            case DiagnosticLevel.HELP:
-                return "Help"
-=======
-    @staticmethod
-    def level_str(level: DiagnosticLevel) -> str:
-        """Returns the text used to identify the different kinds of diagnostics."""
-        return level.name.lower().capitalize()
->>>>>>> f9709aea
+        return level.name.lower().capitalize()