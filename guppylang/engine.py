--- conflicted
+++ resolved
@@ -116,12 +116,8 @@
 
     parsed: dict[DefId, ParsedDef]
     checked: dict[DefId, CheckedDef]
-<<<<<<< HEAD
     compiled: dict["MonoDefId", CompiledDef]
-=======
-    compiled: dict[DefId, CompiledDef]
     additional_extensions: list[Extension]
->>>>>>> 959a4e4d
 
     types_to_check_worklist: dict[DefId, ParsedDef]
     to_check_worklist: dict[DefId, ParsedDef]
