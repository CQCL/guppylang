--- conflicted
+++ resolved
@@ -2,15 +2,12 @@
 from types import FrameType
 
 import hugr.build.function as hf
-<<<<<<< HEAD
-from hugr.ext import Extension
-=======
 import hugr.std.collections.array
 import hugr.std.float
 import hugr.std.int
 import hugr.std.logic
 import hugr.std.prelude
->>>>>>> 0eafbd9f
+from hugr.ext import Extension
 from hugr.package import ModulePointer, Package
 
 import guppylang
@@ -229,17 +226,11 @@
         # The hugr prelude and std_extensions are implicit.
         from guppylang.std._internal.compiler.tket2_exts import TKET2_EXTENSIONS
 
-<<<<<<< HEAD
-        all_extensions = [
+        extensions = [
             *TKET2_EXTENSIONS,
             guppylang.compiler.hugr_extension.EXTENSION,
             *self.additional_extensions,
         ]
-        return ModulePointer(
-            Package(modules=[graph.hugr], extensions=all_extensions), 0
-        )
-=======
-        extensions = [*TKET2_EXTENSIONS, guppylang.compiler.hugr_extension.EXTENSION]
         # TODO replace with computed extensions after https://github.com/CQCL/guppylang/issues/550
         all_used_extensions = [
             *extensions,
@@ -262,8 +253,9 @@
             "name": "guppylang",
             "version": guppylang.__version__,
         }
-        return ModulePointer(Package(modules=[graph.hugr], extensions=extensions), 0)
->>>>>>> 0eafbd9f
+        return ModulePointer(
+            Package(modules=[graph.hugr], extensions=extensions), 0
+        )
 
 
 ENGINE: CompilationEngine = CompilationEngine()