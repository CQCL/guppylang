--- conflicted
+++ resolved
@@ -20,15 +20,14 @@
     parse_docstring,
 )
 from guppylang.compiler.core import CompiledGlobals, DFContainer
-from guppylang.compiler.expr_compiler import add_inout_return_ports
 from guppylang.compiler.func_compiler import compile_global_func_def
 from guppylang.definition.common import CheckableDef, CompilableDef, ParsableDef
-from guppylang.definition.value import CallableDef, CallReturnPorts, CompiledCallableDef
+from guppylang.definition.value import CallableDef, CallReturnWires, CompiledCallableDef
 from guppylang.error import GuppyError
 from guppylang.ipython_inspect import find_ipython_def, is_running_ipython
 from guppylang.nodes import GlobalCall
 from guppylang.tys.subst import Inst, Subst
-from guppylang.tys.ty import FunctionType, Type
+from guppylang.tys.ty import FunctionType, Type, type_to_row
 
 PyFunc = Callable[..., Any]
 
@@ -201,24 +200,20 @@
         dfg: DFContainer,
         globals: CompiledGlobals,
         node: AstNode,
-<<<<<<< HEAD
-    ) -> CallReturnPorts:
-        """Compiles a call to the function."""
-        call = graph.add_call(self.hugr_node.out_port(0), args, type_args, dfg.node)
-        return CallReturnPorts(
-            regular_returns=list(call.out_ports),
-            inout_returns=list(add_inout_return_ports(call, self.ty)),
-        )
-=======
-    ) -> list[Wire]:
+    ) -> CallReturnWires:
         """Compiles a call to the function."""
         func_ty: ht.FunctionType = self.ty.instantiate(type_args).to_hugr()
         type_args: list[ht.TypeArg] = [arg.to_hugr() for arg in type_args]
+        num_returns = len(type_to_row(self.ty.output))
         call = dfg.builder.call(
             self.func_def, *args, instantiation=func_ty, type_args=type_args
         )
-        return list(call)
->>>>>>> 536abf9f
+        return CallReturnWires(
+            # TODO: Replace below with `list(call[:num_returns])` once
+            #  https://github.com/CQCL/hugr/issues/1454 is fixed.
+            regular_returns=[call[i] for i in range(num_returns)],
+            inout_returns=list(call[num_returns:]),
+        )
 
     def compile_inner(self, globals: CompiledGlobals) -> None:
         """Compiles the body of the function."""
