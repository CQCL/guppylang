import ast
import inspect
import textwrap
from collections.abc import Callable
from dataclasses import dataclass, field
from typing import Any

import hugr.build.function as hf
import hugr.tys as ht
from hugr import Wire
from hugr.build.dfg import DefinitionBuilder, OpVar
from hugr.package import FuncDefnPointer

from guppylang.ast_util import AstNode, annotate_location, with_loc
from guppylang.checker.cfg_checker import CheckedCFG
from guppylang.checker.core import Context, Globals, Place, PyScope
from guppylang.checker.errors.generic import ExpectedError, UnsupportedError
from guppylang.checker.expr_checker import check_call, synthesize_call
from guppylang.checker.func_checker import (
    check_global_func_def,
    check_signature,
    parse_function_with_docstring,
)
from guppylang.compiler.core import CompiledGlobals, DFContainer
from guppylang.compiler.func_compiler import compile_global_func_def
from guppylang.definition.common import (
    CheckableDef,
    CompilableDef,
    ParsableDef,
    UnknownSourceError,
)
from guppylang.definition.value import CallableDef, CallReturnWires, CompiledCallableDef
from guppylang.error import GuppyError
from guppylang.ipython_inspect import find_ipython_def, is_running_ipython
from guppylang.nodes import GlobalCall
from guppylang.span import SourceMap
from guppylang.tys.subst import Inst, Subst
from guppylang.tys.ty import FunctionType, Type, type_to_row

PyFunc = Callable[..., Any]


@dataclass(frozen=True)
class RawFunctionDef(ParsableDef):
    """A raw function definition provided by the user.

    The raw definition stores exactly what the user has written (i.e. the AST), without
    any additional checking or parsing. Furthermore, we store the values of the Python
    variables in scope at the point of definition.

    Args:
        id: The unique definition identifier.
        name: The name of the function.
        defined_at: The AST node where the function was defined.
        python_func: The Python function to be defined.
        python_scope: The Python scope where the function was defined.
    """

    python_func: PyFunc
    python_scope: PyScope

    description: str = field(default="function", init=False)

    def parse(self, globals: Globals, sources: SourceMap) -> "ParsedFunctionDef":
        """Parses and checks the user-provided signature of the function."""
        func_ast, docstring = parse_py_func(self.python_func, sources)
        ty = check_signature(func_ast, globals.with_python_scope(self.python_scope))
<<<<<<< HEAD
=======
        if ty.parametrized:
            raise GuppyError(UnsupportedError(func_ast, "Generic function definitions"))
>>>>>>> f527703f
        return ParsedFunctionDef(
            self.id, self.name, func_ast, ty, self.python_scope, docstring
        )

    def compile(self) -> FuncDefnPointer:
        from guppylang.decorator import guppy

        return guppy.compile_function(self)


@dataclass(frozen=True)
class ParsedFunctionDef(CheckableDef, CallableDef):
    """A function definition with parsed and checked signature.

    In particular, this means that we have determined a type for the function and are
    ready to check the function body.

    Args:
        id: The unique definition identifier.
        name: The name of the function.
        defined_at: The AST node where the function was defined.
        ty: The type of the function.
        python_scope: The Python scope where the function was defined.
        docstring: The docstring of the function.
    """

    python_scope: PyScope
    defined_at: ast.FunctionDef
    ty: FunctionType
    docstring: str | None

    description: str = field(default="function", init=False)

    def check(self, globals: Globals) -> "CheckedFunctionDef":
        """Type checks the body of the function."""
        # Add python variable scope to the globals
        globals = globals.with_python_scope(self.python_scope)
        cfg = check_global_func_def(self.defined_at, self.ty, globals)
        return CheckedFunctionDef(
            self.id,
            self.name,
            self.defined_at,
            self.ty,
            self.python_scope,
            self.docstring,
            cfg,
        )

    def check_call(
        self, args: list[ast.expr], ty: Type, node: AstNode, ctx: Context
    ) -> tuple[ast.expr, Subst]:
        """Checks the return type of a function call against a given type."""
        # Use default implementation from the expression checker
        args, subst, inst = check_call(self.ty, args, ty, node, ctx)
        node = with_loc(node, GlobalCall(def_id=self.id, args=args, type_args=inst))
        return node, subst

    def synthesize_call(
        self, args: list[ast.expr], node: AstNode, ctx: Context
    ) -> tuple[ast.expr, Type]:
        """Synthesizes the return type of a function call."""
        # Use default implementation from the expression checker
        args, ty, inst = synthesize_call(self.ty, args, node, ctx)
        node = with_loc(node, GlobalCall(def_id=self.id, args=args, type_args=inst))
        return node, ty


@dataclass(frozen=True)
class CheckedFunctionDef(ParsedFunctionDef, CompilableDef):
    """Type checked version of a user-defined function that is ready to be compiled.

    In particular, this means that we have a constructed and type checked a control-flow
    graph for the function body.

    Args:
        id: The unique definition identifier.
        name: The name of the function.
        defined_at: The AST node where the function was defined.
        ty: The type of the function.
        python_scope: The Python scope where the function was defined.
        docstring: The docstring of the function.
        cfg: The type- and linearity-checked CFG for the function body.
    """

    cfg: CheckedCFG[Place]

    def compile_outer(self, module: DefinitionBuilder[OpVar]) -> "CompiledFunctionDef":
        """Adds a Hugr `FuncDefn` node for this function to the Hugr.

        Note that we don't compile the function body at this point since we don't have
        access to the other compiled functions yet. The body is compiled later in
        `CompiledFunctionDef.compile_inner()`.
        """
        func_type = self.ty.to_hugr_poly()
        func_def = module.define_function(
            self.name, func_type.body.input, func_type.body.output, func_type.params
        )
        return CompiledFunctionDef(
            self.id,
            self.name,
            self.defined_at,
            self.ty,
            self.python_scope,
            self.docstring,
            self.cfg,
            func_def,
        )


@dataclass(frozen=True)
class CompiledFunctionDef(CheckedFunctionDef, CompiledCallableDef):
    """A function definition with a corresponding Hugr node.

    Args:
        id: The unique definition identifier.
        name: The name of the function.
        defined_at: The AST node where the function was defined.
        ty: The type of the function.
        python_scope: The Python scope where the function was defined.
        docstring: The docstring of the function.
        cfg: The type- and linearity-checked CFG for the function body.
        func_def: The Hugr function definition.
    """

    func_def: hf.Function

    def load_with_args(
        self,
        type_args: Inst,
        dfg: DFContainer,
        globals: CompiledGlobals,
        node: AstNode,
    ) -> Wire:
        """Loads the function as a value into a local Hugr dataflow graph."""
        func_ty: ht.FunctionType = self.ty.instantiate(type_args).to_hugr()
        type_args: list[ht.TypeArg] = [arg.to_hugr() for arg in type_args]
        return dfg.builder.load_function(self.func_def, func_ty, type_args)

    def compile_call(
        self,
        args: list[Wire],
        type_args: Inst,
        dfg: DFContainer,
        globals: CompiledGlobals,
        node: AstNode,
    ) -> CallReturnWires:
        """Compiles a call to the function."""
        func_ty: ht.FunctionType = self.ty.instantiate(type_args).to_hugr()
        type_args: list[ht.TypeArg] = [arg.to_hugr() for arg in type_args]
        num_returns = len(type_to_row(self.ty.output))
        call = dfg.builder.call(
            self.func_def, *args, instantiation=func_ty, type_args=type_args
        )
        return CallReturnWires(
            # TODO: Replace below with `list(call[:num_returns])` once
            #  https://github.com/CQCL/hugr/issues/1454 is fixed.
            regular_returns=[call[i] for i in range(num_returns)],
            inout_returns=list(call[num_returns:]),
        )

    def compile_inner(self, globals: CompiledGlobals) -> None:
        """Compiles the body of the function."""
        compile_global_func_def(self, self.func_def, globals)


def parse_py_func(f: PyFunc, sources: SourceMap) -> tuple[ast.FunctionDef, str | None]:
    source_lines, line_offset = inspect.getsourcelines(f)
    source = "".join(source_lines)  # Lines already have trailing \n's
    source = textwrap.dedent(source)
    func_ast = ast.parse(source).body[0]
    # In Jupyter notebooks, we shouldn't use `inspect.getsourcefile(f)` since it would
    # only give us a dummy temporary file
    file: str | None
    if is_running_ipython():
        file = "<In [?]>"
        if isinstance(func_ast, ast.FunctionDef):
            defn = find_ipython_def(func_ast.name)
            if defn is not None:
                file = f"<{defn.cell_name}>"
                sources.add_file(file, defn.cell_source)
            else:
                # If we couldn't find the defining cell, just use the source code we
                # got from inspect. Line numbers will be wrong, but that's the best we
                # can do.
                sources.add_file(file, source)
                line_offset = 1
    else:
        file = inspect.getsourcefile(f)
        if file is None:
            raise GuppyError(UnknownSourceError(None, f))
        sources.add_file(file)
    annotate_location(func_ast, source, file, line_offset)
    if not isinstance(func_ast, ast.FunctionDef):
        raise GuppyError(ExpectedError(func_ast, "a function definition"))
    return parse_function_with_docstring(func_ast)<|MERGE_RESOLUTION|>--- conflicted
+++ resolved
@@ -65,11 +65,6 @@
         """Parses and checks the user-provided signature of the function."""
         func_ast, docstring = parse_py_func(self.python_func, sources)
         ty = check_signature(func_ast, globals.with_python_scope(self.python_scope))
-<<<<<<< HEAD
-=======
-        if ty.parametrized:
-            raise GuppyError(UnsupportedError(func_ast, "Generic function definitions"))
->>>>>>> f527703f
         return ParsedFunctionDef(
             self.id, self.name, func_ast, ty, self.python_scope, docstring
         )
