--- conflicted
+++ resolved
@@ -71,17 +71,12 @@
         dfg: "DFContainer",
         globals: "CompiledGlobals",
         node: AstNode,
-<<<<<<< HEAD
-    ) -> "CallReturnPorts":
+    ) -> "CallReturnWires":
         """Compiles a call to the function.
 
         Returns the outputs of the call together with any @inout arguments that are
         passed through the function.
         """
-=======
-    ) -> list[Wire]:
-        """Compiles a call to the function."""
->>>>>>> 536abf9f
 
     @abstractmethod
     def load_with_args(
@@ -100,19 +95,15 @@
         self, dfg: "DFContainer", globals: "CompiledGlobals", node: AstNode
     ) -> Wire:
         """Loads the defined value into a local Hugr dataflow graph."""
-<<<<<<< HEAD
-        return self.load_with_args([], dfg, graph, globals, node)
+        return self.load_with_args([], dfg, globals, node)
 
 
-class CallReturnPorts(NamedTuple):
-    """Output ports that are given back from a call.
+class CallReturnWires(NamedTuple):
+    """Output wires that are given back from a call.
 
     Contains the regular function returns together with any @inout arguments that are
     passed through the function.
     """
 
-    regular_returns: list[OutPortV]
-    inout_returns: list[OutPortV]
-=======
-        return self.load_with_args([], dfg, globals, node)
->>>>>>> 536abf9f
+    regular_returns: list[Wire]
+    inout_returns: list[Wire]