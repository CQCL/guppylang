--- conflicted
+++ resolved
@@ -73,22 +73,6 @@
 
         fields: list[UncheckedStructField] = []
         used_field_names: set[str] = set()
-<<<<<<< HEAD
-        for node in cls_def.body:
-            match node:
-                # We allow `pass` statements to define empty structs
-                case ast.Pass():
-                    pass
-                # Docstrings are also fine
-                case ast.Expr(value=ast.Constant(value=v)) if isinstance(v, str):
-                    pass
-                # Ensure that all function definitions are Guppy functions
-                case ast.FunctionDef(name=name):
-                    v = getattr(self.python_class, name)
-                    if not isinstance(v, Definition):
-                        raise GuppyError(
-                            "Add an `@guppy` decorator to this function to add it to "
-=======
         for i, node in enumerate(cls_def.body):
             match i, node:
                 # We allow `pass` statements to define empty structs
@@ -103,16 +87,11 @@
                     if not isinstance(v, Definition):
                         raise GuppyError(
                             "Add a `@guppy` decorator to this function to add it to "
->>>>>>> ce1c0300
                             f"the struct `{self.name}`",
                             node,
                         )
                 # Struct fields are declared via annotated assignments without value
-<<<<<<< HEAD
-                case ast.AnnAssign(target=ast.Name(id=field_name)) as node:
-=======
                 case _, ast.AnnAssign(target=ast.Name(id=field_name)) as node:
->>>>>>> ce1c0300
                     if node.value:
                         raise GuppyError(
                             "Default struct values are not supported", node.value
@@ -125,11 +104,7 @@
                         )
                     fields.append(UncheckedStructField(field_name, node.annotation))
                     used_field_names.add(field_name)
-<<<<<<< HEAD
-                case node:
-=======
                 case _, node:
->>>>>>> ce1c0300
                     raise GuppyError("Unexpected statement in struct", node)
 
         return ParsedStructDef(self.id, self.name, cls_def, params, fields)
@@ -189,8 +164,7 @@
     fields: Sequence[StructField]
 
     def check_instantiate(
-            self, args: Sequence[Argument], globals: "Globals",
-            loc: AstNode | None = None
+        self, args: Sequence[Argument], globals: "Globals", loc: AstNode | None = None
     ) -> Type:
         """Checks if the struct can be instantiated with the given arguments."""
         check_all_args(self.params, args, self.name, loc)
