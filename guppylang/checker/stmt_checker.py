--- conflicted
+++ resolved
@@ -143,15 +143,8 @@
 
     def visit_AnnAssign(self, node: ast.AnnAssign) -> ast.stmt:
         if node.value is None:
-<<<<<<< HEAD
-            raise GuppyError(
-                "Variable declaration is not supported. Assignment is required", node
-            )
+            raise GuppyError(UnsupportedError(node, "Variable declarations"))
         ty = type_from_ast(node.annotation, self.ctx.globals, self.ctx.generic_params)
-=======
-            raise GuppyError(UnsupportedError(node, "Variable declarations"))
-        ty = type_from_ast(node.annotation, self.ctx.globals)
->>>>>>> f527703f
         node.value, subst = self._check_expr(node.value, ty)
         assert not ty.unsolved_vars  # `ty` must be closed!
         assert len(subst) == 0
