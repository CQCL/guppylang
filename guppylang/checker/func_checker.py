--- conflicted
+++ resolved
@@ -33,13 +33,8 @@
 
     cfg = CFGBuilder().build(func_def.body, returns_none, globals)
     inputs = [
-<<<<<<< HEAD
-        Variable(x, ty, loc, flags)
-        for x, (ty, flags), loc in zip(ty.input_names, ty.inputs, args, strict=True)
-=======
-        Variable(x, inp.ty, loc)
+        Variable(x, inp.ty, loc, inp.flags)
         for x, inp, loc in zip(ty.input_names, ty.inputs, args, strict=True)
->>>>>>> 68ece53f
     ]
     return check_cfg(cfg, inputs, ty.output, globals)
 
@@ -80,13 +75,8 @@
 
     # Construct inputs for checking the body CFG
     inputs = [v for v, _ in captured.values()] + [
-<<<<<<< HEAD
-        Variable(x, ty, func_def.args.args[i], flags)
-        for i, (x, (ty, flags)) in enumerate(
-=======
-        Variable(x, inp.ty, func_def.args.args[i])
+        Variable(x, inp.ty, func_def.args.args[i], inp.flags)
         for i, (x, inp) in enumerate(
->>>>>>> 68ece53f
             zip(func_ty.input_names, func_ty.inputs, strict=True)
         )
     ]
