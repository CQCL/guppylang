--- conflicted
+++ resolved
@@ -149,7 +149,6 @@
         ty_ast = inp.annotation
         if ty_ast is None:
             raise GuppyError("Argument type must be annotated", inp)
-<<<<<<< HEAD
         flags = InputFlags.NoFlags
         # Detect `@flag` argument annotations
         # TODO: This doesn't work if the type annotation is a string forward ref. We
@@ -168,11 +167,7 @@
                     raise GuppyError("Invalid annotation", ty_ast.right)
         else:
             ty = type_from_ast(ty_ast, globals, param_var_mapping)
-        inputs.append((ty, flags))
-=======
-        ty = type_from_ast(inp.annotation, globals, param_var_mapping)
-        inputs.append(FuncInput(ty, InputFlags.NoFlags))
->>>>>>> c455a547
+        inputs.append(FuncInput(ty, flags))
         input_names.append(inp.arg)
     ret_type = type_from_ast(func_def.returns, globals, param_var_mapping)
 
