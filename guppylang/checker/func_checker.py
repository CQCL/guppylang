--- conflicted
+++ resolved
@@ -149,7 +149,6 @@
         ty_ast = inp.annotation
         if ty_ast is None:
             raise GuppyError("Argument type must be annotated", inp)
-<<<<<<< HEAD
         flags = InputFlags.NoFlags
         # Detect `@flag` argument annotations
         # TODO: This doesn't work if the type annotation is a string forward ref. We
@@ -169,10 +168,6 @@
         else:
             ty = type_from_ast(ty_ast, globals, param_var_mapping)
         inputs.append(FuncInput(ty, flags))
-=======
-        ty = type_from_ast(inp.annotation, globals, param_var_mapping)
-        inputs.append(FuncInput(ty, InputFlags.NoFlags))
->>>>>>> 86c8b311
         input_names.append(inp.arg)
     ret_type = type_from_ast(func_def.returns, globals, param_var_mapping)
 
