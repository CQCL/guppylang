"""Type checking code for top-level and nested function definitions.

For top-level functions, we take the `DefinedFunction` containing the `ast.FunctionDef`
node straight from the Python AST. We build a CFG, check it, and return a
`CheckedFunction` containing a `CheckedCFG` with type annotations.
"""

import ast
from typing import TYPE_CHECKING

from guppylang.ast_util import return_nodes_in_ast, with_loc
from guppylang.cfg.bb import BB
from guppylang.cfg.builder import CFGBuilder
from guppylang.checker.cfg_checker import CheckedCFG, check_cfg
from guppylang.checker.core import Context, Globals, Variable
from guppylang.definition.common import DefId
from guppylang.error import GuppyError
from guppylang.nodes import CheckedNestedFunctionDef, NestedFunctionDef
from guppylang.tys.parsing import parse_function_io_types
from guppylang.tys.ty import FunctionType, NoneType

if TYPE_CHECKING:
    from guppylang.tys.param import Parameter


def check_global_func_def(
    func_def: ast.FunctionDef, ty: FunctionType, globals: Globals
) -> CheckedCFG:
    """Type checks a top-level function definition."""
    args = func_def.args.args
    returns_none = isinstance(ty.output, NoneType)
    assert ty.input_names is not None

    cfg = CFGBuilder().build(func_def.body, returns_none, globals)
    inputs = [
        Variable(x, inp.ty, loc)
        for x, inp, loc in zip(ty.input_names, ty.inputs, args, strict=True)
    ]
    return check_cfg(cfg, inputs, ty.output, globals)


def check_nested_func_def(
    func_def: NestedFunctionDef, bb: BB, ctx: Context
) -> CheckedNestedFunctionDef:
    """Type checks a local (nested) function definition."""
    func_ty = check_signature(func_def, ctx.globals)
    assert func_ty.input_names is not None

    # We've already built the CFG for this function while building the CFG of the
    # enclosing function
    cfg = func_def.cfg

    # Find captured variables
    parent_cfg = bb.containing_cfg
    def_ass_before = set(func_ty.input_names) | ctx.locals.keys()
    maybe_ass_before = def_ass_before | parent_cfg.maybe_ass_before[bb]
    cfg.analyze(def_ass_before, maybe_ass_before)
    captured = {
        x: (ctx.locals[x], using_bb.vars.used[x])
        for x, using_bb in cfg.live_before[cfg.entry_bb].items()
        if x not in func_ty.input_names and x in ctx.locals
    }

    # Captured variables may never be assigned to
    for bb in cfg.bbs:
        for v, _ in captured.values():
            x = v.name
            if x in bb.vars.assigned:
                raise GuppyError(
                    f"Variable `{x}` defined in an outer scope (at {{0}}) may not "
                    f"be assigned to",
                    bb.vars.assigned[x],
                    [v.defined_at],
                )

    # Construct inputs for checking the body CFG
    inputs = [v for v, _ in captured.values()] + [
        Variable(x, inp.ty, func_def.args.args[i])
        for i, (x, inp) in enumerate(
            zip(func_ty.input_names, func_ty.inputs, strict=True)
        )
    ]
    def_id = DefId.fresh()
    globals = ctx.globals

    # Check if the body contains a free (recursive) occurrence of the function name.
    # By checking if the name is free at the entry BB, we avoid false positives when
    # a user shadows the name with a local variable
    if func_def.name in cfg.live_before[cfg.entry_bb]:
        if not captured:
            # If there are no captured vars, we treat the function like a global name
            from guppylang.definition.function import ParsedFunctionDef

            func = ParsedFunctionDef(
                def_id, func_def.name, func_def, func_ty, globals.python_scope, None
            )
            globals = ctx.globals | Globals(
                {func.id: func}, {func_def.name: func.id}, {}, {}
            )
        else:
            # Otherwise, we treat it like a local name
            inputs.append(Variable(func_def.name, func_def.ty, func_def))

    checked_cfg = check_cfg(cfg, inputs, func_ty.output, globals)
    checked_def = CheckedNestedFunctionDef(
        def_id,
        checked_cfg,
        func_ty,
        captured,
        name=func_def.name,
        args=func_def.args,
        body=func_def.body,
        decorator_list=func_def.decorator_list,
        returns=func_def.returns,
        type_comment=func_def.type_comment,
    )
    return with_loc(func_def, checked_def)


def check_signature(func_def: ast.FunctionDef, globals: Globals) -> FunctionType:
    """Checks the signature of a function definition and returns the corresponding
    Guppy type."""
    if len(func_def.args.posonlyargs) != 0:
        raise GuppyError(
            "Positional-only parameters not supported", func_def.args.posonlyargs[0]
        )
    if len(func_def.args.kwonlyargs) != 0:
        raise GuppyError(
            "Keyword-only parameters not supported", func_def.args.kwonlyargs[0]
        )
    if func_def.args.vararg is not None:
        raise GuppyError("*args not supported", func_def.args.vararg)
    if func_def.args.kwarg is not None:
        raise GuppyError("**kwargs not supported", func_def.args.kwarg)
    if func_def.returns is None:
        # TODO: Error location is incorrect
        if all(r.value is None for r in return_nodes_in_ast(func_def)):
            raise GuppyError(
                "Return type must be annotated. Try adding a `-> None` annotation.",
                func_def,
            )
        raise GuppyError("Return type must be annotated", func_def)

    # TODO: Prepopulate mapping when using Python 3.12 style generic functions
    param_var_mapping: dict[str, Parameter] = {}
    input_nodes = []
    input_names = []
    for inp in func_def.args.args:
        ty_ast = inp.annotation
        if ty_ast is None:
            raise GuppyError("Argument type must be annotated", inp)
<<<<<<< HEAD
        flags = InputFlags.NoFlags
        # Detect `@flag` argument annotations
        # TODO: This doesn't work if the type annotation is a string forward ref. We
        #  should rethink how we handle these...
        if isinstance(ty_ast, ast.BinOp) and isinstance(ty_ast.op, ast.MatMult):
            ty = type_from_ast(ty_ast.left, globals, param_var_mapping)
            match ty_ast.right:
                case ast.Name(id="inout"):
                    if not ty.linear:
                        raise GuppyError(
                            f"Non-linear type `{ty}` cannot be annotated as `@inout`",
                            ty_ast.right,
                        )
                    flags |= InputFlags.Inout
                case _:
                    raise GuppyError("Invalid annotation", ty_ast.right)
        else:
            ty = type_from_ast(ty_ast, globals, param_var_mapping)
        inputs.append(FuncInput(ty, flags))
=======
        input_nodes.append(inp.annotation)
>>>>>>> 4316ac97
        input_names.append(inp.arg)
    inputs, output = parse_function_io_types(
        input_nodes, func_def.returns, func_def, globals, param_var_mapping
    )
    return FunctionType(
        inputs,
        output,
        input_names,
        sorted(param_var_mapping.values(), key=lambda v: v.idx),
    )


def parse_docstring(func_ast: ast.FunctionDef) -> tuple[ast.FunctionDef, str | None]:
    """Check if the first line of a function is a docstring.

    If it is, return the function with the docstring removed, plus the docstring.
    Else, return the original function and `None`
    """
    docstring = None
    match func_ast.body:
        case [doc, *xs]:
            if (
                isinstance(doc, ast.Expr)
                and isinstance(doc.value, ast.Constant)
                and isinstance(doc.value.value, str)
            ):
                docstring = doc.value.value
                func_ast.body = xs
        case _:
            pass
    return func_ast, docstring<|MERGE_RESOLUTION|>--- conflicted
+++ resolved
@@ -149,29 +149,7 @@
         ty_ast = inp.annotation
         if ty_ast is None:
             raise GuppyError("Argument type must be annotated", inp)
-<<<<<<< HEAD
-        flags = InputFlags.NoFlags
-        # Detect `@flag` argument annotations
-        # TODO: This doesn't work if the type annotation is a string forward ref. We
-        #  should rethink how we handle these...
-        if isinstance(ty_ast, ast.BinOp) and isinstance(ty_ast.op, ast.MatMult):
-            ty = type_from_ast(ty_ast.left, globals, param_var_mapping)
-            match ty_ast.right:
-                case ast.Name(id="inout"):
-                    if not ty.linear:
-                        raise GuppyError(
-                            f"Non-linear type `{ty}` cannot be annotated as `@inout`",
-                            ty_ast.right,
-                        )
-                    flags |= InputFlags.Inout
-                case _:
-                    raise GuppyError("Invalid annotation", ty_ast.right)
-        else:
-            ty = type_from_ast(ty_ast, globals, param_var_mapping)
-        inputs.append(FuncInput(ty, flags))
-=======
-        input_nodes.append(inp.annotation)
->>>>>>> 4316ac97
+        input_nodes.append(ty_ast)
         input_names.append(inp.arg)
     inputs, output = parse_function_io_types(
         input_nodes, func_def.returns, func_def, globals, param_var_mapping
