import ast
import copy
import itertools
from collections.abc import Iterable, Iterator, Mapping
from dataclasses import dataclass
from typing import Any, NamedTuple

from typing_extensions import assert_never

from guppylang.ast_util import AstNode, name_nodes_in_ast
from guppylang.definition.common import DefId, Definition
from guppylang.definition.ty import TypeDef
from guppylang.definition.value import CallableDef
from guppylang.tys.builtin import (
    array_type_def,
    bool_type_def,
    callable_type_def,
    float_type_def,
    int_type_def,
    linst_type_def,
    list_type_def,
    nat_type_def,
    none_type_def,
    tuple_type_def,
)
from guppylang.tys.ty import (
    BoundTypeVar,
    ExistentialTypeVar,
    FunctionType,
    NoneType,
    NumericType,
    OpaqueType,
    StructType,
    SumType,
    TupleType,
    Type,
)


@dataclass
class Variable:
    """Class holding data associated with a local variable."""

    name: str
    ty: Type
    defined_at: AstNode | None
    used: AstNode | None


PyScope = dict[str, Any]


@dataclass(frozen=True)
class Globals:
    """Collection of definitions that are available on module-level.

    Stores a mapping from global ids to their definition together with a mapping of
    user names to definition id and instance implementation id.
    """

    defs: Mapping[DefId, Definition]

    names: dict[str, DefId]
    impls: dict[DefId, dict[str, DefId]]
    python_scope: PyScope

    @staticmethod
    def default() -> "Globals":
        """Generates a `Globals` instance that is populated with all core types"""
        builtins: list[Definition] = [
            callable_type_def,
            tuple_type_def,
            none_type_def,
            bool_type_def,
            nat_type_def,
            int_type_def,
            float_type_def,
            list_type_def,
            linst_type_def,
            array_type_def,
        ]
        defs = {defn.id: defn for defn in builtins}
        names = {defn.name: defn.id for defn in builtins}
        return Globals(defs, names, {}, {})

    def get_instance_func(self, ty: Type | TypeDef, name: str) -> CallableDef | None:
        """Looks up an instance function with a given name for a type.

        Returns `None` if the name doesn't exist or isn't a function.
        """
        type_defn: TypeDef
        match ty:
            case TypeDef() as type_defn:
                pass
            case BoundTypeVar() | ExistentialTypeVar() | SumType():
                return None
            case NumericType(kind):
                match kind:
<<<<<<< HEAD
                    case NumericType.Kind.Bool:
                        type_defn = bool_type_def
                    case NumericType.Kind.Nat:
                        type_defn = nat_type_def
=======
>>>>>>> cf8a5299
                    case NumericType.Kind.Int:
                        type_defn = int_type_def
                    case NumericType.Kind.Float:
                        type_defn = float_type_def
                    case kind:
                        return assert_never(kind)
            case FunctionType():
                type_defn = callable_type_def
            case OpaqueType() as ty:
                type_defn = ty.defn
            case StructType() as ty:
                type_defn = ty.defn
            case TupleType():
                type_defn = tuple_type_def
            case NoneType():
                type_defn = none_type_def
            case _:
                return assert_never(ty)

        if type_defn.id in self.impls and name in self.impls[type_defn.id]:
            def_id = self.impls[type_defn.id][name]
            defn = self.defs[def_id]
            if isinstance(defn, CallableDef):
                return defn
        return None

    def update_defs(self, defs: Mapping[DefId, Definition]) -> "Globals":
        """Returns a new `Globals` instance with updated definitions.

        This method is needed since in-place definition updates are impossible as the
        definition map is immutable.
        """
        return Globals({**self.defs, **defs}, self.names, self.impls, self.python_scope)

    def __or__(self, other: "Globals") -> "Globals":
        impls = {
            def_id: self.impls.get(def_id, {}) | other.impls.get(def_id, {})
            for def_id in self.impls.keys() | other.impls.keys()
        }
        return Globals(
            {**self.defs, **other.defs},  # Can't use `|` since it's a Mapping
            self.names | other.names,
            impls,
            self.python_scope | other.python_scope,
        )

    def __contains__(self, item: DefId | str) -> bool:
        match item:
            case DefId() as def_id:
                return def_id in self.defs
            case str(name):
                return name in self.names
            case x:
                return assert_never(x)

    def __getitem__(self, item: DefId | str) -> Definition:
        match item:
            case DefId() as def_id:
                return self.defs[def_id]
            case str(name):
                return self.defs[self.names[name]]
            case x:
                return assert_never(x)


@dataclass
class Locals:
    """Scoped mapping from names to variables"""

    vars: dict[str, Variable]
    parent_scope: "Locals | None" = None

    def __getitem__(self, item: str) -> Variable:
        if item not in self.vars and self.parent_scope:
            return self.parent_scope[item]

        return self.vars[item]

    def __setitem__(self, key: str, value: Variable) -> None:
        self.vars[key] = value

    def __iter__(self) -> Iterator[str]:
        parent_iter = iter(self.parent_scope) if self.parent_scope else iter(())
        return itertools.chain(iter(self.vars), parent_iter)

    def __contains__(self, item: str) -> bool:
        return (item in self.vars) or (
            self.parent_scope is not None and item in self.parent_scope
        )

    def __copy__(self) -> "Locals":
        # Make a copy of the var map so that mutating the copy doesn't
        # mutate our variable mapping
        return Locals(self.vars.copy(), copy.copy(self.parent_scope))

    def keys(self) -> set[str]:
        parent_keys = self.parent_scope.keys() if self.parent_scope else set()
        return parent_keys | self.vars.keys()

    def items(self) -> Iterable[tuple[str, Variable]]:
        parent_items = (
            iter(self.parent_scope.items()) if self.parent_scope else iter(())
        )
        return itertools.chain(self.vars.items(), parent_items)


class Context(NamedTuple):
    """The type checking context."""

    globals: Globals
    locals: Locals


class DummyEvalDict(PyScope):
    """A custom dict that can be passed to `eval` to give better error messages.
    This class is used to implement the `py(...)` expression. If the user tries to
    access a Guppy variable in the Python context, we give an informative error message.
    """

    ctx: Context
    node: ast.expr

    @dataclass
    class GuppyVarUsedError(BaseException):
        """Error that is raised when the user tries to access a Guppy variable."""

        var: str
        node: ast.Name | None

    def __init__(self, ctx: Context, node: ast.expr):
        super().__init__(**ctx.globals.python_scope)
        self.ctx = ctx
        self.node = node

    def _check_item(self, key: str) -> None:
        # Catch the user trying to access Guppy variables
        if key in self.ctx.locals:
            # Find the name node in the AST where the usage occurs
            n = next((n for n in name_nodes_in_ast(self.node) if n.id == key), None)
            raise self.GuppyVarUsedError(key, n)

    def __getitem__(self, key: str) -> Any:
        self._check_item(key)
        return super().__getitem__(key)

    def __delitem__(self, key: str) -> None:
        self._check_item(key)
        super().__delitem__(key)

    def __contains__(self, key: object) -> bool:
        if isinstance(key, str) and key in self.ctx.locals:
            return True
        return super().__contains__(key)<|MERGE_RESOLUTION|>--- conflicted
+++ resolved
@@ -96,13 +96,8 @@
                 return None
             case NumericType(kind):
                 match kind:
-<<<<<<< HEAD
-                    case NumericType.Kind.Bool:
-                        type_defn = bool_type_def
                     case NumericType.Kind.Nat:
                         type_defn = nat_type_def
-=======
->>>>>>> cf8a5299
                     case NumericType.Kind.Int:
                         type_defn = int_type_def
                     case NumericType.Kind.Float:
