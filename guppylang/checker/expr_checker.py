"""Type checking and synthesizing code for expressions.

Operates on expressions in a basic block after CFG construction. In particular, we
assume that expressions that involve control flow (i.e. short-circuiting and ternary
expressions) have been removed during CFG construction.

Furthermore, we assume that assignment expressions with the walrus operator := have
been turned into regular assignments and are no longer present. As a result, expressions
are assumed to be side effect free, in the sense that they do not modify the variables
available in the type checking context.

We may alter/desugar AST nodes during type checking. In particular, we turn `ast.Name`
nodes into either `LocalName` or `GlobalName` nodes and `ast.Call` nodes are turned into
`LocalCall` or `GlobalCall` nodes. Furthermore, all nodes in the resulting AST are
annotated with their type.

Expressions can be checked against a given type by the `ExprChecker`, raising a type
error if the expressions doesn't have the expected type. Checking is used for annotated
assignments, return values, and function arguments. Alternatively, the `ExprSynthesizer`
can be used to infer a type for an expression.
"""

import ast
import sys
import traceback
from contextlib import suppress
from typing import Any, NoReturn, cast

from guppylang.ast_util import (
    AstNode,
    AstVisitor,
    breaks_in_loop,
    get_type_opt,
    name_nodes_in_ast,
    return_nodes_in_ast,
    with_loc,
    with_type,
)
from guppylang.checker.core import (
    CallableVariable,
    Context,
    DummyEvalDict,
    Globals,
    Locals,
)
from guppylang.error import (
    GuppyError,
    GuppyTypeError,
    GuppyTypeInferenceError,
    InternalGuppyError,
)
from guppylang.gtypes import (
    BoolType,
    ExistentialTypeVar,
    FunctionType,
    GuppyType,
    Inst,
    LinstType,
    ListType,
    NoneType,
    Subst,
    TupleType,
    row_to_type,
    unify,
)
from guppylang.nodes import (
    DesugaredGenerator,
    DesugaredListComp,
    GlobalName,
    IterEnd,
    IterHasNext,
    IterNext,
    LocalCall,
    LocalName,
    MakeIter,
    PyExpr,
    TypeApply,
)

# Mapping from unary AST op to dunder method and display name
unary_table: dict[type[ast.unaryop], tuple[str, str]] = {
    ast.UAdd:   ("__pos__",    "+"),
    ast.USub:   ("__neg__",    "-"),
    ast.Invert: ("__invert__", "~"),
}  # fmt: skip

# Mapping from binary AST op to left dunder method, right dunder method and display name
AstOp = ast.operator | ast.cmpop
binary_table: dict[type[AstOp], tuple[str, str, str]] = {
    ast.Add:      ("__add__",      "__radd__",      "+"),
    ast.Sub:      ("__sub__",      "__rsub__",      "-"),
    ast.Mult:     ("__mul__",      "__rmul__",      "*"),
    ast.Div:      ("__truediv__",  "__rtruediv__",  "/"),
    ast.FloorDiv: ("__floordiv__", "__rfloordiv__", "//"),
    ast.Mod:      ("__mod__",      "__rmod__",      "%"),
    ast.Pow:      ("__pow__",      "__rpow__",      "**"),
    ast.LShift:   ("__lshift__",   "__rlshift__",   "<<"),
    ast.RShift:   ("__rshift__",   "__rrshift__",   ">>"),
    ast.BitOr:    ("__or__",       "__ror__",       "|"),
    ast.BitXor:   ("__xor__",      "__rxor__",      "^"),
    ast.BitAnd:   ("__and__",      "__rand__",      "&"),
    ast.MatMult:  ("__matmul__",   "__rmatmul__",   "@"),
    ast.Eq:       ("__eq__",       "__eq__",        "=="),
    ast.NotEq:    ("__neq__",      "__neq__",       "!="),
    ast.Lt:       ("__lt__",       "__gt__",        "<"),
    ast.LtE:      ("__le__",       "__ge__",        "<="),
    ast.Gt:       ("__gt__",       "__lt__",        ">"),
    ast.GtE:      ("__ge__",       "__le__",        ">="),
}  # fmt: skip


class ExprChecker(AstVisitor[tuple[ast.expr, Subst]]):
    """Checks an expression against a type and produces a new type-annotated AST.

    The type may contain free variables that the checker will try to solve. Note that
    the checker will fail, if some free variables cannot be inferred.
    """

    ctx: Context

    # Name for the kind of term we are currently checking against (used in errors).
    # For example, "argument", "return value", or in general "expression".
    _kind: str

    def __init__(self, ctx: Context) -> None:
        self.ctx = ctx
        self._kind = "expression"

    def _fail(
        self,
        expected: GuppyType,
        actual: ast.expr | GuppyType,
        loc: AstNode | None = None,
    ) -> NoReturn:
        """Raises a type error indicating that the type doesn't match."""
        if not isinstance(actual, GuppyType):
            loc = loc or actual
            _, actual = self._synthesize(actual, allow_free_vars=True)
        if loc is None:
            raise InternalGuppyError("Failure location is required")
        raise GuppyTypeError(
            f"Expected {self._kind} of type `{expected}`, got `{actual}`", loc
        )

    def check(
        self, expr: ast.expr, ty: GuppyType, kind: str = "expression"
    ) -> tuple[ast.expr, Subst]:
        """Checks an expression against a type.

        The type may have free type variables which will try to be resolved. Returns
        a new desugared expression with type annotations and a substitution with the
        resolved type variables.
        """
        # If we already have a type for the expression, we just have to match it against
        # the target
        if actual := get_type_opt(expr):
            subst, inst = check_type_against(actual, ty, expr, kind)
            if inst:
                expr = with_loc(expr, TypeApply(value=expr, tys=inst))
            return with_type(ty.substitute(subst), expr), subst

        # When checking against a variable, we have to synthesize
        if isinstance(ty, ExistentialTypeVar):
            expr, syn_ty = self._synthesize(expr, allow_free_vars=False)
            return with_type(syn_ty, expr), {ty: syn_ty}

        # Otherwise, invoke the visitor
        old_kind = self._kind
        self._kind = kind or self._kind
        expr, subst = self.visit(expr, ty)
        self._kind = old_kind
        return with_type(ty.substitute(subst), expr), subst

    def _synthesize(
        self, node: ast.expr, allow_free_vars: bool
    ) -> tuple[ast.expr, GuppyType]:
        """Invokes the type synthesiser"""
        return ExprSynthesizer(self.ctx).synthesize(node, allow_free_vars)

    def visit_Tuple(self, node: ast.Tuple, ty: GuppyType) -> tuple[ast.expr, Subst]:
        if not isinstance(ty, TupleType) or len(ty.element_types) != len(node.elts):
            return self._fail(ty, node)
        subst: Subst = {}
        for i, el in enumerate(node.elts):
            node.elts[i], s = self.check(el, ty.element_types[i].substitute(subst))
            subst |= s
        return node, subst

    def visit_List(self, node: ast.List, ty: GuppyType) -> tuple[ast.expr, Subst]:
        if not isinstance(ty, ListType | LinstType):
            return self._fail(ty, node)
        subst: Subst = {}
        for i, el in enumerate(node.elts):
            node.elts[i], s = self.check(el, ty.element_type.substitute(subst))
            subst |= s
        return node, subst

    def visit_DesugaredListComp(
        self, node: DesugaredListComp, ty: GuppyType
    ) -> tuple[ast.expr, Subst]:
        if not isinstance(ty, ListType | LinstType):
            return self._fail(ty, node)
        node, elt_ty = synthesize_comprehension(node, node.generators, self.ctx)
        subst = unify(ty.element_type, elt_ty, {})
        if subst is None:
            actual = LinstType(elt_ty) if elt_ty.linear else ListType(elt_ty)
            return self._fail(ty, actual, node)
        return node, subst

    def visit_Call(self, node: ast.Call, ty: GuppyType) -> tuple[ast.expr, Subst]:
        if len(node.keywords) > 0:
            raise GuppyError(
                "Argument passing by keyword is not supported", node.keywords[0]
            )
        node.func, func_ty = self._synthesize(node.func, allow_free_vars=False)

        # First handle direct calls of user-defined functions and extension functions
        if isinstance(node.func, GlobalName) and isinstance(
            node.func.value, CallableVariable
        ):
            return node.func.value.check_call(node.args, ty, node, self.ctx)

        # Otherwise, it must be a function as a higher-order value
        if isinstance(func_ty, FunctionType):
            args, return_ty, inst = check_call(func_ty, node.args, ty, node, self.ctx)
            check_inst(func_ty, inst, node)
            node.func = instantiate_poly(node.func, func_ty, inst)
            return with_loc(node, LocalCall(func=node.func, args=args)), return_ty
        elif f := self.ctx.globals.get_instance_func(func_ty, "__call__"):
            return f.check_call(node.args, ty, node, self.ctx)
        else:
            raise GuppyTypeError(f"Expected function type, got `{func_ty}`", node.func)

    def visit_PyExpr(self, node: PyExpr, ty: GuppyType) -> tuple[ast.expr, Subst]:
        python_val = eval_py_expr(node, self.ctx)
        if act := python_value_to_guppy_type(python_val, node, self.ctx.globals):
            subst = unify(ty, act, {})
            if subst is None:
                self._fail(ty, act, node)
            act = act.substitute(subst)
            subst = {x: s for x, s in subst.items() if x in ty.unsolved_vars}
            return with_type(act, with_loc(node, ast.Constant(value=python_val))), subst

        raise GuppyError(
            f"Python expression of type `{type(python_val)}` is not supported by Guppy",
            node,
        )

    def generic_visit(self, node: ast.expr, ty: GuppyType) -> tuple[ast.expr, Subst]:
        # Try to synthesize and then check if we can unify it with the given type
        node, synth = self._synthesize(node, allow_free_vars=False)
        subst, inst = check_type_against(synth, ty, node, self._kind)

        # Apply instantiation of quantified type variables
        if inst:
            node = with_loc(node, TypeApply(value=node, tys=inst))

        return node, subst


class ExprSynthesizer(AstVisitor[tuple[ast.expr, GuppyType]]):
    ctx: Context

    def __init__(self, ctx: Context) -> None:
        self.ctx = ctx

    def synthesize(
        self, node: ast.expr, allow_free_vars: bool = False
    ) -> tuple[ast.expr, GuppyType]:
        """Tries to synthesise a type for the given expression.

        Also returns a new desugared expression with type annotations.
        """
        if ty := get_type_opt(node):
            return node, ty
        node, ty = self.visit(node)
        if ty.unsolved_vars and not allow_free_vars:
            raise GuppyTypeError(
                f"Cannot infer type variable in expression of type `{ty}`", node
            )
        return with_type(ty, node), ty

    def _check(
        self, expr: ast.expr, ty: GuppyType, kind: str = "expression"
    ) -> tuple[ast.expr, Subst]:
        """Checks an expression against a given type"""
        return ExprChecker(self.ctx).check(expr, ty, kind)

    def visit_Constant(self, node: ast.Constant) -> tuple[ast.expr, GuppyType]:
        ty = python_value_to_guppy_type(node.value, node, self.ctx.globals)
        if ty is None:
            raise GuppyError("Unsupported constant", node)
        return node, ty

    def visit_Name(self, node: ast.Name) -> tuple[ast.Name, GuppyType]:
        x = node.id
        if x in self.ctx.locals:
            var = self.ctx.locals[x]
            if var.ty.linear and var.used is not None:
                raise GuppyError(
                    f"Variable `{x}` with linear type `{var.ty}` was "
                    "already used (at {0})",
                    node,
                    [var.used],
                )
            var.used = node
            return with_loc(node, LocalName(id=x)), var.ty
        elif x in self.ctx.globals.values:
            # Cache value in the AST
            value = self.ctx.globals.values[x]
            return with_loc(node, GlobalName(id=x, value=value)), value.ty
        raise InternalGuppyError(
            f"Variable `{x}` is not defined in `TypeSynthesiser`. This should have "
            f"been caught by program analysis!"
        )

    def visit_Tuple(self, node: ast.Tuple) -> tuple[ast.expr, GuppyType]:
        elems = [self.synthesize(elem) for elem in node.elts]
        node.elts = [n for n, _ in elems]
        return node, TupleType([ty for _, ty in elems])

    def visit_List(self, node: ast.List) -> tuple[ast.expr, GuppyType]:
        if len(node.elts) == 0:
            raise GuppyTypeInferenceError(
                "Cannot infer type variable in expression of type `list[?T]`", node
            )
        node.elts[0], el_ty = self.synthesize(node.elts[0])
        node.elts[1:] = [self._check(el, el_ty)[0] for el in node.elts[1:]]
        return node, LinstType(el_ty) if el_ty.linear else ListType(el_ty)

    def visit_DesugaredListComp(
        self, node: DesugaredListComp
    ) -> tuple[ast.expr, GuppyType]:
        node, elt_ty = synthesize_comprehension(node, node.generators, self.ctx)
        result_ty = LinstType(elt_ty) if elt_ty.linear else ListType(elt_ty)
        return node, result_ty

    def visit_UnaryOp(self, node: ast.UnaryOp) -> tuple[ast.expr, GuppyType]:
        # We need to synthesise the argument type, so we can look up dunder methods
        node.operand, op_ty = self.synthesize(node.operand)

        # Special case for the `not` operation since it is not implemented via a dunder
        # method or control-flow
        if isinstance(node.op, ast.Not):
            node.operand, bool_ty = to_bool(node.operand, op_ty, self.ctx)
            return node, bool_ty

        # Check all other unary expressions by calling out to instance dunder methods
        op, display_name = unary_table[node.op.__class__]
        func = self.ctx.globals.get_instance_func(op_ty, op)
        if func is None:
            raise GuppyTypeError(
                f"Unary operator `{display_name}` not defined for argument of type "
                f" `{op_ty}`",
                node.operand,
            )
        return func.synthesize_call([node.operand], node, self.ctx)

    def _synthesize_binary(
        self, left_expr: ast.expr, right_expr: ast.expr, op: AstOp, node: ast.expr
    ) -> tuple[ast.expr, GuppyType]:
        """Helper method to compile binary operators by calling out to dunder methods.

        For example, first try calling `__add__` on the left operand. If that fails, try
        `__radd__` on the right operand.
        """
        if op.__class__ not in binary_table:
            raise GuppyError("This binary operation is not supported by Guppy.", op)
        lop, rop, display_name = binary_table[op.__class__]
        left_expr, left_ty = self.synthesize(left_expr)
        right_expr, right_ty = self.synthesize(right_expr)

        if func := self.ctx.globals.get_instance_func(left_ty, lop):
            with suppress(GuppyError):
                return func.synthesize_call([left_expr, right_expr], node, self.ctx)

        if func := self.ctx.globals.get_instance_func(right_ty, rop):
            with suppress(GuppyError):
                return func.synthesize_call([right_expr, left_expr], node, self.ctx)

        raise GuppyTypeError(
            f"Binary operator `{display_name}` not defined for arguments of type "
            f"`{left_ty}` and `{right_ty}`",
            node,
        )

    def _synthesize_instance_func(
        self,
        node: ast.expr,
        args: list[ast.expr],
        func_name: str,
        err: str,
        exp_sig: FunctionType | None = None,
        give_reason: bool = False,
    ) -> tuple[ast.expr, GuppyType]:
        """Helper method for expressions that are implemented via instance methods.

        Raises a `GuppyTypeError` if the given instance method is not defined. The error
        message can be customised by passing an `err` string and an optional error
        reason can be printed.

        Optionally, the signature of the instance function can also be checked against a
        given expected signature.
        """
        node, ty = self.synthesize(node)
        func = self.ctx.globals.get_instance_func(ty, func_name)
        if func is None:
            reason = f" since it does not implement the `{func_name}` method"
            raise GuppyTypeError(
                f"Expression of type `{ty}` is {err}{reason if give_reason else ''}",
                node,
            )
        if exp_sig and unify(exp_sig, func.ty.unquantified()[0], {}) is None:
            raise GuppyError(
                f"Method `{ty.name}.{func_name}` has signature `{func.ty}`, but "
                f"expected `{exp_sig}`",
                node,
            )
        return func.synthesize_call([node, *args], node, self.ctx)

    def visit_BinOp(self, node: ast.BinOp) -> tuple[ast.expr, GuppyType]:
        return self._synthesize_binary(node.left, node.right, node.op, node)

    def visit_Compare(self, node: ast.Compare) -> tuple[ast.expr, GuppyType]:
        if len(node.comparators) != 1 or len(node.ops) != 1:
            raise InternalGuppyError(
                "BB contains chained comparison. Should have been removed during CFG "
                "construction."
            )
        left_expr, [op], [right_expr] = node.left, node.ops, node.comparators
        return self._synthesize_binary(left_expr, right_expr, op, node)

    def visit_Subscript(self, node: ast.Subscript) -> tuple[ast.expr, GuppyType]:
        node.value, ty = self.synthesize(node.value)
        exp_sig = FunctionType(
            [ty, ExistentialTypeVar.new("Key", False)],
            ExistentialTypeVar.new("Val", False),
        )
        return self._synthesize_instance_func(
            node.value, [node.slice], "__getitem__", "not subscriptable", exp_sig
        )

    def visit_Call(self, node: ast.Call) -> tuple[ast.expr, GuppyType]:
        if len(node.keywords) > 0:
            raise GuppyError("Keyword arguments are not supported", node.keywords[0])
        node.func, ty = self.synthesize(node.func)

        # First handle direct calls of user-defined functions and extension functions
        if isinstance(node.func, GlobalName) and isinstance(
            node.func.value, CallableVariable
        ):
            return node.func.value.synthesize_call(node.args, node, self.ctx)

        # Otherwise, it must be a function as a higher-order value
        if isinstance(ty, FunctionType):
            args, return_ty, inst = synthesize_call(ty, node.args, node, self.ctx)
            node.func = instantiate_poly(node.func, ty, inst)
            return with_loc(node, LocalCall(func=node.func, args=args)), return_ty
        elif f := self.ctx.globals.get_instance_func(ty, "__call__"):
            return f.synthesize_call(node.args, node, self.ctx)
        else:
            raise GuppyTypeError(f"Expected function type, got `{ty}`", node.func)

    def visit_MakeIter(self, node: MakeIter) -> tuple[ast.expr, GuppyType]:
        node.value, ty = self.synthesize(node.value)
        exp_sig = FunctionType([ty], ExistentialTypeVar.new("Iter", False))
        expr, ty = self._synthesize_instance_func(
            node.value, [], "__iter__", "not iterable", exp_sig
        )

        # If the iterator was created by a `for` loop, we can add some extra checks to
        # produce nicer errors for linearity violations. Namely, `break` and `return`
        # are not allowed when looping over a linear iterator (`continue` is allowed)
        if ty.linear and isinstance(node.origin_node, ast.For):
            breaks = breaks_in_loop(node.origin_node) or return_nodes_in_ast(
                node.origin_node
            )
            if breaks:
                raise GuppyTypeError(
                    f"Loop over iterator with linear type `{ty}` cannot be terminated "
                    f"prematurely",
                    breaks[0],
                )
        return expr, ty

    def visit_IterHasNext(self, node: IterHasNext) -> tuple[ast.expr, GuppyType]:
        node.value, ty = self.synthesize(node.value)
        exp_sig = FunctionType([ty], TupleType([BoolType(), ty]))
        return self._synthesize_instance_func(
            node.value, [], "__hasnext__", "not an iterator", exp_sig, True
        )

    def visit_IterNext(self, node: IterNext) -> tuple[ast.expr, GuppyType]:
        node.value, ty = self.synthesize(node.value)
        exp_sig = FunctionType(
            [ty], TupleType([ExistentialTypeVar.new("T", False), ty])
        )
        return self._synthesize_instance_func(
            node.value, [], "__next__", "not an iterator", exp_sig, True
        )

    def visit_IterEnd(self, node: IterEnd) -> tuple[ast.expr, GuppyType]:
        node.value, ty = self.synthesize(node.value)
        exp_sig = FunctionType([ty], NoneType())
        return self._synthesize_instance_func(
            node.value, [], "__end__", "not an iterator", exp_sig, True
        )

    def visit_ListComp(self, node: ast.ListComp) -> tuple[ast.expr, GuppyType]:
        raise InternalGuppyError(
            "BB contains `ListComp`. Should have been removed during CFG"
            f"construction: `{ast.unparse(node)}`"
        )

    def visit_PyExpr(self, node: PyExpr) -> tuple[ast.expr, GuppyType]:
        python_val = eval_py_expr(node, self.ctx)
        if ty := python_value_to_guppy_type(python_val, node, self.ctx.globals):
            return with_loc(node, ast.Constant(value=python_val)), ty

        raise GuppyError(
            f"Python expression of type `{type(python_val)}` is not supported by Guppy",
            node,
        )

    def visit_NamedExpr(self, node: ast.NamedExpr) -> tuple[ast.expr, GuppyType]:
        raise InternalGuppyError(
            "BB contains `NamedExpr`. Should have been removed during CFG"
            f"construction: `{ast.unparse(node)}`"
        )

    def visit_BoolOp(self, node: ast.BoolOp) -> tuple[ast.expr, GuppyType]:
        raise InternalGuppyError(
            "BB contains `BoolOp`. Should have been removed during CFG construction: "
            f"`{ast.unparse(node)}`"
        )

    def visit_IfExp(self, node: ast.IfExp) -> tuple[ast.expr, GuppyType]:
        raise InternalGuppyError(
            "BB contains `IfExp`. Should have been removed during CFG construction: "
            f"`{ast.unparse(node)}`"
        )


def check_type_against(
    act: GuppyType, exp: GuppyType, node: AstNode, kind: str = "expression"
) -> tuple[Subst, Inst]:
    """Checks a type against another type.

    Returns a substitution for the free variables the expected type and an instantiation
    for the quantified variables in the actual type. Note that the expected type may not
    be quantified and the actual type may not contain free unification variables.
    """
    assert not isinstance(exp, FunctionType) or not exp.quantified
    assert not act.unsolved_vars

    # The actual type may be quantified. In that case, we have to find an instantiation
    # to avoid higher-rank types.
    subst: Subst | None
    if isinstance(act, FunctionType) and act.quantified:
        unquantified, free_vars = act.unquantified()
        subst = unify(exp, unquantified, {})
        if subst is None:
            raise GuppyTypeError(f"Expected {kind} of type `{exp}`, got `{act}`", node)
        # Check that we have found a valid instantiation for all quantified vars
        for i, v in enumerate(free_vars):
            if v not in subst:
                raise GuppyTypeInferenceError(
                    f"Expected {kind} of type `{exp}`, got `{act}`. Couldn't infer an "
                    f"instantiation for type variable `{act.quantified[i]}` (higher-"
                    "rank polymorphic types are not supported)",
                    node,
                )
            if subst[v].unsolved_vars:
                raise GuppyTypeError(
                    f"Expected {kind} of type `{exp}`, got `{act}`. Can't instantiate "
                    f"type variable `{act.quantified[i]}` with type `{subst[v]}` "
                    "containing free variables",
                    node,
                )
        inst = [subst[v] for v in free_vars]
        subst = {v: t for v, t in subst.items() if v in exp.unsolved_vars}

        # Finally, check that the instantiation respects the linearity requirements
        check_inst(act, inst, node)

        return subst, inst

    # Otherwise, we know that `act` has no unsolved type vars, so unification is trivial
    assert not act.unsolved_vars
    subst = unify(exp, act, {})
    if subst is None:
        raise GuppyTypeError(f"Expected {kind} of type `{exp}`, got `{act}`", node)
    return subst, []


def check_num_args(exp: int, act: int, node: AstNode) -> None:
    """Checks that the correct number of arguments have been passed to a function."""
    if act < exp:
        raise GuppyTypeError(
            f"Not enough arguments passed (expected {exp}, got {act})", node
        )
    if exp < act:
        if isinstance(node, ast.Call):
            raise GuppyTypeError("Unexpected argument", node.args[exp])
        raise GuppyTypeError(
            f"Too many arguments passed (expected {exp}, got {act})", node
        )


def type_check_args(
    args: list[ast.expr],
    func_ty: FunctionType,
    subst: Subst,
    ctx: Context,
    node: AstNode,
) -> tuple[list[ast.expr], Subst]:
    """Checks the arguments of a function call and infers free type variables.

    We expect that quantified variables have been replaced with free unification
    variables. Checks that all unification variables can be inferred.
    """
    assert not func_ty.quantified
    check_num_args(len(func_ty.args), len(args), node)

    new_args: list[ast.expr] = []
    for arg, ty in zip(args, func_ty.args):
        a, s = ExprChecker(ctx).check(arg, ty.substitute(subst), "argument")
        new_args.append(a)
        subst |= s

    # If the argument check succeeded, this means that we must have found instantiations
    # for all unification variables occurring in the argument types
    assert all(set.issubset(arg.unsolved_vars, subst.keys()) for arg in func_ty.args)

    # We also have to check that we found instantiations for all vars in the return type
    if not set.issubset(func_ty.returns.unsolved_vars, subst.keys()):
        raise GuppyTypeInferenceError(
            f"Cannot infer type variable in expression of type "
            f"`{func_ty.returns.substitute(subst)}`",
            node,
        )

    return new_args, subst


def synthesize_call(
    func_ty: FunctionType, args: list[ast.expr], node: AstNode, ctx: Context
) -> tuple[list[ast.expr], GuppyType, Inst]:
    """Synthesizes the return type of a function call.

    Returns an annotated argument list, the synthesized return type, and an
    instantiation for the quantifiers in the function type.
    """
    assert not func_ty.unsolved_vars
    check_num_args(len(func_ty.args), len(args), node)

    # Replace quantified variables with free unification variables and try to infer an
    # instantiation by checking the arguments
    unquantified, free_vars = func_ty.unquantified()
    args, subst = type_check_args(args, unquantified, {}, ctx, node)

    # Success implies that the substitution is closed
    assert all(not t.unsolved_vars for t in subst.values())
    inst = [subst[v] for v in free_vars]

    # Finally, check that the instantiation respects the linearity requirements
    check_inst(func_ty, inst, node)

    return args, unquantified.returns.substitute(subst), inst


def check_call(
    func_ty: FunctionType,
    args: list[ast.expr],
    ty: GuppyType,
    node: AstNode,
    ctx: Context,
    kind: str = "expression",
) -> tuple[list[ast.expr], Subst, Inst]:
    """Checks the return type of a function call against a given type.

    Returns an annotated argument list, a substitution for the free variables in the
    expected type, and an instantiation for the quantifiers in the function type.
    """
    assert not func_ty.unsolved_vars
    check_num_args(len(func_ty.args), len(args), node)

    # When checking, we can use the information from the expected return type to infer
    # some type arguments. However, this pushes errors inwards. For example, given a
    # function `foo: forall T. T -> T`, the following type mismatch would be reported:
    #
    #       x: int = foo(None)
    #                    ^^^^  Expected argument of type `int`, got `None`
    #
    # But the following error location would be more intuitive for users:
    #
    #       x: int = foo(None)
    #                ^^^^^^^^^  Expected expression of type `int`, got `None`
    #
    # In other words, if we can get away with synthesising the call without the extra
    # information from the expected type, we should do that to improve the error.

    # TODO: The approach below can result in exponential runtime in the worst case.
    #  However the bad case, e.g. `x: int = foo(foo(...foo(?)...))`, shouldn't be common
    #  in practice. Can we do better than that?

    # First, try to synthesize
    res: tuple[GuppyType, Inst] | None = None
    try:
        args, synth, inst = synthesize_call(func_ty, args, node, ctx)
        res = synth, inst
    except GuppyTypeInferenceError:
        pass
    if res is not None:
        synth, inst = res
        subst = unify(ty, synth, {})
        if subst is None:
            raise GuppyTypeError(f"Expected {kind} of type `{ty}`, got `{synth}`", node)
        return args, subst, inst

    # If synthesis fails, we try again, this time also using information from the
    # expected return type
    unquantified, free_vars = func_ty.unquantified()
    subst = unify(ty, unquantified.returns, {})
    if subst is None:
        raise GuppyTypeError(
            f"Expected {kind} of type `{ty}`, got `{unquantified.returns}`", node
        )

    # Try to infer more by checking against the arguments
    args, subst = type_check_args(args, unquantified, subst, ctx, node)

    # Also make sure we found an instantiation for all free vars in the type we're
    # checking against
    if not set.issubset(ty.unsolved_vars, subst.keys()):
        raise GuppyTypeInferenceError(
            f"Expected expression of type `{ty}`, got "
            f"`{func_ty.returns.substitute(subst)}`. Couldn't infer type variables",
            node,
        )

    # Success implies that the substitution is closed
    assert all(not t.unsolved_vars for t in subst.values())
    inst = [subst[v] for v in free_vars]
    subst = {v: t for v, t in subst.items() if v in ty.unsolved_vars}

    # Finally, check that the instantiation respects the linearity requirements
    check_inst(func_ty, inst, node)

    return args, subst, inst


def check_inst(func_ty: FunctionType, inst: Inst, node: AstNode) -> None:
    """Checks if an instantiation is valid.

    Makes sure that the linearity requirements are satisfied.
    """
    for var, ty in zip(func_ty.quantified, inst):
        if not var.linear and ty.linear:
            raise GuppyTypeError(
                f"Cannot instantiate non-linear type variable `{var}` in type "
                f"`{func_ty}` with linear type `{ty}`",
                node,
            )


def instantiate_poly(node: ast.expr, ty: FunctionType, inst: Inst) -> ast.expr:
    """Instantiates quantified type arguments in a function."""
    assert len(ty.quantified) == len(inst)
    if len(inst) > 0:
        node = with_loc(node, TypeApply(value=with_type(ty, node), tys=inst))
        return with_type(ty.instantiate(inst), node)
    return node


def to_bool(
    node: ast.expr, node_ty: GuppyType, ctx: Context
) -> tuple[ast.expr, GuppyType]:
    """Tries to turn a node into a bool"""
    if isinstance(node_ty, BoolType):
        return node, node_ty

    func = ctx.globals.get_instance_func(node_ty, "__bool__")
    if func is None:
        raise GuppyTypeError(
            f"Expression of type `{node_ty}` cannot be interpreted as a `bool`",
            node,
        )

    # We could check the return type against bool, but we can give a better error
    # message if we synthesise and compare to bool by hand
    call, return_ty = func.synthesize_call([node], node, ctx)
    if not isinstance(return_ty, BoolType):
        raise GuppyTypeError(
            f"`__bool__` on type `{node_ty}` returns `{return_ty}` instead of `bool`",
            node,
        )
    return call, return_ty


def synthesize_comprehension(
    node: DesugaredListComp, gens: list[DesugaredGenerator], ctx: Context
) -> tuple[DesugaredListComp, GuppyType]:
    """Helper function to synthesise the element type of a list comprehension."""
    from guppylang.checker.stmt_checker import StmtChecker

    def check_linear_use_from_outer_scope(expr: ast.expr, locals: Locals) -> None:
        """Checks if an expression uses a linear variable from an outer scope.

        Since the expression is executed multiple times in the inner scope, this would
        mean that the outer linear variable is used multiple times, which is not
        allowed.
        """
        for name in name_nodes_in_ast(expr):
            x = name.id
            if x in locals and x not in locals.vars:
                var = locals[x]
                if var.ty.linear:
                    raise GuppyTypeError(
                        f"Variable `{x}` with linear type `{var.ty}` would be used "
                        "multiple times when evaluating this comprehension",
                        name,
                    )

    # If there are no more generators left, we can check the list element
    if not gens:
        node.elt, elt_ty = ExprSynthesizer(ctx).synthesize(node.elt)
        check_linear_use_from_outer_scope(node.elt, ctx.locals)
        return node, elt_ty

    # Check the iterator in the outer context
    gen, *gens = gens
    gen.iter_assign = StmtChecker(ctx).visit_Assign(gen.iter_assign)
    check_linear_use_from_outer_scope(gen.iter_assign.value, ctx.locals)

    # The rest is checked in a new nested context to ensure that variables don't escape
    # their scope
    inner_locals = Locals({}, parent_scope=ctx.locals)
    inner_ctx = Context(ctx.globals, inner_locals)
    expr_sth, stmt_chk = ExprSynthesizer(inner_ctx), StmtChecker(inner_ctx)
    gen.hasnext_assign = stmt_chk.visit_Assign(gen.hasnext_assign)
    gen.next_assign = stmt_chk.visit_Assign(gen.next_assign)
    gen.hasnext, hasnext_ty = expr_sth.visit_Name(gen.hasnext)
    gen.hasnext = with_type(hasnext_ty, gen.hasnext)
    gen.iter, iter_ty = expr_sth.visit_Name(gen.iter)
    gen.iter = with_type(iter_ty, gen.iter)

    # `if` guards are generally not allowed when we're iterating over linear variables.
    # The only exception is if all linear variables are already consumed by the first
    # guard
    if gen.ifs:
        gen.ifs[0], _ = expr_sth.synthesize(gen.ifs[0])

        # Now, check if there are linear iteration variables that have not been used by
        # the first guard
        for target in name_nodes_in_ast(gen.next_assign.targets[0]):
            var = inner_ctx.locals[target.id]
            if var.ty.linear and not var.used and gen.ifs:
                raise GuppyTypeError(
                    f"Variable `{var.name}` with linear type `{var.ty}` is not used on "
                    "all control-flow paths of the list comprehension",
                    target,
                )

        # Now, we can properly check all guards
        for i in range(len(gen.ifs)):
            gen.ifs[i], if_ty = expr_sth.synthesize(gen.ifs[i])
            gen.ifs[i], _ = to_bool(gen.ifs[i], if_ty, inner_ctx)
            check_linear_use_from_outer_scope(gen.ifs[i], inner_locals)

    # Check remaining generators
    node, elt_ty = synthesize_comprehension(node, gens, inner_ctx)

    # We have to make sure that all linear variables that were introduced in this scope
    # have been used
    for x, var in inner_ctx.locals.vars.items():
        if var.ty.linear and not var.used:
            raise GuppyTypeError(
                f"Variable `{x}` with linear type `{var.ty}` is not used",
                var.defined_at,
            )

    # The iter finalizer is again checked in the outer context
    ctx.locals[gen.iter.id].used = None
    gen.iterend, iterend_ty = ExprSynthesizer(ctx).synthesize(gen.iterend)
    gen.iterend = with_type(iterend_ty, gen.iterend)
    return node, elt_ty


def eval_py_expr(node: PyExpr, ctx: Context) -> Any:
    """Evaluates a `py(...)` expression."""
    # The method we used for obtaining the Python variables in scope only works in
    # CPython (see `get_py_scope()`).
    if sys.implementation.name != "cpython":
        raise GuppyError(
            "Compile-time `py(...)` expressions are only supported in CPython", node
        )

    try:
        python_val = eval(  # noqa: S307, PGH001
            ast.unparse(node.value),
            None,
            DummyEvalDict(ctx, node.value),
        )
    except DummyEvalDict.GuppyVarUsedError as e:
        raise GuppyError(
            f"Guppy variable `{e.var}` cannot be accessed in a compile-time "
            "`py(...)` expression",
            e.node or node,
        ) from None
    except Exception as e:  # noqa: BLE001
        # Remove the top frame pointing to the `eval` call from the stack trace
        tb = e.__traceback__.tb_next if e.__traceback__ else None
        raise GuppyError(
            "Error occurred while evaluating Python expression:\n\n"
            + "".join(traceback.format_exception(type(e), e, tb)),
            node,
        ) from e
    return python_val


def python_value_to_guppy_type(
    v: Any, node: ast.expr, globals: Globals
) -> GuppyType | None:
    """Turns a primitive Python value into a Guppy type.

    Returns `None` if the Python value cannot be represented in Guppy.
    """
    match v:
        case bool():
            return globals.types["bool"].build(node=node)
        case int():
            return globals.types["int"].build(node=node)
        case float():
            return globals.types["float"].build(node=node)
        case tuple(elts):
            tys = [python_value_to_guppy_type(elt, node, globals) for elt in elts]
            if any(ty is None for ty in tys):
                return None
            return TupleType(cast(list[GuppyType], tys))
        case list():
            return _python_list_to_guppy_type(v, node, globals)
        case _:
<<<<<<< HEAD
            return None


def _python_list_to_guppy_type(
    vs: list[Any], node: ast.expr, globals: Globals
) -> ListType | None:
    """Turns a Python list into a Guppy type.

    Returns `None` if the list contains different types or types that are not
    representable in Guppy.
    """
    if len(vs) == 0:
        return ListType(ExistentialTypeVar.new("T", False))

    # All the list elements must have a unifiable types
    v, *rest = vs
    el_ty = python_value_to_guppy_type(v, node, globals)
    if el_ty is None:
        return None
    for v in rest:
        ty = python_value_to_guppy_type(v, node, globals)
        if ty is None or (subst := unify(ty, el_ty, {})) is None:
            return None
        el_ty = el_ty.substitute(subst)
    return ListType(el_ty)
=======
            # Pytket conversion is an optional feature
            try:
                import pytket

                if isinstance(v, pytket.circuit.Circuit):
                    # We also need tket2 installed
                    try:
                        import tket2  # type: ignore[import-untyped, import-not-found, unused-ignore]  # noqa: F401

                        qubit = globals.types["Qubit"].build()
                        return FunctionType(
                            [qubit] * v.n_qubits,
                            row_to_type([qubit] * v.n_qubits + [BoolType()] * v.n_bits),
                        )
                    except ImportError:
                        raise GuppyError(
                            "Pytket compatibility requires `tket2` to be installed. "
                            "See https://github.com/CQCL/tket2/tree/main/tket2-py",
                            node,
                        ) from None
            except ImportError:
                pass
            return None
>>>>>>> 8221385f
<|MERGE_RESOLUTION|>--- conflicted
+++ resolved
@@ -941,33 +941,6 @@
         case list():
             return _python_list_to_guppy_type(v, node, globals)
         case _:
-<<<<<<< HEAD
-            return None
-
-
-def _python_list_to_guppy_type(
-    vs: list[Any], node: ast.expr, globals: Globals
-) -> ListType | None:
-    """Turns a Python list into a Guppy type.
-
-    Returns `None` if the list contains different types or types that are not
-    representable in Guppy.
-    """
-    if len(vs) == 0:
-        return ListType(ExistentialTypeVar.new("T", False))
-
-    # All the list elements must have a unifiable types
-    v, *rest = vs
-    el_ty = python_value_to_guppy_type(v, node, globals)
-    if el_ty is None:
-        return None
-    for v in rest:
-        ty = python_value_to_guppy_type(v, node, globals)
-        if ty is None or (subst := unify(ty, el_ty, {})) is None:
-            return None
-        el_ty = el_ty.substitute(subst)
-    return ListType(el_ty)
-=======
             # Pytket conversion is an optional feature
             try:
                 import pytket
@@ -991,4 +964,27 @@
             except ImportError:
                 pass
             return None
->>>>>>> 8221385f
+
+
+def _python_list_to_guppy_type(
+    vs: list[Any], node: ast.expr, globals: Globals
+) -> ListType | None:
+    """Turns a Python list into a Guppy type.
+
+    Returns `None` if the list contains different types or types that are not
+    representable in Guppy.
+    """
+    if len(vs) == 0:
+        return ListType(ExistentialTypeVar.new("T", False))
+
+    # All the list elements must have a unifiable types
+    v, *rest = vs
+    el_ty = python_value_to_guppy_type(v, node, globals)
+    if el_ty is None:
+        return None
+    for v in rest:
+        ty = python_value_to_guppy_type(v, node, globals)
+        if ty is None or (subst := unify(ty, el_ty, {})) is None:
+            return None
+        el_ty = el_ty.substitute(subst)
+    return ListType(el_ty)