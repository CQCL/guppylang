"""Linearity checking

Linearity checking across control-flow is done by the `CFGChecker`.
"""

import ast
from collections.abc import Generator, Iterator
from contextlib import contextmanager
from enum import Enum, auto
from typing import TYPE_CHECKING, NamedTuple, TypeGuard

from guppylang.ast_util import AstNode, find_nodes, get_type
from guppylang.cfg.analysis import LivenessAnalysis, LivenessDomain
from guppylang.cfg.bb import BB, VariableStats
from guppylang.checker.cfg_checker import CheckedBB, CheckedCFG, Row, Signature
from guppylang.checker.core import (
    FieldAccess,
    Globals,
    Locals,
    Place,
    PlaceId,
    SubscriptAccess,
    Variable,
    contains_subscript,
)
from guppylang.checker.errors.linearity import (
    AlreadyUsedError,
    BorrowShadowedError,
    BorrowSubPlaceUsedError,
    ComprAlreadyUsedError,
    DropAfterCallError,
    MoveOutOfSubscriptError,
    NonCopyableCaptureError,
    NonCopyablePartialApplyError,
    NotOwnedError,
    PlaceNotUsedError,
    UnnamedExprNotUsedError,
    UnnamedFieldNotUsedError,
    UnnamedSubscriptNotUsedError,
)
from guppylang.definition.custom import CustomFunctionDef
from guppylang.definition.value import CallableDef
from guppylang.error import GuppyError, GuppyTypeError
from guppylang.nodes import (
    AnyCall,
    BarrierExpr,
    CheckedNestedFunctionDef,
    DesugaredArrayComp,
    DesugaredGenerator,
    DesugaredListComp,
    FieldAccessAndDrop,
    GlobalCall,
    InoutReturnSentinel,
    LocalCall,
    PartialApply,
    PlaceNode,
<<<<<<< HEAD
    StateResultExpr,
=======
    ResultExpr,
>>>>>>> ebb1f418
    SubscriptAccessAndDrop,
    TensorCall,
)
from guppylang.tys.ty import (
    FuncInput,
    FunctionType,
    InputFlags,
    NoneType,
    StructType,
)

if TYPE_CHECKING:
    from guppylang.diagnostic import Error


class UseKind(Enum):
    """The different ways places can be used."""

    #: A classical value is copied
    COPY = auto()

    #: A value is borrowed when passing it to a function
    BORROW = auto()

    #: Ownership of an owned value is transferred by passing it to a function
    CONSUME = auto()

    #: Ownership of an owned value is transferred by returning it
    RETURN = auto()

    #: An owned value is renamed or stored in a tuple/list
    MOVE = auto()

    @property
    def indicative(self) -> str:
        """Describes a use in an indicative mood.

        For example: "You cannot *consume* this qubit."
        """
        return self.name.lower()

    @property
    def subjunctive(self) -> str:
        """Describes a use in a subjunctive mood.

        For example: "This qubit cannot be *consumed*"
        """
        match self:
            case UseKind.COPY:
                return "copied"
            case UseKind.BORROW:
                return "borrowed"
            case UseKind.CONSUME:
                return "consumed"
            case UseKind.RETURN:
                return "returned"
            case UseKind.MOVE:
                return "moved"


class Use(NamedTuple):
    """Records data associated with a use of a place."""

    #: The AST node corresponding to the use
    node: AstNode

    #: The kind of use, i.e. is the value consumed, borrowed, returned, ...?
    kind: UseKind


class Scope(Locals[PlaceId, Place]):
    """Scoped collection of assigned places indexed by their id.

    Keeps track of which places have already been used.
    """

    parent_scope: "Scope | None"
    used_local: dict[PlaceId, Use]
    used_parent: dict[PlaceId, Use]

    def __init__(self, parent: "Scope | None" = None):
        self.used_local = {}
        self.used_parent = {}
        super().__init__({}, parent)

    def used(self, x: PlaceId) -> Use | None:
        """Checks whether a place has already been used."""
        if x in self.vars:
            return self.used_local.get(x, None)
        assert self.parent_scope is not None
        return self.parent_scope.used(x)

    def use(self, x: PlaceId, node: AstNode, kind: UseKind) -> None:
        """Records a use of a place.

        Works for places in the current scope as well as places in any parent scope.
        """
        if x in self.vars:
            self.used_local[x] = Use(node, kind)
        else:
            assert self.parent_scope is not None
            assert x in self.parent_scope
            self.used_parent[x] = Use(node, kind)
            self.parent_scope.use(x, node, kind)

    def assign(self, place: Place) -> None:
        """Records an assignment of a place."""
        assert place.defined_at is not None
        x = place.id
        self.vars[x] = place
        if x in self.used_local:
            self.used_local.pop(x)

    def stats(self) -> VariableStats[PlaceId]:
        assigned = {}
        for x, place in self.vars.items():
            assert place.defined_at is not None
            assigned[x] = place.defined_at
        used = {x: use.node for x, use in self.used_parent.items()}
        return VariableStats(assigned, used)


class BBLinearityChecker(ast.NodeVisitor):
    """AST visitor that checks linearity for a single basic block."""

    scope: Scope
    stats: VariableStats[PlaceId]
    func_name: str
    func_inputs: dict[PlaceId, Variable]
    globals: Globals

    def check(
        self,
        bb: "CheckedBB[Variable]",
        is_entry: bool,
        func_name: str,
        func_inputs: dict[PlaceId, Variable],
        globals: Globals,
    ) -> Scope:
        # Manufacture a scope that holds all places that are live at the start
        # of this BB
        input_scope = Scope()
        for var in bb.sig.input_row:
            for place in leaf_places(var):
                input_scope.assign(place)
        self.func_name = func_name
        self.func_inputs = func_inputs
        self.globals = globals

        # Open up a new nested scope to check the BB contents. This way we can track
        # when we use variables from the outside vs ones assigned in this BB. The only
        # exception is the entry BB since function arguments should be treated as part
        # of the entry BB
        self.scope = input_scope if is_entry else Scope(input_scope)

        for stmt in bb.statements:
            self.visit(stmt)
        if bb.branch_pred:
            self.visit(bb.branch_pred)
        return self.scope

    @contextmanager
    def new_scope(self) -> Generator[Scope, None, None]:
        scope, new_scope = self.scope, Scope(self.scope)
        self.scope = new_scope
        yield new_scope
        self.scope = scope

    def visit_PlaceNode(
        self,
        node: PlaceNode,
        /,
        use_kind: UseKind = UseKind.MOVE,
        is_call_arg: AnyCall | None = None,
    ) -> None:
        # Usage of borrowed variables is generally forbidden. The only exception is
        # letting them be reborrowed by another function call. In that case, our
        # `_visit_call_args` helper will set `use_kind=UseKind.BORROW`.
        is_inout_arg = use_kind == UseKind.BORROW
        if is_inout_var(node.place) and not is_inout_arg:
            err: Error = NotOwnedError(
                node,
                node.place,
                use_kind,
                is_call_arg is not None,
                self._call_name(is_call_arg),
                self.func_name,
            )
            arg_span = self.func_inputs[node.place.root.id].defined_at
            err.add_sub_diagnostic(NotOwnedError.MakeOwned(arg_span))
            raise GuppyError(err)
        # Places involving subscripts are handled differently since we ignore everything
        # after the subscript for the purposes of linearity checking.
        if subscript := contains_subscript(node.place):
            # We have to check the item type to determine if we can move out of the
            # subscript.
            if not is_inout_arg and not subscript.ty.copyable:
                err = MoveOutOfSubscriptError(node, use_kind, subscript.parent)
                err.add_sub_diagnostic(MoveOutOfSubscriptError.Explanation(None))
                raise GuppyError(err)
            self.visit(subscript.item_expr)
            self.scope.assign(subscript.item)
            # Visiting the `__getitem__(place.parent, place.item)` call ensures that we
            # linearity-check the parent and element.
            assert subscript.getitem_call is not None
            self.visit(subscript.getitem_call)
        # For all other places, we record uses of all leaves
        else:
            for place in leaf_places(node.place):
                x = place.id
                if (prev_use := self.scope.used(x)) and not place.ty.copyable:
                    err = AlreadyUsedError(node, place, use_kind)
                    err.add_sub_diagnostic(
                        AlreadyUsedError.PrevUse(prev_use.node, prev_use.kind)
                    )
                    raise GuppyError(err)
                self.scope.use(x, node, use_kind)

    def visit_Assign(self, node: ast.Assign) -> None:
        self.visit(node.value)
        self._check_assign_targets(node.targets)

        # Check that borrowed vars are not being shadowed. This would also be caught by
        # the dataflow analysis later, however we can give nicer error messages here.
        [target] = node.targets
        for tgt in find_nodes(lambda n: isinstance(n, PlaceNode), target):
            assert isinstance(tgt, PlaceNode)
            if tgt.place.id in self.func_inputs:
                entry_place = self.func_inputs[tgt.place.id]
                if is_inout_var(entry_place):
                    err = BorrowShadowedError(tgt.place.defined_at, entry_place)
                    err.add_sub_diagnostic(BorrowShadowedError.Rename(None))
                    raise GuppyError(err)

    def visit_Return(self, node: ast.Return) -> None:
        # Intercept returns of places, so we can set the appropriate `use_kind` to get
        # nicer error messages
        if isinstance(node.value, PlaceNode):
            self.visit_PlaceNode(node.value, use_kind=UseKind.RETURN)
        elif isinstance(node.value, ast.Tuple):
            for elt in node.value.elts:
                if isinstance(elt, PlaceNode):
                    self.visit_PlaceNode(elt, use_kind=UseKind.RETURN)
                else:
                    self.visit(elt)
        elif node.value:
            self.visit(node.value)

    def _visit_call_args(self, func_ty: FunctionType, call: AnyCall) -> None:
        """Helper function to check the arguments of a function call.

        Populates the `use_kind` kwarg of `visit_PlaceNode` in case some of the
        arguments are places.
        """
        for inp, arg in zip(func_ty.inputs, call.args, strict=True):
            if isinstance(arg, PlaceNode):
                use_kind = (
                    UseKind.BORROW if InputFlags.Inout in inp.flags else UseKind.CONSUME
                )
                self.visit_PlaceNode(arg, use_kind=use_kind, is_call_arg=call)
            else:
                self.visit(arg)

    def _reassign_inout_args(self, func_ty: FunctionType, call: AnyCall) -> None:
        """Helper function to reassign the borrowed arguments after a function call."""
        for inp, arg in zip(func_ty.inputs, call.args, strict=True):
            if InputFlags.Inout in inp.flags:
                match arg:
                    case PlaceNode(place=place):
                        self._reassign_single_inout_arg(place, place.defined_at or arg)
                    case arg if not inp.ty.droppable:
                        err = DropAfterCallError(arg, inp.ty, self._call_name(call))
                        err.add_sub_diagnostic(DropAfterCallError.Assign(None))
                        raise GuppyError(err)

    def _reassign_single_inout_arg(self, place: Place, node: AstNode) -> None:
        """Helper function to reassign a single borrowed argument after a function
        call."""
        # Places involving subscripts are given back by visiting the `__setitem__` call
        if subscript := contains_subscript(place):
            assert subscript.setitem_call is not None
            for leaf in leaf_places(subscript.setitem_call.value_var):
                self.scope.assign(leaf)
            self.visit(subscript.setitem_call.call)
            self._reassign_single_inout_arg(subscript.parent, node)
        else:
            for leaf in leaf_places(place):
                assert not isinstance(leaf, SubscriptAccess)
                leaf = leaf.replace_defined_at(node)
                self.scope.assign(leaf)

    def _call_name(self, node: AnyCall | None) -> str | None:
        """Tries to extract the name of a called function from a call AST node."""
        if isinstance(node, LocalCall):
            return node.func.id if isinstance(node.func, ast.Name) else None
        elif isinstance(node, GlobalCall):
            return self.globals[node.def_id].name
        return None

    def visit_GlobalCall(self, node: GlobalCall) -> None:
        func = self.globals[node.def_id]
        assert isinstance(func, CallableDef)
        if isinstance(func, CustomFunctionDef) and not func.has_signature:
            func_ty = FunctionType(
                [FuncInput(get_type(arg), InputFlags.NoFlags) for arg in node.args],
                get_type(node),
            )
        else:
            func_ty = func.ty.instantiate(node.type_args)
        self._visit_call_args(func_ty, node)
        self._reassign_inout_args(func_ty, node)

    def visit_LocalCall(self, node: LocalCall) -> None:
        func_ty = get_type(node.func)
        assert isinstance(func_ty, FunctionType)
        self.visit(node.func)
        self._visit_call_args(func_ty, node)
        self._reassign_inout_args(func_ty, node)

    def visit_TensorCall(self, node: TensorCall) -> None:
        for arg in node.args:
            self.visit(arg)
        self._reassign_inout_args(node.tensor_ty, node)

    def visit_PartialApply(self, node: PartialApply) -> None:
        self.visit(node.func)
        for arg in node.args:
            ty = get_type(arg)
            if not ty.copyable:
                err = NonCopyablePartialApplyError(node)
                err.add_sub_diagnostic(NonCopyablePartialApplyError.Captured(arg, ty))
                raise GuppyError(err)
            self.visit(arg)

    def visit_FieldAccessAndDrop(self, node: FieldAccessAndDrop) -> None:
        # A field access on a value that is not a place. This means the value can no
        # longer be accessed after the field has been projected out. Thus, this is only
        # legal if there are no remaining linear fields on the value
        self.visit(node.value)
        for field in node.struct_ty.fields:
            if field.name != node.field.name and not field.ty.droppable:
                err = UnnamedFieldNotUsedError(node.value, field, node.struct_ty)
                err.add_sub_diagnostic(UnnamedFieldNotUsedError.Fix(None, node.field))
                raise GuppyError(err)

    def visit_SubscriptAccessAndDrop(self, node: SubscriptAccessAndDrop) -> None:
        # A subscript access on a value that is not a place. This means the value can no
        # longer be accessed after the item has been projected out. Thus, this is only
        # legal if the items in the container are not linear
        elem_ty = get_type(node.getitem_expr)
        if not elem_ty.droppable:
            value = node.original_expr.value
            err = UnnamedSubscriptNotUsedError(value, get_type(value))
            err.add_sub_diagnostic(
                UnnamedSubscriptNotUsedError.SubscriptHint(node.item_expr)
            )
            err.add_sub_diagnostic(UnnamedSubscriptNotUsedError.Fix(None))
            raise GuppyTypeError(err)
        self.visit(node.item_expr)
        self.scope.assign(node.item)
        self.visit(node.getitem_expr)

    def visit_BarrierExpr(self, node: BarrierExpr) -> None:
        self._visit_call_args(node.func_ty, node)
        self._reassign_inout_args(node.func_ty, node)

<<<<<<< HEAD
    def visit_StateResultExpr(self, node: StateResultExpr) -> None:
        self._visit_call_args(node.func_ty, node)
        self._reassign_inout_args(node.func_ty, node)
=======
    def visit_ResultExpr(self, node: ResultExpr) -> None:
        ty = get_type(node.value)
        flag = InputFlags.Inout if not ty.copyable else InputFlags.NoFlags
        func_ty = FunctionType([FuncInput(ty, flag)], NoneType())
        self._visit_call_args(func_ty, node)
        self._reassign_inout_args(func_ty, node)
>>>>>>> ebb1f418

    def visit_Expr(self, node: ast.Expr) -> None:
        # An expression statement where the return value is discarded
        self.visit(node.value)
        ty = get_type(node.value)
        if not ty.droppable:
            err = UnnamedExprNotUsedError(node, ty)
            err.add_sub_diagnostic(UnnamedExprNotUsedError.Fix(None))
            raise GuppyTypeError(err)

    def visit_DesugaredListComp(self, node: DesugaredListComp) -> None:
        self._check_comprehension(node.generators, node.elt)

    def visit_DesugaredArrayComp(self, node: DesugaredArrayComp) -> None:
        self._check_comprehension([node.generator], node.elt)

    def visit_CheckedNestedFunctionDef(self, node: CheckedNestedFunctionDef) -> None:
        # Linearity of the nested function has already been checked. We just need to
        # verify that no linear variables are captured
        # TODO: In the future, we could support capturing of non-linear subplaces
        for var, use in node.captured.values():
            if not var.ty.copyable:
                err = NonCopyableCaptureError(use, var)
                err.add_sub_diagnostic(
                    NonCopyableCaptureError.DefinedHere(var.defined_at)
                )
                raise GuppyError(err)
            for place in leaf_places(var):
                self.scope.use(place.id, use, UseKind.COPY)
        self.scope.assign(Variable(node.name, node.ty, node))

    def _check_assign_targets(self, targets: list[ast.expr]) -> None:
        """Helper function to check assignments."""
        # We're not allowed to override an unused linear place
        [target] = targets
        for tgt in find_nodes(lambda n: isinstance(n, PlaceNode), target):
            assert isinstance(tgt, PlaceNode)
            # Special error message for shadowing of borrowed vars
            x = tgt.place.id
            if x in self.scope.vars and is_inout_var(self.scope[x]):
                err: Error = BorrowShadowedError(tgt, tgt.place)
                err.add_sub_diagnostic(BorrowShadowedError.Rename(None))
                raise GuppyError(err)
            # Subscript assignments also require checking the `__setitem__` call
            if subscript := contains_subscript(tgt.place):
                assert subscript.setitem_call is not None
                self.visit(subscript.item_expr)
                self.scope.assign(subscript.item)
                self.scope.assign(subscript.setitem_call.value_var)
                self.visit(subscript.setitem_call.call)
            else:
                for tgt_place in leaf_places(tgt.place):
                    x = tgt_place.id
                    # Only check for overrides of places locally defined in this BB.
                    # Global checks are handled by dataflow analysis.
                    if x in self.scope.vars and x not in self.scope.used_local:
                        place = self.scope[x]
                        if not place.ty.droppable:
                            err = PlaceNotUsedError(place.defined_at, place)
                            err.add_sub_diagnostic(PlaceNotUsedError.Fix(None))
                            raise GuppyError(err)
                    self.scope.assign(tgt_place)

    def _check_comprehension(
        self, gens: list[DesugaredGenerator], elt: ast.expr
    ) -> None:
        """Helper function to recursively check list comprehensions."""
        if not gens:
            self.visit(elt)
            return

        # Check the iterator expression in the current scope
        gen, *gens = gens
        self.visit(gen.iter_assign.value)
        assert isinstance(gen.iter, PlaceNode)

        # The rest is checked in a new nested scope so we can track which variables
        # are introduced and used inside the loop
        with self.new_scope() as inner_scope:
            # In particular, assign the iterator variable in the new scope
            self._check_assign_targets(gen.iter_assign.targets)
            self.visit(gen.next_call)
            self._check_assign_targets([gen.target])
            self._check_assign_targets(gen.iter_assign.targets)

            # `if` guards are generally not allowed when we're iterating over linear
            # variables. The only exception is if all linear variables are already
            # consumed by the first guard
            if gen.ifs:
                first_if, *other_ifs = gen.ifs
                # Check if there are linear iteration variables that have not been used
                # by the first guard
                self.visit(first_if)
                for place in self.scope.vars.values():
                    # The only exception is the iterator variable since we make sure
                    # that it is carried through each iteration during Hugr generation
                    if place == gen.iter.place:
                        continue
                    for leaf in leaf_places(place):
                        x = leaf.id
                        # Also ignore borrowed variables
                        if x in inner_scope.used_parent and (
                            inner_scope.used_parent[x].kind == UseKind.BORROW
                        ):
                            continue
                        if not self.scope.used(x) and not place.ty.droppable:
                            err = PlaceNotUsedError(place.defined_at, place)
                            err.add_sub_diagnostic(
                                PlaceNotUsedError.Branch(first_if, False)
                            )
                            raise GuppyTypeError(err)
                for expr in other_ifs:
                    self.visit(expr)

            # Recursively check the remaining generators
            self._check_comprehension(gens, elt)

            # Look for any linear variables that were borrowed from the outer scope
            gen.borrowed_outer_places = []
            for x, use in inner_scope.used_parent.items():
                if use.kind == UseKind.BORROW:
                    # Since `x` was borrowed, we know that is now also assigned in the
                    # inner scope since it gets reassigned in the local scope after the
                    # borrow expires
                    place = inner_scope[x]
                    gen.borrowed_outer_places.append(place)
                    # Also mark this place as implicitly used so we don't complain about
                    # it later.
                    for leaf in leaf_places(place):
                        inner_scope.use(
                            leaf.id, InoutReturnSentinel(leaf), UseKind.RETURN
                        )

            # Mark the iterator as used since it's carried into the next iteration
            for leaf in leaf_places(gen.iter.place):
                self.scope.use(leaf.id, gen.iter, UseKind.CONSUME)

            # We have to make sure that all linear variables that were introduced in the
            # inner scope have been used
            for place in inner_scope.vars.values():
                for leaf in leaf_places(place):
                    x = leaf.id
                    if not leaf.ty.droppable and not inner_scope.used(x):
                        raise GuppyTypeError(PlaceNotUsedError(leaf.defined_at, leaf))

        # On the other hand, we have to ensure that no linear places from the
        # outer scope have been used inside the comprehension (they would be used
        # multiple times since the comprehension body is executed repeatedly)
        for x, use in inner_scope.used_parent.items():
            place = inner_scope[x]
            # The only exception are values that are only borrowed from the outer
            # scope. These can be safely reassigned.
            if use.kind == UseKind.BORROW:
                self._reassign_single_inout_arg(place, use.node)
            elif not place.ty.copyable:
                raise GuppyTypeError(ComprAlreadyUsedError(use.node, place, use.kind))


def leaf_places(place: Place) -> Iterator[Place]:
    """Returns all leaf descendant projections of a place."""
    stack = [place]
    while stack:
        place = stack.pop()
        if isinstance(place.ty, StructType):
            stack += [
                FieldAccess(place, field, place.defined_at) for field in place.ty.fields
            ]
        else:
            yield place


def is_inout_var(place: Place) -> TypeGuard[Variable]:
    """Checks whether a place is a borrowed variable."""
    return isinstance(place, Variable) and InputFlags.Inout in place.flags


def check_cfg_linearity(
    cfg: "CheckedCFG[Variable]", func_name: str, globals: Globals
) -> "CheckedCFG[Place]":
    """Checks whether a CFG satisfies the linearity requirements.

    Raises a user-error if linearity violations are found.

    Returns a new CFG with refined basic block signatures in terms of *places* rather
    than just variables.
    """
    bb_checker = BBLinearityChecker()
    func_inputs: dict[PlaceId, Variable] = {v.id: v for v in cfg.entry_bb.sig.input_row}
    scopes: dict[BB, Scope] = {
        bb: bb_checker.check(
            bb,
            is_entry=bb == cfg.entry_bb,
            func_name=func_name,
            func_inputs=func_inputs,
            globals=globals,
        )
        for bb in cfg.bbs
    }

    # Mark the borrowed variables as implicitly used in the exit BB
    exit_scope = scopes[cfg.exit_bb]
    for var in cfg.entry_bb.sig.input_row:
        if InputFlags.Inout in var.flags:
            for leaf in leaf_places(var):
                exit_scope.use(leaf.id, InoutReturnSentinel(var=var), UseKind.RETURN)

    # Edge case: If the exit is unreachable, then the function will never terminate, so
    # there is no need to give the borrowed values back to the caller. To ensure that
    # the generated Hugr is still valid, we have to thread the borrowed arguments
    # through the non-terminating loop. We achieve this by considering borrowed
    # variables as live in every BB, even if the actual use in the exit is unreachable.
    # This is done by including borrowed vars in the initial value for the liveness
    # analysis below. The analogous thing was also done in the previous `CFG.analyze`
    # pass.
    live_default: LivenessDomain[PlaceId] = (
        {
            leaf.id: cfg.exit_bb
            for var in cfg.entry_bb.sig.input_row
            if InputFlags.Inout in var.flags
            for leaf in leaf_places(var)
        }
        if not cfg.exit_bb.reachable
        else {}
    )

    # Run liveness analysis with this initial value
    stats = {bb: scope.stats() for bb, scope in scopes.items()}
    live_before = LivenessAnalysis(
        stats, initial=live_default, include_unreachable=False
    ).run(cfg.bbs)

    # Construct a CFG that tracks places instead of just variables
    result_cfg: CheckedCFG[Place] = CheckedCFG(cfg.input_tys, cfg.output_ty)
    checked: dict[BB, CheckedBB[Place]] = {}

    for bb, scope in scopes.items():
        live_before_bb = live_before[bb]

        # We have to check that used not copyable variables are not being outputted
        for succ in bb.successors:
            live = live_before[succ]
            for x, use_bb in live.items():
                use_scope = scopes[use_bb]
                place = use_scope[x]
                if not place.ty.copyable and (prev_use := scope.used(x)):
                    use = use_scope.used_parent[x]
                    # Special case if this is a use arising from the implicit returning
                    # of a borrowed argument
                    if isinstance(use.node, InoutReturnSentinel):
                        assert isinstance(use.node.var, Variable)
                        assert InputFlags.Inout in use.node.var.flags
                        err: Error = BorrowSubPlaceUsedError(
                            use.node.var.defined_at, use.node.var, place
                        )
                        err.add_sub_diagnostic(
                            BorrowSubPlaceUsedError.PrevUse(
                                prev_use.node, prev_use.kind
                            )
                        )
                        err.add_sub_diagnostic(BorrowSubPlaceUsedError.Fix(None))
                        raise GuppyError(err)
                    err = AlreadyUsedError(use.node, place, use.kind)
                    err.add_sub_diagnostic(
                        AlreadyUsedError.PrevUse(prev_use.node, prev_use.kind)
                    )
                    raise GuppyError(err)

        # On the other hand, unused variables that are not droppable *must* be outputted
        for place in scope.values():
            for leaf in leaf_places(place):
                x = leaf.id
                # Some values are just in scope because the type checker determined
                # them as live in the first (less precises) dataflow analysis. It
                # might be the case that x is actually not live when considering
                # the second, more fine-grained, analysis based on places.
                if x not in live_before_bb and x not in scope.vars:
                    continue
                used_later = all(x in live_before[succ] for succ in bb.successors)
                if not leaf.ty.droppable and not scope.used(x) and not used_later:
                    err = PlaceNotUsedError(scope[x].defined_at, leaf)
                    # If there are some paths that lead to a consumption, we can give
                    # a nicer error message by highlighting the branch that leads to
                    # the leak
                    if any(x in live_before[succ] for succ in bb.successors):
                        assert bb.branch_pred is not None
                        [left_succ, _] = bb.successors
                        err.add_sub_diagnostic(
                            PlaceNotUsedError.Branch(
                                bb.branch_pred, x in live_before[left_succ]
                            )
                        )
                    err.add_sub_diagnostic(PlaceNotUsedError.Fix(None))
                    raise GuppyError(err)

        def live_places_row(bb: BB, original_row: Row[Variable]) -> Row[Place]:
            """Construct a row of all places that are live at the start of a given BB.

            The only exception are input and exit BBs whose signature should not be
            split up into places but instead keep the original variable signature.
            """
            if bb in (cfg.entry_bb, cfg.exit_bb):
                return original_row
            # N.B. we can ignore lint B023. The use of loop variable `scope` below is
            # safe since we don't call this function outside the loop.
            return [scope[x] for x in live_before[bb]]  # noqa: B023

        assert isinstance(bb, CheckedBB)
        sig = Signature(
            input_row=live_places_row(bb, bb.sig.input_row),
            output_rows=[
                live_places_row(succ, output_row)
                for succ, output_row in zip(
                    bb.successors, bb.sig.output_rows, strict=True
                )
            ],
        )
        checked[bb] = CheckedBB(
            bb.idx,
            result_cfg,
            bb.statements,
            branch_pred=bb.branch_pred,
            reachable=bb.reachable,
            sig=sig,
        )

    # Fill in missing fields of the result CFG
    result_cfg.bbs = list(checked.values())
    result_cfg.entry_bb = checked[cfg.entry_bb]
    result_cfg.exit_bb = checked[cfg.exit_bb]
    result_cfg.live_before = {checked[bb]: cfg.live_before[bb] for bb in cfg.bbs}
    result_cfg.ass_before = {checked[bb]: cfg.ass_before[bb] for bb in cfg.bbs}
    result_cfg.maybe_ass_before = {
        checked[bb]: cfg.maybe_ass_before[bb] for bb in cfg.bbs
    }
    for bb in cfg.bbs:
        checked[bb].predecessors = [checked[pred] for pred in bb.predecessors]
        checked[bb].successors = [checked[succ] for succ in bb.successors]
    return result_cfg<|MERGE_RESOLUTION|>--- conflicted
+++ resolved
@@ -54,11 +54,8 @@
     LocalCall,
     PartialApply,
     PlaceNode,
-<<<<<<< HEAD
+    ResultExpr,
     StateResultExpr,
-=======
-    ResultExpr,
->>>>>>> ebb1f418
     SubscriptAccessAndDrop,
     TensorCall,
 )
@@ -425,18 +422,16 @@
         self._visit_call_args(node.func_ty, node)
         self._reassign_inout_args(node.func_ty, node)
 
-<<<<<<< HEAD
-    def visit_StateResultExpr(self, node: StateResultExpr) -> None:
-        self._visit_call_args(node.func_ty, node)
-        self._reassign_inout_args(node.func_ty, node)
-=======
     def visit_ResultExpr(self, node: ResultExpr) -> None:
         ty = get_type(node.value)
         flag = InputFlags.Inout if not ty.copyable else InputFlags.NoFlags
         func_ty = FunctionType([FuncInput(ty, flag)], NoneType())
         self._visit_call_args(func_ty, node)
         self._reassign_inout_args(func_ty, node)
->>>>>>> ebb1f418
+
+    def visit_StateResultExpr(self, node: StateResultExpr) -> None:
+        self._visit_call_args(node.func_ty, node)
+        self._reassign_inout_args(node.func_ty, node)
 
     def visit_Expr(self, node: ast.Expr) -> None:
         # An expression statement where the return value is discarded
