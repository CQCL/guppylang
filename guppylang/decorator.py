import ast
import builtins
import inspect
from collections.abc import Callable, Sequence
from dataclasses import dataclass, field
from pathlib import Path
from types import FrameType, ModuleType
from typing import Any, ParamSpec, TypeVar, cast

from hugr import ext as he
from hugr import ops
from hugr import tys as ht
from hugr import val as hv
from hugr.package import FuncDefnPointer, ModulePointer
from typing_extensions import dataclass_transform

from guppylang.ast_util import annotate_location
from guppylang.compiler.core import (
    CompilerContext,
    GlobalConstId,
    PartiallyMonomorphizedArgs,
)
from guppylang.definition.common import DefId, MonomorphizableDef
from guppylang.definition.const import RawConstDef
from guppylang.definition.custom import (
    CustomCallChecker,
    CustomFunctionDef,
    CustomInoutCallCompiler,
    DefaultCallChecker,
    NotImplementedCallCompiler,
    OpCompiler,
    RawCustomFunctionDef,
)
from guppylang.definition.declaration import RawFunctionDecl
from guppylang.definition.extern import RawExternDef
from guppylang.definition.function import (
<<<<<<< HEAD
    CompiledFunctionDef,
    ParsedFunctionDef,
    PyFunc,
=======
>>>>>>> cea20c40
    RawFunctionDef,
)
from guppylang.definition.overloaded import OverloadedFunctionDef
from guppylang.definition.parameter import ConstVarDef, RawConstVarDef, TypeVarDef
from guppylang.definition.pytket_circuits import (
    RawLoadPytketDef,
    RawPytketDef,
)
from guppylang.definition.struct import RawStructDef
from guppylang.definition.traced import RawTracedFunctionDef
from guppylang.definition.ty import OpaqueTypeDef, TypeDef
from guppylang.definition.value import CompiledHugrNodeDef
from guppylang.definition.wasm import RawWasmFunctionDef
from guppylang.defs import (
    GuppyDefinition,
    GuppyFunctionDefinition,
    GuppyTypeVarDefinition,
)
from guppylang.dummy_decorator import _DummyGuppy, sphinx_running
from guppylang.engine import DEF_STORE
from guppylang.span import Loc, SourceMap, Span
from guppylang.std._internal.checker import WasmCallChecker
from guppylang.std._internal.compiler.wasm import (
    WasmModuleCallCompiler,
    WasmModuleDiscardCompiler,
    WasmModuleInitCompiler,
)
from guppylang.tys.arg import Argument
from guppylang.tys.builtin import (
    WasmModuleTypeDef,
)
from guppylang.tys.param import Parameter
from guppylang.tys.subst import Inst
from guppylang.tys.ty import (
    FuncInput,
    FunctionType,
    InputFlags,
    NoneType,
    NumericType,
)

S = TypeVar("S")
T = TypeVar("T")
F = TypeVar("F", bound=Callable[..., Any])
P = ParamSpec("P")
Decorator = Callable[[S], T]

AnyRawFunctionDef = (
    RawFunctionDef,
    RawCustomFunctionDef,
    RawFunctionDecl,
    RawPytketDef,
    RawLoadPytketDef,
    OverloadedFunctionDef,
)


_JUPYTER_NOTEBOOK_MODULE = "<jupyter-notebook>"


@dataclass(frozen=True)
class ModuleIdentifier:
    """Identifier for the Python file/module that called the decorator."""

    filename: Path

    #: The name of the module. We only store this to have nice name to report back to
    #: the user. When determining whether two `ModuleIdentifier`s correspond to the same
    #: module, we only take the module path into account.
    name: str = field(compare=False)

    #: A reference to the python module
    module: ModuleType | None = field(compare=False)


class _Guppy:
    """Class for the `@guppy` decorator."""

    def __call__(self, f: Callable[P, T]) -> GuppyFunctionDefinition[P, T]:
        defn = RawFunctionDef(DefId.fresh(), f.__name__, None, f)
        DEF_STORE.register_def(defn, get_calling_frame())
        return GuppyFunctionDefinition(defn)

    def comptime(self, f: Callable[P, T]) -> GuppyFunctionDefinition[P, T]:
        defn = RawTracedFunctionDef(DefId.fresh(), f.__name__, None, f)
        DEF_STORE.register_def(defn, get_calling_frame())
        return GuppyFunctionDefinition(defn)

    def extend_type(self, defn: TypeDef) -> Callable[[type], type]:
        """Decorator to add new instance functions to a type."""

        def dec(c: type) -> type:
            for val in c.__dict__.values():
                if isinstance(val, GuppyDefinition):
                    DEF_STORE.register_impl(defn.id, val.wrapped.name, val.id)
            return c

        return dec

    def type(
        self,
        hugr_ty: ht.Type | Callable[[Sequence[Argument], CompilerContext], ht.Type],
        name: str = "",
        copyable: bool = True,
        droppable: bool = True,
        bound: ht.TypeBound | None = None,
        params: Sequence[Parameter] | None = None,
    ) -> Callable[[type[T]], type[T]]:
        """Decorator to annotate a class definitions as Guppy types.

        Requires the static Hugr translation of the type. Additionally, the type can be
        marked as linear. All `@guppy` annotated functions on the class are turned into
        instance functions.

        For non-generic types, the Hugr representation can be passed as a static value.
        For generic types, a callable may be passed that takes the type arguments of a
        concrete instantiation.
        """
        mk_hugr_ty = (
            (lambda args, ctx: hugr_ty) if isinstance(hugr_ty, ht.Type) else hugr_ty
        )

        def dec(c: type[T]) -> type[T]:
            defn = OpaqueTypeDef(
                DefId.fresh(),
                name or c.__name__,
                None,
                params or [],
                not copyable,
                not droppable,
                mk_hugr_ty,
                bound,
            )
            DEF_STORE.register_def(defn, get_calling_frame())
            for val in c.__dict__.values():
                if isinstance(val, GuppyDefinition):
                    DEF_STORE.register_impl(defn.id, val.wrapped.name, val.id)
            # We're pretending to return the class unchanged, but in fact we return
            # a `GuppyDefinition` that handles the comptime logic
            return GuppyDefinition(defn)  # type: ignore[return-value]

        return dec

    @dataclass_transform()
    def struct(self, cls: builtins.type[T]) -> builtins.type[T]:
        defn = RawStructDef(DefId.fresh(), cls.__name__, None, cls)
        frame = get_calling_frame()
        DEF_STORE.register_def(defn, frame)
        for val in cls.__dict__.values():
            if isinstance(val, GuppyDefinition):
                DEF_STORE.register_impl(defn.id, val.wrapped.name, val.id)
        # Prior to Python 3.13, the `__firstlineno__` attribute on classes is not set.
        # However, we need this information to precisely look up the source for the
        # class later. If it's not there, we can set it from the calling frame:
        if not hasattr(cls, "__firstlineno__"):
            cls.__firstlineno__ = frame.f_lineno  # type: ignore[attr-defined]
        # We're pretending to return the class unchanged, but in fact we return
        # a `GuppyDefinition` that handles the comptime logic
        return GuppyDefinition(defn)  # type: ignore[return-value]

    def type_var(
        self,
        name: str,
        copyable: bool = True,
        droppable: bool = True,
    ) -> TypeVar:
        """Creates a new type variable in a module."""
        defn = TypeVarDef(DefId.fresh(), name, None, copyable, droppable)
        DEF_STORE.register_def(defn, get_calling_frame())
        # We're pretending to return a `typing.TypeVar`, but in fact we return a special
        # `GuppyDefinition` that pretends to be a TypeVar at runtime
        return GuppyTypeVarDefinition(defn, TypeVar(name))  # type: ignore[return-value]

    def nat_var(self, name: str) -> TypeVar:
        """Creates a new const nat variable in a module."""
        defn = ConstVarDef(DefId.fresh(), name, None, NumericType(NumericType.Kind.Nat))
        DEF_STORE.register_def(defn, get_calling_frame())
        # We're pretending to return a `typing.TypeVar`, but in fact we return a special
        # `GuppyDefinition` that pretends to be a TypeVar at runtime
        return GuppyTypeVarDefinition(defn, TypeVar(name))  # type: ignore[return-value]

    def const_var(self, name: str, ty: str) -> TypeVar:
        """Creates a new const type variable."""
        type_ast = _parse_expr_string(
            ty, f"Not a valid Guppy type: `{ty}`", DEF_STORE.sources
        )
        defn = RawConstVarDef(DefId.fresh(), name, None, type_ast)
        DEF_STORE.register_def(defn, get_calling_frame())
        # We're pretending to return a `typing.TypeVar`, but in fact we return a special
        # `GuppyDefinition` that pretends to be a TypeVar at runtime
        return GuppyTypeVarDefinition(defn, TypeVar(name))  # type: ignore[return-value]

    def custom(
        self,
        compiler: CustomInoutCallCompiler | None = None,
        checker: CustomCallChecker | None = None,
        higher_order_value: bool = True,
        name: str = "",
        signature: FunctionType | None = None,
    ) -> Callable[[Callable[P, T]], GuppyFunctionDefinition[P, T]]:
        """Decorator to add custom typing or compilation behaviour to function decls.

        Optionally, usage of the function as a higher-order value can be disabled. In
        that case, the function signature can be omitted if a custom call compiler is
        provided.
        """

        def dec(f: Callable[P, T]) -> GuppyFunctionDefinition[P, T]:
            call_checker = checker or DefaultCallChecker()
            func = RawCustomFunctionDef(
                DefId.fresh(),
                name or f.__name__,
                None,
                f,
                call_checker,
                compiler or NotImplementedCallCompiler(),
                higher_order_value,
                signature,
            )
            DEF_STORE.register_def(func, get_calling_frame())
            return GuppyFunctionDefinition(func)

        return dec

    def hugr_op(
        self,
        op: Callable[[ht.FunctionType, Inst, CompilerContext], ops.DataflowOp],
        checker: CustomCallChecker | None = None,
        higher_order_value: bool = True,
        name: str = "",
        signature: FunctionType | None = None,
    ) -> Callable[[Callable[P, T]], GuppyFunctionDefinition[P, T]]:
        """Decorator to annotate function declarations as HUGR ops.

        Args:
            op: A function that takes an instantiation of the type arguments as well as
                the inferred input and output types and returns a concrete HUGR op.
            checker: The custom call checker.
            higher_order_value: Whether the function may be used as a higher-order
                value.
            name: The name of the function.
        """
        return self.custom(OpCompiler(op), checker, higher_order_value, name, signature)

<<<<<<< HEAD
    def lower_op(
        self,
        hugr_ext: he.Extension,
        checker: CustomCallChecker | None = None,
        higher_order_value: bool = True,
        name: str = "",
    ) -> Callable[[F], F]:
        """Lowerable operation that is linked to an automatically generated Hugr op."""
        from guppylang.engine import ENGINE

        def dec(f: F) -> F:
            defn = RawFunctionDef(DefId.fresh(), f.__name__, None, f)
            DEF_STORE.register_def(defn, get_calling_frame())

            defn = GuppyDefinition(defn)

            self.check(defn)

            guppy_parsed = ENGINE.get_parsed(defn.id)
            assert isinstance(guppy_parsed, ParsedFunctionDef)
            ty = guppy_parsed.ty

            compiled_defn = self.compile(defn)

            op_def = he.OpDef(
                name=f.__name__,
                description=f.__doc__ or "",
                signature=he.OpDefSig(poly_func=ty.to_hugr_poly()),
                lower_funcs=[
                    he.FixedHugr(
                        ht.ExtensionSet(),
                        compiled_defn.module,
                    )
                ],
            )

            hugr_ext.add_op_def(op_def)

            def empty_def() -> None: ...

            def op(
                op_def: he.OpDef,
            ) -> Callable[[ht.FunctionType, Inst], ops.DataflowOp]:
                def dec(ty: ht.FunctionType, inst: Inst) -> ops.DataflowOp:
                    return ops.ExtOp(op_def, ty)

                return dec

            return self.custom(
                OpCompiler(op(op_def)), checker, higher_order_value, name, ty
            )(empty_def)  # type: ignore[return-value]

        return dec

    def declare(self, f: F) -> F:
=======
    def declare(self, f: Callable[P, T]) -> GuppyFunctionDefinition[P, T]:
>>>>>>> cea20c40
        defn = RawFunctionDecl(DefId.fresh(), f.__name__, None, f)
        DEF_STORE.register_def(defn, get_calling_frame())
        return GuppyFunctionDefinition(defn)

    def overload(
        self, *funcs: Any
    ) -> Callable[[Callable[P, T]], GuppyFunctionDefinition[P, T]]:
        """Collects multiple function definitions into one overloaded function.

        Consider the following example:

        ```
        @guppy.declare
        def variant1(x: int, y: int) -> int: ...

        @guppy.declare
        def variant2(x: float) -> int: ...

        @guppy.overload(variant1, variant2)
        def combined(): ...
        ```

        Now, `combined` may be called with either one `float` or two `int` arguments,
        delegating to the implementation with the matching signature:

        ```
        combined(4.2)  # Calls `variant1`
        combined(42, 43)  # Calls `variant2`
        ```

        Note that the compiler will pick the *first* implementation with matching
        signature and ignore all following ones, even if they would also match. For
        example, if we added a third variant

        ```
        @guppy.declare
        def variant3(x: int) -> int: ...

        @guppy.overload(variant1, variant2, variant3)
        def combined_new(): ...
        ```

        then a call `combined_new(42)` will still select the `variant1` implementation
        `42` is a valid argument for `variant1` and `variant1` comes before `variant3`
        in the `@guppy.overload` annotation.
        """
        funcs = list(funcs)
        if len(funcs) < 2:
            raise ValueError("Overload requires at least two functions")
        func_ids = []
        for func in funcs:
            if not isinstance(func, GuppyDefinition):
                raise TypeError(f"Not a Guppy definition: {func}")
            if not isinstance(func.wrapped, AnyRawFunctionDef):
                raise TypeError(
                    f"Not a Guppy function definition: {func.wrapped.description} "
                    f"`{func.wrapped.name}`"
                )
            func_ids.append(func.id)

        def dec(f: Callable[P, T]) -> GuppyFunctionDefinition[P, T]:
            dummy_sig = FunctionType([], NoneType())
            defn = OverloadedFunctionDef(
                DefId.fresh(), f.__name__, None, dummy_sig, func_ids
            )
            DEF_STORE.register_def(defn, get_calling_frame())
            return GuppyFunctionDefinition(defn)

        return dec

    def constant(self, name: str, ty: str, value: hv.Value) -> T:  # type: ignore[type-var]  # Since we're returning a free type variable
        """Adds a constant to a module, backed by a `hugr.val.Value`."""
        type_ast = _parse_expr_string(
            ty, f"Not a valid Guppy type: `{ty}`", DEF_STORE.sources
        )
        defn = RawConstDef(DefId.fresh(), name, None, type_ast, value)
        DEF_STORE.register_def(defn, get_calling_frame())
        # We're pretending to return a free type variable, but in fact we return
        # a `GuppyDefinition` that handles the comptime logic
        return GuppyDefinition(defn)  # type: ignore[return-value]

    def extern(
        self,
        name: str,
        ty: str,
        symbol: str | None = None,
        constant: bool = True,
    ) -> T:  # type: ignore[type-var]  # Since we're returning a free type variable
        """Adds an extern symbol to a module."""
        type_ast = _parse_expr_string(
            ty, f"Not a valid Guppy type: `{ty}`", DEF_STORE.sources
        )
        defn = RawExternDef(
            DefId.fresh(), name, None, symbol or name, constant, type_ast
        )
        DEF_STORE.register_def(defn, get_calling_frame())
        # We're pretending to return a free type variable, but in fact we return
        # a `GuppyDefinition` that handles the comptime logic
        return GuppyDefinition(defn)  # type: ignore[return-value]

    def check(self, obj: Any) -> None:
        """Compiles a Guppy definition to Hugr."""
        from guppylang.engine import ENGINE

        if not isinstance(obj, GuppyDefinition):
            raise TypeError(f"Object is not a Guppy definition: {obj}")
        return ENGINE.check(obj.id)

    def compile(self, obj: Any) -> ModulePointer:
        """Compiles a Guppy definition to Hugr."""
        from guppylang.engine import ENGINE

        if not isinstance(obj, GuppyDefinition):
            raise TypeError(f"Object is not a Guppy definition: {obj}")
        return ENGINE.compile(obj.id)

    def compile_function(self, obj: GuppyFunctionDefinition[P, T]) -> FuncDefnPointer:
        """Compiles a single function definition."""
        from guppylang.engine import ENGINE

        if not isinstance(obj, GuppyDefinition):
            raise TypeError(f"Object is not a Guppy definition: {obj}")
        compiled_module = ENGINE.compile(obj.id)

        # Look up how many generic params the function has so we can create an empty
        # partial monomorphization to look up in the context
        checked_def = ENGINE.checked[obj.id]
        mono_args: PartiallyMonomorphizedArgs | None = None
        if isinstance(checked_def, MonomorphizableDef):
            mono_args = tuple(None for _ in checked_def.params)

        compiled_def = ENGINE.compiled[obj.id, mono_args]
        assert isinstance(compiled_def, CompiledHugrNodeDef)
        node = compiled_def.hugr_node
        return FuncDefnPointer(
            compiled_module.package, compiled_module.module_index, node
        )

    def pytket(
        self, input_circuit: Any
    ) -> Callable[[Callable[P, T]], GuppyFunctionDefinition[P, T]]:
        """Adds a pytket circuit function definition with explicit signature."""
        err_msg = "Only pytket circuits can be passed to guppy.pytket"
        try:
            import pytket

            if not isinstance(input_circuit, pytket.circuit.Circuit):
                raise TypeError(err_msg) from None

        except ImportError:
            raise TypeError(err_msg) from None

        def func(f: Callable[P, T]) -> GuppyFunctionDefinition[P, T]:
            defn = RawPytketDef(DefId.fresh(), f.__name__, None, f, input_circuit)
            DEF_STORE.register_def(defn, get_calling_frame())
            return GuppyFunctionDefinition(defn)

        return func

    def load_pytket(
        self,
        name: str,
        input_circuit: Any,
        *,
        use_arrays: bool = True,
    ) -> GuppyFunctionDefinition[..., Any]:
        """Adds a pytket circuit function definition with implicit signature."""
        err_msg = "Only pytket circuits can be passed to guppy.load_pytket"
        try:
            import pytket

            if not isinstance(input_circuit, pytket.circuit.Circuit):
                raise TypeError(err_msg) from None

        except ImportError:
            raise TypeError(err_msg) from None

        span = _find_load_call(DEF_STORE.sources)
        defn = RawLoadPytketDef(
            DefId.fresh(), name, None, span, input_circuit, use_arrays
        )
        DEF_STORE.register_def(defn, get_calling_frame())
        return GuppyFunctionDefinition(defn)

    def wasm_module(
        self, filename: str, filehash: int
    ) -> Decorator[builtins.type[T], GuppyDefinition]:
        def dec(cls: builtins.type[T]) -> GuppyDefinition:
            # N.B. Only one module per file and vice-versa
            wasm_module = WasmModuleTypeDef(
                DefId.fresh(),
                cls.__name__,
                None,
                filename,
                filehash,
            )

            wasm_module_ty = wasm_module.check_instantiate([], None)

            DEF_STORE.register_def(wasm_module, get_calling_frame())
            for val in cls.__dict__.values():
                if isinstance(val, GuppyDefinition):
                    DEF_STORE.register_impl(wasm_module.id, val.wrapped.name, val.id)
            # Add a constructor to the class
            call_method = CustomFunctionDef(
                DefId.fresh(),
                "__new__",
                None,
                FunctionType(
                    [
                        FuncInput(
                            NumericType(NumericType.Kind.Nat), flags=InputFlags.Owned
                        )
                    ],
                    wasm_module_ty,
                ),
                DefaultCallChecker(),
                WasmModuleInitCompiler(),
                True,
                GlobalConstId.fresh(f"{cls.__name__}.__new__"),
                True,
            )
            discard = CustomFunctionDef(
                DefId.fresh(),
                "discard",
                None,
                FunctionType([FuncInput(wasm_module_ty, InputFlags.Owned)], NoneType()),
                DefaultCallChecker(),
                WasmModuleDiscardCompiler(),
                False,
                GlobalConstId.fresh(f"{cls.__name__}.__discard__"),
                True,
            )
            DEF_STORE.register_def(call_method, get_calling_frame())
            DEF_STORE.register_impl(wasm_module.id, "__new__", call_method.id)
            DEF_STORE.register_def(discard, get_calling_frame())
            DEF_STORE.register_impl(wasm_module.id, "discard", discard.id)

            return GuppyDefinition(wasm_module)

        return dec

    def wasm(self, f: Callable[P, T]) -> GuppyFunctionDefinition[P, T]:
        func = RawWasmFunctionDef(
            DefId.fresh(),
            f.__name__,
            None,
            f,
            WasmCallChecker(),
            WasmModuleCallCompiler(f.__name__),
            True,
            signature=None,
        )
        DEF_STORE.register_def(func, get_calling_frame())
        return GuppyFunctionDefinition(func)


def _parse_expr_string(ty_str: str, parse_err: str, sources: SourceMap) -> ast.expr:
    """Helper function to parse expressions that are provided as strings.

    Tries to infer the source location were the given string was defined by inspecting
    the call stack.
    """
    try:
        expr_ast = ast.parse(ty_str, mode="eval").body
    except SyntaxError:
        raise SyntaxError(parse_err) from None

    # Try to annotate the type AST with source information. This requires us to
    # inspect the stack frame of the caller
    if caller_frame := get_calling_frame():
        info = inspect.getframeinfo(caller_frame)
        if caller_module := inspect.getmodule(caller_frame):
            sources.add_file(info.filename)
            source_lines, _ = inspect.getsourcelines(caller_module)
            source = "".join(source_lines)
            annotate_location(expr_ast, source, info.filename, 1)
            # Modify the AST so that all sub-nodes span the entire line. We
            # can't give a better location since we don't know the column
            # offset of the `ty` argument
            for node in [expr_ast, *ast.walk(expr_ast)]:
                node.lineno = node.end_lineno = info.lineno
                node.col_offset = 0
                node.end_col_offset = len(source_lines[info.lineno - 1]) - 1
    return expr_ast


def _find_load_call(sources: SourceMap) -> Span | None:
    """Helper function to find location where pytket circuit was loaded.

    Tries to define a source code span by inspecting the call stack.
    """
    # Go back as first frame outside of compiler modules is 'pretty_errors_wrapped'.
    if load_frame := get_calling_frame():
        info = inspect.getframeinfo(load_frame)
        filename = info.filename
        lineno = info.lineno
        sources.add_file(filename)
        # If we don't support python <= 3.10, this can be done better with
        # info.positions which gives you exact offsets.
        # For now over approximate and make the span cover the entire line.
        if load_module := inspect.getmodule(load_frame):
            source_lines, _ = inspect.getsourcelines(load_module)
            max_offset = len(source_lines[lineno - 1]) - 1

            start = Loc(filename, lineno, 0)
            end = Loc(filename, lineno, max_offset)
            return Span(start, end)
    return None


def custom_guppy_decorator(f: F) -> F:
    """Decorator to mark user-defined decorators that wrap builtin `guppy` decorators.

    Example:

    ```
    @custom_guppy_decorator
    def my_guppy(f):
        # Some custom logic here ...
        return guppy(f)

    @my_guppy
    def main() -> int: ...
    ```

    If the `custom_guppy_decorator` were missing, then the `@my_guppy` annotation would
    not produce a valid guppy definition.
    """
    f.__code__ = f.__code__.replace(co_name="__custom_guppy_decorator__")
    return f


def get_calling_frame() -> FrameType:
    """Finds the first frame that called this function outside the compiler modules."""
    frame = inspect.currentframe()
    while frame:
        # Skip frame if we're inside a user-defined decorator that wraps the `guppy`
        # decorator. Those are functions with a special `__code__.co_name` of
        # "__custom_guppy_decorator__".
        if frame.f_code.co_name == "__custom_guppy_decorator__":
            frame = frame.f_back
            continue
        module = inspect.getmodule(frame)
        if module is None:
            return frame
        if module.__file__ != __file__:
            return frame
        frame = frame.f_back
    raise RuntimeError("Couldn't obtain stack frame for definition")


guppy = cast(_Guppy, _DummyGuppy()) if sphinx_running() else _Guppy()<|MERGE_RESOLUTION|>--- conflicted
+++ resolved
@@ -34,12 +34,9 @@
 from guppylang.definition.declaration import RawFunctionDecl
 from guppylang.definition.extern import RawExternDef
 from guppylang.definition.function import (
-<<<<<<< HEAD
     CompiledFunctionDef,
     ParsedFunctionDef,
     PyFunc,
-=======
->>>>>>> cea20c40
     RawFunctionDef,
 )
 from guppylang.definition.overloaded import OverloadedFunctionDef
@@ -284,7 +281,6 @@
         """
         return self.custom(OpCompiler(op), checker, higher_order_value, name, signature)
 
-<<<<<<< HEAD
     def lower_op(
         self,
         hugr_ext: he.Extension,
@@ -339,10 +335,7 @@
 
         return dec
 
-    def declare(self, f: F) -> F:
-=======
     def declare(self, f: Callable[P, T]) -> GuppyFunctionDefinition[P, T]:
->>>>>>> cea20c40
         defn = RawFunctionDecl(DefId.fresh(), f.__name__, None, f)
         DEF_STORE.register_def(defn, get_calling_frame())
         return GuppyFunctionDefinition(defn)
