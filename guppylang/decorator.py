import ast
import inspect
from collections.abc import Callable
from dataclasses import dataclass, field
from pathlib import Path
<<<<<<< HEAD
from types import ModuleType
from typing import Any, TypeVar, overload
=======
from types import FrameType, ModuleType
from typing import Any, TypeVar
>>>>>>> 71340d22

import hugr.ext
from hugr import ops
from hugr import tys as ht
from hugr import val as hv

from guppylang.ast_util import annotate_location, has_empty_body
from guppylang.definition.common import DefId
from guppylang.definition.const import RawConstDef
from guppylang.definition.custom import (
    CustomCallChecker,
    CustomCallCompiler,
    DefaultCallChecker,
    NotImplementedCallCompiler,
    OpCompiler,
    RawCustomFunctionDef,
)
from guppylang.definition.declaration import RawFunctionDecl
from guppylang.definition.extern import RawExternDef
from guppylang.definition.function import RawFunctionDef, parse_py_func
from guppylang.definition.parameter import ConstVarDef, TypeVarDef
from guppylang.definition.struct import RawStructDef
from guppylang.definition.ty import OpaqueTypeDef, TypeDef
from guppylang.error import GuppyError, MissingModuleError, pretty_errors
from guppylang.module import GuppyModule, PyFunc
from guppylang.tys.subst import Inst
from guppylang.tys.ty import NumericType

FuncDefDecorator = Callable[[PyFunc], RawFunctionDef]
FuncDeclDecorator = Callable[[PyFunc], RawFunctionDecl]
CustomFuncDecorator = Callable[[PyFunc], RawCustomFunctionDef]
ClassDecorator = Callable[[type], type]
OpaqueTypeDecorator = Callable[[type], OpaqueTypeDef]
StructDecorator = Callable[[type], RawStructDef]


@dataclass(frozen=True)
class ModuleIdentifier:
    """Identifier for the Python file/module that called the decorator."""

    filename: Path

    #: The name of the module. We only store this to have nice name to report back to
    #: the user. When determining whether two `ModuleIdentifier`s correspond to the same
    #: module, we only take the module path into account.
    name: str = field(compare=False)


class _Guppy:
    """Class for the `@guppy` decorator."""

    # The currently-alive GuppyModules, associated with a Python file/module.
    #
    # Only contains **uncompiled** modules.
    _modules: dict[ModuleIdentifier, GuppyModule]

    def __init__(self) -> None:
        self._modules = {}

    @overload
    def __call__(self, arg: PyFunc) -> RawFunctionDef: ...

    @overload
    def __call__(self, arg: GuppyModule) -> FuncDefDecorator: ...

    @pretty_errors
    def __call__(self, arg: PyFunc | GuppyModule) -> FuncDefDecorator | RawFunctionDef:
        """Decorator to annotate Python functions as Guppy code.

        Optionally, the `GuppyModule` in which the function should be placed can
        be passed to the decorator.
        """
        if not isinstance(arg, GuppyModule):
            # Decorator used without any arguments.
            # We default to a module associated with the caller of the decorator.
            f = arg

            caller = self._get_python_caller(f)
            if caller not in self._modules:
                self._modules[caller] = GuppyModule(caller.name)
            module = self._modules[caller]
            return module.register_func_def(f)

        if isinstance(arg, GuppyModule):
            # Module passed.
            def dec(f: Callable[..., Any]) -> RawFunctionDef:
                return arg.register_func_def(f)

            return dec

        raise ValueError(f"Invalid arguments to `@guppy` decorator: {arg}")

    def _get_python_caller(self, fn: PyFunc | None = None) -> ModuleIdentifier:
        """Returns an identifier for the Python file/module that called the decorator.

        :param fn: Optional. The function that was decorated.
        """
        if fn is not None:
            filename = inspect.getfile(fn)
            module = inspect.getmodule(fn)
        else:
            for s in inspect.stack():
                if s.filename != __file__:
                    filename = s.filename
                    module = inspect.getmodule(s.frame)
                    break
            else:
                raise GuppyError("Could not find a caller for the `@guppy` decorator")
        module_path = Path(filename)
        return ModuleIdentifier(
            module_path, module.__name__ if module else module_path.name
        )

    @pretty_errors
    def extend_type(self, module: GuppyModule, defn: TypeDef) -> ClassDecorator:
        """Decorator to add new instance functions to a type."""
        module._instance_func_buffer = {}

        def dec(c: type) -> type:
            module._register_buffered_instance_funcs(defn)
            return c

        return dec

    @pretty_errors
    def type(
        self,
        module: GuppyModule,
        hugr_ty: ht.Type,
        name: str = "",
        linear: bool = False,
        bound: ht.TypeBound | None = None,
    ) -> OpaqueTypeDecorator:
        """Decorator to annotate a class definitions as Guppy types.

        Requires the static Hugr translation of the type. Additionally, the type can be
        marked as linear. All `@guppy` annotated functions on the class are turned into
        instance functions.
        """
        module._instance_func_buffer = {}

        def dec(c: type) -> OpaqueTypeDef:
            defn = OpaqueTypeDef(
                DefId.fresh(module),
                name or c.__name__,
                None,
                [],
                linear,
                lambda _: hugr_ty,
                bound,
            )
            module.register_def(defn)
            module._register_buffered_instance_funcs(defn)
            return defn

        return dec

    @pretty_errors
    def struct(self, module: GuppyModule) -> StructDecorator:
        """Decorator to define a new struct."""
        module._instance_func_buffer = {}

        def dec(cls: type) -> RawStructDef:
            defn = RawStructDef(DefId.fresh(module), cls.__name__, None, cls)
            module.register_def(defn)
            module._register_buffered_instance_funcs(defn)
            return defn

        return dec

    @pretty_errors
    def type_var(self, module: GuppyModule, name: str, linear: bool = False) -> TypeVar:
        """Creates a new type variable in a module."""
        defn = TypeVarDef(DefId.fresh(module), name, None, linear)
        module.register_def(defn)
        # Return an actual Python `TypeVar` so it can be used as an actual type in code
        # that is executed by interpreter before handing it to Guppy.
        return TypeVar(name)

    @pretty_errors
    def nat_var(self, module: GuppyModule, name: str) -> ConstVarDef:
        """Creates a new const nat variable in a module."""
        defn = ConstVarDef(
            DefId.fresh(module), name, None, NumericType(NumericType.Kind.Nat)
        )
        module.register_def(defn)
        return defn

    @pretty_errors
    def custom(
        self,
        module: GuppyModule,
        compiler: CustomCallCompiler | None = None,
        checker: CustomCallChecker | None = None,
        higher_order_value: bool = True,
        name: str = "",
    ) -> CustomFuncDecorator:
        """Decorator to add custom typing or compilation behaviour to function decls.

        Optionally, usage of the function as a higher-order value can be disabled. In
        that case, the function signature can be omitted if a custom call compiler is
        provided.
        """

        def dec(f: PyFunc) -> RawCustomFunctionDef:
            func_ast, docstring = parse_py_func(f)
            if not has_empty_body(func_ast):
                raise GuppyError(
                    "Body of custom function declaration must be empty",
                    func_ast.body[0],
                )
            call_checker = checker or DefaultCallChecker()
            func = RawCustomFunctionDef(
                DefId.fresh(module),
                name or func_ast.name,
                func_ast,
                call_checker,
                compiler or NotImplementedCallCompiler(),
                higher_order_value,
            )
            module.register_def(func)
            return func

        return dec

    def hugr_op(
        self,
        module: GuppyModule,
        op: Callable[[ht.FunctionType, Inst], ops.DataflowOp],
        checker: CustomCallChecker | None = None,
        higher_order_value: bool = True,
        name: str = "",
    ) -> CustomFuncDecorator:
        """Decorator to annotate function declarations as HUGR ops.

        Args:
            module: The module in which the function should be defined.
            op: A function that takes an instantiation of the type arguments as well as
                the inferred input and output types and returns a concrete HUGR op.
            checker: The custom call checker.
            higher_order_value: Whether the function may be used as a higher-order
                value.
            name: The name of the function.
        """
        return self.custom(module, OpCompiler(op), checker, higher_order_value, name)

    def declare(self, module: GuppyModule) -> FuncDeclDecorator:
        """Decorator to declare functions"""

        def dec(f: Callable[..., Any]) -> RawFunctionDecl:
            return module.register_func_decl(f)

        return dec

    def constant(
        self, module: GuppyModule, name: str, ty: str, value: hv.Value
    ) -> RawConstDef:
        """Adds a constant to a module, backed by a `hugr.val.Value`."""
        type_ast = _parse_expr_string(ty, f"Not a valid Guppy type: `{ty}`")
        defn = RawConstDef(DefId.fresh(module), name, None, type_ast, value)
        module.register_def(defn)
        return defn

    def extern(
        self,
        module: GuppyModule,
        name: str,
        ty: str,
        symbol: str | None = None,
        constant: bool = True,
    ) -> RawExternDef:
        """Adds an extern symbol to a module."""
        type_ast = _parse_expr_string(ty, f"Not a valid Guppy type: `{ty}`")
        defn = RawExternDef(
            DefId.fresh(module), name, None, symbol or name, constant, type_ast
        )
        module.register_def(defn)
        return defn

    def load(self, m: ModuleType | GuppyModule) -> None:
        caller = self._get_python_caller()
        if caller not in self._modules:
            self._modules[caller] = GuppyModule(caller.name)
        module = self._modules[caller]
        module.load_all(m)

    def take_module(self, id: ModuleIdentifier | None = None) -> GuppyModule:
        """Returns the local GuppyModule, removing it from the local state."""
        orig_id = id
        if id is None:
            id = self._get_python_caller()
        if id not in self._modules:
            err = (
                f"Module {orig_id.name} not found."
                if orig_id
                else "No Guppy functions or types defined in this module."
            )
            raise MissingModuleError(err)
        return self._modules.pop(id)

    def compile_module(self, id: ModuleIdentifier | None = None) -> hugr.ext.Package:
        """Compiles the local module into a Hugr."""
        module = self.take_module(id)
        if not module:
            err = (
                f"Module {id.name} not found."
                if id
                else "No Guppy functions or types defined in this module."
            )
            raise MissingModuleError(err)
        return module.compile()

    def registered_modules(self) -> list[ModuleIdentifier]:
        """Returns a list of all currently registered modules for local contexts."""
        return list(self._modules.keys())


guppy = _Guppy()


def _parse_expr_string(ty_str: str, parse_err: str) -> ast.expr:
    """Helper function to parse expressions that are provided as strings.

    Tries to infer the source location were the given string was defined by inspecting
    the call stack.
    """
    try:
        expr_ast = ast.parse(ty_str, mode="eval").body
    except SyntaxError:
        raise GuppyError(parse_err) from None

    # Try to annotate the type AST with source information. This requires us to
    # inspect the stack frame of the caller
    if caller_frame := _get_calling_frame():
        info = inspect.getframeinfo(caller_frame)
        if caller_module := inspect.getmodule(caller_frame):
            source_lines, _ = inspect.getsourcelines(caller_module)
            source = "".join(source_lines)
            annotate_location(expr_ast, source, info.filename, 0)
            # Modify the AST so that all sub-nodes span the entire line. We
            # can't give a better location since we don't know the column
            # offset of the `ty` argument
            for node in [expr_ast, *ast.walk(expr_ast)]:
                node.lineno, node.col_offset = info.lineno, 0
                node.end_col_offset = len(source_lines[info.lineno - 1])
    return expr_ast


def _get_calling_frame() -> FrameType | None:
    """Finds the first frame that called this function outside the current module."""
    frame = inspect.currentframe()
    while frame:
        module = inspect.getmodule(frame)
        if module is None:
            break
        if module.__file__ != __file__:
            return frame
        frame = frame.f_back
    return None<|MERGE_RESOLUTION|>--- conflicted
+++ resolved
@@ -3,13 +3,8 @@
 from collections.abc import Callable
 from dataclasses import dataclass, field
 from pathlib import Path
-<<<<<<< HEAD
-from types import ModuleType
+from types import FrameType, ModuleType
 from typing import Any, TypeVar, overload
-=======
-from types import FrameType, ModuleType
-from typing import Any, TypeVar
->>>>>>> 71340d22
 
 import hugr.ext
 from hugr import ops
