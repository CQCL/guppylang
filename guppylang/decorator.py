--- conflicted
+++ resolved
@@ -14,13 +14,12 @@
 from typing_extensions import dataclass_transform
 
 from guppylang.ast_util import annotate_location
-<<<<<<< HEAD
-from guppylang.compiler.core import CompilerContext, PartiallyMonomorphizedArgs
+from guppylang.compiler.core import (
+    CompilerContext,
+    GlobalConstId,
+    PartiallyMonomorphizedArgs,
+)
 from guppylang.definition.common import DefId, MonomorphizableDef
-=======
-from guppylang.compiler.core import GlobalConstId
-from guppylang.definition.common import DefId
->>>>>>> 959a4e4d
 from guppylang.definition.const import RawConstDef
 from guppylang.definition.custom import (
     CustomCallChecker,
