--- conflicted
+++ resolved
@@ -5,7 +5,6 @@
 from types import FrameType
 from typing import Any, ParamSpec, TypeVar, cast
 
-<<<<<<< HEAD
 from guppylang_internals.ast_util import annotate_location
 from guppylang_internals.compiler.core import (
     CompilerContext,
@@ -20,22 +19,6 @@
 from guppylang_internals.definition.common import DefId
 from guppylang_internals.definition.const import RawConstDef
 from guppylang_internals.definition.custom import (
-=======
-from hugr import ops
-from hugr import tys as ht
-from hugr import val as hv
-from hugr.package import ModulePointer
-from typing_extensions import dataclass_transform, deprecated
-
-from guppylang.ast_util import annotate_location
-from guppylang.compiler.core import (
-    CompilerContext,
-    GlobalConstId,
-)
-from guppylang.definition.common import DefId
-from guppylang.definition.const import RawConstDef
-from guppylang.definition.custom import (
->>>>>>> 5e2f5951
     CustomCallChecker,
     CustomFunctionDef,
     CustomInoutCallCompiler,
@@ -57,7 +40,6 @@
     RawLoadPytketDef,
     RawPytketDef,
 )
-<<<<<<< HEAD
 from guppylang_internals.definition.struct import RawStructDef
 from guppylang_internals.definition.traced import RawTracedFunctionDef
 from guppylang_internals.definition.ty import TypeDef
@@ -67,22 +49,6 @@
 from guppylang_internals.span import Loc, SourceMap, Span
 from guppylang_internals.std._internal.checker import WasmCallChecker
 from guppylang_internals.std._internal.compiler.wasm import (
-=======
-from guppylang.definition.struct import RawStructDef
-from guppylang.definition.traced import RawTracedFunctionDef
-from guppylang.definition.ty import OpaqueTypeDef, TypeDef
-from guppylang.definition.wasm import RawWasmFunctionDef
-from guppylang.defs import (
-    GuppyDefinition,
-    GuppyFunctionDefinition,
-    GuppyTypeVarDefinition,
-)
-from guppylang.dummy_decorator import _DummyGuppy, sphinx_running
-from guppylang.engine import DEF_STORE
-from guppylang.span import Loc, SourceMap, Span
-from guppylang.std._internal.checker import WasmCallChecker
-from guppylang.std._internal.compiler.wasm import (
->>>>>>> 5e2f5951
     WasmModuleCallCompiler,
     WasmModuleDiscardCompiler,
     WasmModuleInitCompiler,
@@ -332,11 +298,7 @@
         return GuppyDefinition(defn)  # type: ignore[return-value]
 
     @deprecated(
-<<<<<<< HEAD
-        "foo.compile() is deprecated and will be removed in a future version"
-=======
         "guppy.compile(foo) is deprecated and will be removed in a future version:"
->>>>>>> 5e2f5951
         " use foo.compile() instead."
     )
     def compile(self, obj: Any) -> ModulePointer:
