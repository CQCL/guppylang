import ast
import sys
from collections.abc import Sequence
from types import ModuleType

from guppylang.ast_util import (
    AstNode,
    set_location_from,
    shift_loc,
)
from guppylang.cfg.builder import is_comptime_expression
from guppylang.checker.core import Context, Globals, Locals, PythonObject
from guppylang.checker.errors.generic import ExpectedError, UnsupportedError
from guppylang.definition.common import Definition
from guppylang.definition.parameter import ParamDef
from guppylang.definition.ty import TypeDef
from guppylang.engine import ENGINE
from guppylang.error import GuppyError
from guppylang.tys.arg import Argument, ConstArg, TypeArg
from guppylang.tys.builtin import CallableTypeDef, bool_type
from guppylang.tys.const import ConstValue
from guppylang.tys.errors import (
    CallableComptimeError,
    ComptimeArgShadowError,
    FlagNotAllowedError,
    FreeTypeVarError,
    HigherKindedTypeVarError,
    IllegalComptimeTypeArgError,
    InvalidCallableTypeError,
    InvalidFlagError,
    InvalidTypeArgError,
    InvalidTypeError,
    LinearComptimeError,
    LinearConstParamError,
    ModuleMemberNotFoundError,
    NonLinearOwnedError,
)
from guppylang.tys.param import ConstParam, Parameter, TypeParam
from guppylang.tys.ty import (
    FuncInput,
    FunctionType,
    InputFlags,
    NoneType,
    NumericType,
    TupleType,
    Type,
)


def arg_from_ast(
    node: AstNode,
    globals: Globals,
    param_var_mapping: dict[str, Parameter],
    allow_free_vars: bool = False,
) -> Argument:
    """Turns an AST expression into an argument."""
    from guppylang.checker.cfg_checker import VarNotDefinedError

    # A single (possibly qualified) identifier
    if defn := _try_parse_defn(node, globals):
        return _arg_from_instantiated_defn(
            defn, [], globals, node, param_var_mapping, allow_free_vars
        )

    # An identifier referring to a quantified variable
    if isinstance(node, ast.Name):
        if node.id in param_var_mapping:
            return param_var_mapping[node.id].to_bound()
        raise GuppyError(VarNotDefinedError(node, node.id))

    # A parametrised type, e.g. `list[??]`
    if isinstance(node, ast.Subscript) and (
        defn := _try_parse_defn(node.value, globals)
    ):
        arg_nodes = (
            node.slice.elts if isinstance(node.slice, ast.Tuple) else [node.slice]
        )
        return _arg_from_instantiated_defn(
            defn, arg_nodes, globals, node, param_var_mapping, allow_free_vars
        )

    # We allow tuple types to be written as `(int, bool)`
    if isinstance(node, ast.Tuple):
        ty = TupleType(
            [
                type_from_ast(el, globals, param_var_mapping, allow_free_vars)
                for el in node.elts
            ]
        )
        return TypeArg(ty)

<<<<<<< HEAD
    # Literals
    if isinstance(node, ast.Constant):
        match node.value:
            # `None` is represented as a `ast.Constant` node with value `None`
            case None:
                return TypeArg(NoneType())
            case bool(v):
                return ConstArg(ConstValue(bool_type(), v))
            # Integer literals are turned into nat args.
            # TODO: To support int args, we need proper inference logic here
            #   See https://github.com/CQCL/guppylang/issues/1030
            case int(v):
                # Fun fact: int ast.Constant values are never negative since e.g. `-5`
                # is a `ast.UnaryOp` negation of a `ast.Constant(5)`
                assert v >= 0
                nat_ty = NumericType(NumericType.Kind.Nat)
                return ConstArg(ConstValue(nat_ty, v))
            case float(v):
                float_ty = NumericType(NumericType.Kind.Float)
                return ConstArg(ConstValue(float_ty, v))
            # String literals are ignored for now since they could also be stringified
            # types.
            # TODO: To support string args, we need proper inference logic here
            #   See https://github.com/CQCL/guppylang/issues/1030
            case str(_):
                pass
=======
    # `None` is represented as a `ast.Constant` node with value `None`
    if isinstance(node, ast.Constant) and node.value is None:
        return TypeArg(NoneType())

    # Integer literals are turned into nat args since these are the only ones we support
    # right now.
    # TODO: Once we also have int args etc, we need proper inference logic here
    if (
        isinstance(node, ast.Constant)
        and isinstance(node.value, int)
        and node.value >= 0
    ):
        nat_ty = NumericType(NumericType.Kind.Nat)
        return ConstArg(ConstValue(nat_ty, node.value))
>>>>>>> 959a4e4d

    # Py-expressions can also be used to specify static numbers
    if comptime_expr := is_comptime_expression(node):
        from guppylang.checker.expr_checker import eval_comptime_expr

        v = eval_comptime_expr(comptime_expr, Context(globals, Locals({}), {}))
        if isinstance(v, int):
            nat_ty = NumericType(NumericType.Kind.Nat)
            return ConstArg(ConstValue(nat_ty, v))
        else:
            raise GuppyError(IllegalComptimeTypeArgError(node, v))

    # Finally, we also support delayed annotations in strings
    if isinstance(node, ast.Constant) and isinstance(node.value, str):
        node = _parse_delayed_annotation(node.value, node)
        return arg_from_ast(node, globals, param_var_mapping, allow_free_vars)

    raise GuppyError(InvalidTypeArgError(node))


def _try_parse_defn(node: AstNode, globals: Globals) -> Definition | None:
    """Tries to parse a (possibly qualified) name into a global definition."""
    from guppylang.checker.cfg_checker import VarNotDefinedError
    from guppylang.tracing.object import GuppyDefinition

    match node:
        case ast.Name(id=x):
            if x not in globals:
                return None
            defn = globals[x]
            if isinstance(defn, PythonObject):
                return None
            return defn
        case ast.Attribute(value=ast.Name(id=module_name) as value, attr=x):
            if module_name not in globals:
                raise GuppyError(VarNotDefinedError(value, module_name))
            match globals[module_name]:
                case PythonObject(ModuleType() as module):
                    if x in module.__dict__:
                        val = module.__dict__[x]
                        if isinstance(val, GuppyDefinition):
                            return ENGINE.get_parsed(val.id)
                    raise GuppyError(
                        ModuleMemberNotFoundError(node, module.__name__, x)
                    )
                case _:
                    raise GuppyError(ExpectedError(value, "a module"))
        case _:
            return None


def _arg_from_instantiated_defn(
    defn: Definition,
    arg_nodes: list[ast.expr],
    globals: Globals,
    node: AstNode,
    param_var_mapping: dict[str, Parameter],
    allow_free_vars: bool = False,
) -> Argument:
    """Parses a globals definition with type args into an argument."""
    match defn:
        # Special case for the `Callable` type
        case CallableTypeDef():
            return TypeArg(
                _parse_callable_type(
                    arg_nodes, node, globals, param_var_mapping, allow_free_vars
                )
            )
        # Either a defined type (e.g. `int`, `bool`, ...)
        case TypeDef() as defn:
            args = [
                arg_from_ast(arg_node, globals, param_var_mapping, allow_free_vars)
                for arg_node in arg_nodes
            ]
            ty = defn.check_instantiate(args, node)
            return TypeArg(ty)
        # Or a parameter (e.g. `T`, `n`, ...)
        case ParamDef() as defn:
            # We don't allow parametrised variables like `T[int]`
            if arg_nodes:
                raise GuppyError(HigherKindedTypeVarError(node, defn))
            if defn.name not in param_var_mapping:
                if allow_free_vars:
                    param_var_mapping[defn.name] = defn.to_param(len(param_var_mapping))
                else:
                    raise GuppyError(FreeTypeVarError(node, defn))
            return param_var_mapping[defn.name].to_bound()
        case defn:
            err = ExpectedError(node, "a type", got=f"{defn.description} `{defn.name}`")
            raise GuppyError(err)


def _parse_delayed_annotation(ast_str: str, node: ast.Constant) -> ast.expr:
    """Parses a delayed type annotation in a string."""
    try:
        [stmt] = ast.parse(ast_str).body
        if not isinstance(stmt, ast.Expr):
            raise GuppyError(InvalidTypeError(node))
        set_location_from(stmt, loc=node)
        shift_loc(
            stmt,
            delta_lineno=node.lineno - 1,  # -1 since lines start at 1
            delta_col_offset=node.col_offset + 1,  # +1 to remove the `"`
        )
    except (SyntaxError, ValueError):
        raise GuppyError(InvalidTypeError(node)) from None
    else:
        return stmt.value


def _parse_callable_type(
    args: list[ast.expr],
    loc: AstNode,
    globals: Globals,
    param_var_mapping: dict[str, Parameter],
    allow_free_vars: bool = False,
) -> FunctionType:
    """Helper function to parse a `Callable[[<arguments>], <return type>]` type."""
    err = InvalidCallableTypeError(loc)
    if len(args) != 2:
        raise GuppyError(err)
    [inputs, output] = args
    if not isinstance(inputs, ast.List):
        raise GuppyError(err)
    inouts, output = parse_function_io_types(
        inputs.elts, output, None, loc, globals, param_var_mapping, allow_free_vars
    )
    return FunctionType(inouts, output)


def parse_function_io_types(
    input_nodes: list[ast.expr],
    output_node: ast.expr,
    input_names: list[str] | None,
    loc: AstNode,
    globals: Globals,
    param_var_mapping: dict[str, Parameter],
    allow_free_vars: bool = False,
) -> tuple[list[FuncInput], Type]:
    """Parses the inputs and output types of a function type.

    This function takes care of parsing annotations and any related checks.

    Returns the parsed input and output types.
    """
    inputs = []
    for i, inp in enumerate(input_nodes):
        ty, flags = type_with_flags_from_ast(
            inp, globals, param_var_mapping, allow_free_vars
        )
        if InputFlags.Owned in flags and ty.copyable:
            raise GuppyError(NonLinearOwnedError(loc, ty))
        if not ty.copyable and InputFlags.Owned not in flags:
            flags |= InputFlags.Inout
        if InputFlags.Comptime in flags:
            if input_names is None:
                raise GuppyError(CallableComptimeError(inp))
            name = input_names[i]

            # Make sure we're not shadowing a type variable with the same name that was
            # already used on the left. E.g
            #
            #    n = guppy.type_var("n")
            #    def foo(xs: array[int, n], n: nat @comptime)
            #
            # TODO: In principle we could lift this restriction by tracking multiple
            #  params referring to the same name in `param_var_mapping`, but not sure if
            #  this would be worth it...
            if name in param_var_mapping:
                raise GuppyError(ComptimeArgShadowError(inp, name))
            param_var_mapping[name] = ConstParam(
                len(param_var_mapping), name, ty, from_comptime_arg=True
            )

        inputs.append(FuncInput(ty, flags))
    output = type_from_ast(output_node, globals, param_var_mapping, allow_free_vars)
    return inputs, output


if sys.version_info >= (3, 12):

    def parse_parameter(node: ast.type_param, idx: int, globals: Globals) -> Parameter:
        """Parses a `Variable: Bound` generic type parameter declaration."""
        if isinstance(node, ast.TypeVarTuple | ast.ParamSpec):
            raise GuppyError(UnsupportedError(node, "Variadic generic parameters"))
        assert isinstance(node, ast.TypeVar)

        match node.bound:
            # No bound means it's a linear type parameter
            case None:
                return TypeParam(
                    idx, node.name, must_be_copyable=False, must_be_droppable=False
                )
            # Special `Copy` or `Drop` bounds for types
            case ast.Name(id="Copy"):
                return TypeParam(
                    idx, node.name, must_be_copyable=True, must_be_droppable=False
                )
            case ast.Name(id="Drop"):
                return TypeParam(
                    idx, node.name, must_be_copyable=False, must_be_droppable=True
                )
            # Copy and drop is annotated as `T: (Copy, Drop)`
            # TODO: Should we also allow `T: Copy + Drop`? Mypy would complain about it
            case ast.Tuple(elts=[ast.Name(id=id1), ast.Name(id=id2)]) if {id1, id2} == {
                "Copy",
                "Drop",
            }:
                return TypeParam(
                    idx, node.name, must_be_copyable=True, must_be_droppable=True
                )
            # Otherwise, it must be a const parameter
            case bound:
                # For now, we don't allow the types of const params to refer to previous
                # parameters, so we pass an empty dict as the `param_var_mapping`.
                # TODO: In the future we might want to allow stuff like
                #   `def foo[T, XS: array[T, 42]]` and so on
                ty = type_from_ast(bound, globals, {}, allow_free_vars=False)
                if not ty.copyable or not ty.droppable:
                    raise GuppyError(LinearConstParamError(bound, ty))

                # TODO: For now we can only do `nat` const args since they lower to
                #  Hugr bounded nats. Extend to arbitrary types via monomorphization.
                #  See https://github.com/CQCL/guppylang/issues/1008
                if ty != NumericType(NumericType.Kind.Nat):
                    raise GuppyError(
                        UnsupportedError(bound, f"`{ty}` generic parameters")
                    )
                return ConstParam(idx, node.name, ty)


_type_param = TypeParam(0, "T", False, False)


def type_with_flags_from_ast(
    node: AstNode,
    globals: Globals,
    param_var_mapping: dict[str, Parameter],
    allow_free_vars: bool = False,
) -> tuple[Type, InputFlags]:
    if isinstance(node, ast.BinOp) and isinstance(node.op, ast.MatMult):
        ty, flags = type_with_flags_from_ast(
            node.left, globals, param_var_mapping, allow_free_vars
        )
        match node.right:
            case ast.Name(id="owned"):
                if ty.copyable:
                    raise GuppyError(NonLinearOwnedError(node.right, ty))
                flags |= InputFlags.Owned
            case ast.Name(id="comptime"):
                flags |= InputFlags.Comptime
                if not ty.copyable or not ty.droppable:
                    raise GuppyError(LinearComptimeError(node.right, ty))

                # TODO: For now we can only do `nat` comptime args since they lower to
                #  Hugr bounded nats. Extend to arbitrary types via monomorphization.
                #  See https://github.com/CQCL/guppylang/issues/1008
                if (
                    not isinstance(ty, NumericType)
                    or not ty.kind == NumericType.Kind.Nat
                ):
                    raise GuppyError(
                        UnsupportedError(node.right, f"`{ty}` comptime arguments")
                    )
            case _:
                raise GuppyError(InvalidFlagError(node.right))
        return ty, flags
    # We also need to handle the case that this could be a delayed string annotation
    elif isinstance(node, ast.Constant) and isinstance(node.value, str):
        node = _parse_delayed_annotation(node.value, node)
        return type_with_flags_from_ast(
            node, globals, param_var_mapping, allow_free_vars
        )
    else:
        # Parse an argument and check that it's valid for a `TypeParam`
        arg = arg_from_ast(node, globals, param_var_mapping, allow_free_vars)
        tyarg = _type_param.check_arg(arg, node)
        return tyarg.ty, InputFlags.NoFlags


def type_from_ast(
    node: AstNode,
    globals: Globals,
    param_var_mapping: dict[str, Parameter],
    allow_free_vars: bool = False,
) -> Type:
    """Turns an AST expression into a Guppy type."""
    ty, flags = type_with_flags_from_ast(
        node, globals, param_var_mapping, allow_free_vars
    )
    if flags != InputFlags.NoFlags:
        assert InputFlags.Inout not in flags  # Users shouldn't be able to set this
        raise GuppyError(FlagNotAllowedError(node))
    return ty


def type_row_from_ast(
    node: ast.expr, globals: "Globals", allow_free_vars: bool = False
) -> Sequence[Type]:
    """Turns an AST expression into a Guppy type row.

    This is needed to interpret the return type annotation of functions.
    """
    # The return type `-> None` is represented in the ast as `ast.Constant(value=None)`
    if isinstance(node, ast.Constant) and node.value is None:
        return []
    ty = type_from_ast(node, globals, {}, allow_free_vars)
    if isinstance(ty, TupleType):
        return ty.element_types
    else:
        return [ty]<|MERGE_RESOLUTION|>--- conflicted
+++ resolved
@@ -89,7 +89,6 @@
         )
         return TypeArg(ty)
 
-<<<<<<< HEAD
     # Literals
     if isinstance(node, ast.Constant):
         match node.value:
@@ -101,10 +100,7 @@
             # Integer literals are turned into nat args.
             # TODO: To support int args, we need proper inference logic here
             #   See https://github.com/CQCL/guppylang/issues/1030
-            case int(v):
-                # Fun fact: int ast.Constant values are never negative since e.g. `-5`
-                # is a `ast.UnaryOp` negation of a `ast.Constant(5)`
-                assert v >= 0
+            case int(v) if v >= 0:
                 nat_ty = NumericType(NumericType.Kind.Nat)
                 return ConstArg(ConstValue(nat_ty, v))
             case float(v):
@@ -116,22 +112,6 @@
             #   See https://github.com/CQCL/guppylang/issues/1030
             case str(_):
                 pass
-=======
-    # `None` is represented as a `ast.Constant` node with value `None`
-    if isinstance(node, ast.Constant) and node.value is None:
-        return TypeArg(NoneType())
-
-    # Integer literals are turned into nat args since these are the only ones we support
-    # right now.
-    # TODO: Once we also have int args etc, we need proper inference logic here
-    if (
-        isinstance(node, ast.Constant)
-        and isinstance(node.value, int)
-        and node.value >= 0
-    ):
-        nat_ty = NumericType(NumericType.Kind.Nat)
-        return ConstArg(ConstValue(nat_ty, node.value))
->>>>>>> 959a4e4d
 
     # Py-expressions can also be used to specify static numbers
     if comptime_expr := is_comptime_expression(node):
