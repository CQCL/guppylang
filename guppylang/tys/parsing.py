import ast
from collections.abc import Sequence

from guppylang.ast_util import (
    AstNode,
    set_location_from,
    shift_loc,
)
from guppylang.cfg.builder import is_py_expression
from guppylang.checker.core import Context, Globals, Locals
from guppylang.checker.errors.generic import ExpectedError
from guppylang.checker.expr_checker import eval_py_expr
from guppylang.definition.common import Definition
from guppylang.definition.module import ModuleDef
from guppylang.definition.parameter import ParamDef
from guppylang.definition.ty import TypeDef
from guppylang.error import GuppyError
from guppylang.tys.arg import Argument, ConstArg, TypeArg
from guppylang.tys.builtin import CallableTypeDef
from guppylang.tys.const import ConstValue
from guppylang.tys.errors import (
    FlagNotAllowedError,
    FreeTypeVarError,
    HigherKindedTypeVarError,
    IllegalPyTypeArgError,
    InvalidCallableTypeError,
    InvalidFlagError,
    InvalidTypeArgError,
    InvalidTypeError,
    ModuleMemberNotFoundError,
    NonLinearOwnedError,
)
from guppylang.tys.param import Parameter, TypeParam
from guppylang.tys.ty import (
    FuncInput,
    FunctionType,
    InputFlags,
    NoneType,
    NumericType,
    TupleType,
    Type,
)


def arg_from_ast(
    node: AstNode,
    globals: Globals,
    param_var_mapping: dict[str, Parameter],
    allow_free_vars: bool = False,
) -> Argument:
    """Turns an AST expression into an argument."""
    # A single (possibly qualified) identifier
    if defn := _try_parse_defn(node, globals):
        return _arg_from_instantiated_defn(
            defn, [], globals, node, param_var_mapping, allow_free_vars
        )

    # A parametrised type, e.g. `list[??]`
    if isinstance(node, ast.Subscript) and (
        defn := _try_parse_defn(node.value, globals)
    ):
        arg_nodes = (
            node.slice.elts if isinstance(node.slice, ast.Tuple) else [node.slice]
        )
        return _arg_from_instantiated_defn(
            defn, arg_nodes, globals, node, param_var_mapping, allow_free_vars
        )

    # We allow tuple types to be written as `(int, bool)`
    if isinstance(node, ast.Tuple):
        ty = TupleType(
            [
                type_from_ast(el, globals, param_var_mapping, allow_free_vars)
                for el in node.elts
            ]
        )
        return TypeArg(ty)

    # `None` is represented as a `ast.Constant` node with value `None`
    if isinstance(node, ast.Constant) and node.value is None:
        return TypeArg(NoneType())

    # Integer literals are turned into nat args since these are the only ones we support
    # right now.
    # TODO: Once we also have int args etc, we need proper inference logic here
    if isinstance(node, ast.Constant) and isinstance(node.value, int):
        # Fun fact: int ast.Constant values are never negative since e.g. `-5` is a
        # `ast.UnaryOp` negation of a `ast.Constant(5)`
        assert node.value >= 0
        nat_ty = NumericType(NumericType.Kind.Nat)
        return ConstArg(ConstValue(nat_ty, node.value))

    # Py-expressions can also be used to specify static numbers
    if py_expr := is_py_expression(node):
        v = eval_py_expr(py_expr, Context(globals, Locals({}), {}))
        if isinstance(v, int):
            nat_ty = NumericType(NumericType.Kind.Nat)
            return ConstArg(ConstValue(nat_ty, v))
        else:
            raise GuppyError(IllegalPyTypeArgError(node, v))

    # Finally, we also support delayed annotations in strings
    if isinstance(node, ast.Constant) and isinstance(node.value, str):
        node = _parse_delayed_annotation(node.value, node)
        return arg_from_ast(node, globals, param_var_mapping, allow_free_vars)

    raise GuppyError(InvalidTypeArgError(node))


def _try_parse_defn(node: AstNode, globals: Globals) -> Definition | None:
    """Tries to parse a (possibly qualified) name into a global definition."""
    from guppylang.checker.cfg_checker import VarNotDefinedError

    match node:
        case ast.Name(id=x):
            if x not in globals:
                raise GuppyError(VarNotDefinedError(node, x))
            return globals[x]
        case ast.Attribute(value=ast.Name(id=module_name) as value, attr=x):
            if module_name not in globals:
                raise GuppyError(VarNotDefinedError(value, module_name))
            module_def = globals[module_name]
            if not isinstance(module_def, ModuleDef):
                err = ExpectedError(
                    value,
                    "a module",
                    got=f"{module_def.description} `{module_def.name}`",
                )
                raise GuppyError(err)
            if x not in module_def.globals:
                raise GuppyError(ModuleMemberNotFoundError(node, module_def.name, x))
            return module_def.globals[x]
        case _:
            return None


def _arg_from_instantiated_defn(
    defn: Definition,
    arg_nodes: list[ast.expr],
    globals: Globals,
    node: AstNode,
    param_var_mapping: dict[str, Parameter],
    allow_free_vars: bool = False,
) -> Argument:
    """Parses a globals definition with type args into an argument."""
    match defn:
        # Special case for the `Callable` type
        case CallableTypeDef():
            return TypeArg(
                _parse_callable_type(
                    arg_nodes, node, globals, param_var_mapping, allow_free_vars
                )
            )
        # Either a defined type (e.g. `int`, `bool`, ...)
        case TypeDef() as defn:
            args = [
                arg_from_ast(arg_node, globals, param_var_mapping, allow_free_vars)
                for arg_node in arg_nodes
            ]
            ty = defn.check_instantiate(args, globals, node)
            return TypeArg(ty)
        # Or a parameter (e.g. `T`, `n`, ...)
        case ParamDef() as defn:
            # We don't allow parametrised variables like `T[int]`
            if arg_nodes:
<<<<<<< HEAD
                raise GuppyError(
                    f"Variable `{defn.name}` is not parameterized. Higher-kinded types "
                    f"are not supported",
                    node,
                )
=======
                raise GuppyError(HigherKindedTypeVarError(node, defn))
            if param_var_mapping is None:
                raise GuppyError(FreeTypeVarError(node, defn))
>>>>>>> f527703f
            if defn.name not in param_var_mapping:
                if allow_free_vars:
                    param_var_mapping[defn.name] = defn.to_param(len(param_var_mapping))
                else:
                    raise GuppyError(
                        "Free type variable. Only function types can be generic", node
                    )
            return param_var_mapping[defn.name].to_bound()
        case defn:
            err = ExpectedError(node, "a type", got=f"{defn.description} `{defn.name}`")
            raise GuppyError(err)


def _parse_delayed_annotation(ast_str: str, node: ast.Constant) -> ast.expr:
    """Parses a delayed type annotation in a string."""
    try:
        [stmt] = ast.parse(ast_str).body
        if not isinstance(stmt, ast.Expr):
            raise GuppyError(InvalidTypeError(node))
        set_location_from(stmt, loc=node)
        shift_loc(
            stmt,
            delta_lineno=node.lineno - 1,  # -1 since lines start at 1
            delta_col_offset=node.col_offset + 1,  # +1 to remove the `"`
        )
    except (SyntaxError, ValueError):
        raise GuppyError(InvalidTypeError(node)) from None
    else:
        return stmt.value


def _parse_callable_type(
    args: list[ast.expr],
    loc: AstNode,
    globals: Globals,
    param_var_mapping: dict[str, Parameter],
    allow_free_vars: bool = False,
) -> FunctionType:
    """Helper function to parse a `Callable[[<arguments>], <return type>]` type."""
    err = InvalidCallableTypeError(loc)
    if len(args) != 2:
        raise GuppyError(err)
    [inputs, output] = args
    if not isinstance(inputs, ast.List):
        raise GuppyError(err)
    inouts, output = parse_function_io_types(
        inputs.elts, output, loc, globals, param_var_mapping, allow_free_vars
    )
    return FunctionType(inouts, output)


def parse_function_io_types(
    input_nodes: list[ast.expr],
    output_node: ast.expr,
    loc: AstNode,
    globals: Globals,
    param_var_mapping: dict[str, Parameter],
    allow_free_vars: bool = False,
) -> tuple[list[FuncInput], Type]:
    """Parses the inputs and output types of a function type.

    This function takes care of parsing annotations and any related checks.

    Returns the parsed input and output types.
    """
    inputs = []
    for inp in input_nodes:
        ty, flags = type_with_flags_from_ast(
            inp, globals, param_var_mapping, allow_free_vars
        )
        if InputFlags.Owned in flags and not ty.linear:
            raise GuppyError(NonLinearOwnedError(loc, ty))
        if ty.linear and InputFlags.Owned not in flags:
            flags |= InputFlags.Inout

        inputs.append(FuncInput(ty, flags))
    output = type_from_ast(output_node, globals, param_var_mapping, allow_free_vars)
    return inputs, output


_type_param = TypeParam(0, "T", True)


def type_with_flags_from_ast(
    node: AstNode,
    globals: Globals,
    param_var_mapping: dict[str, Parameter],
    allow_free_vars: bool = False,
) -> tuple[Type, InputFlags]:
    if isinstance(node, ast.BinOp) and isinstance(node.op, ast.MatMult):
        ty, flags = type_with_flags_from_ast(
            node.left, globals, param_var_mapping, allow_free_vars
        )
        match node.right:
            case ast.Name(id="owned"):
                if not ty.linear:
                    raise GuppyError(NonLinearOwnedError(node.right, ty))
                flags |= InputFlags.Owned
            case _:
                raise GuppyError(InvalidFlagError(node.right))
        return ty, flags
    # We also need to handle the case that this could be a delayed string annotation
    elif isinstance(node, ast.Constant) and isinstance(node.value, str):
        node = _parse_delayed_annotation(node.value, node)
        return type_with_flags_from_ast(
            node, globals, param_var_mapping, allow_free_vars
        )
    else:
        # Parse an argument and check that it's valid for a `TypeParam`
        arg = arg_from_ast(node, globals, param_var_mapping, allow_free_vars)
        tyarg = _type_param.check_arg(arg, node)
        return tyarg.ty, InputFlags.NoFlags


def type_from_ast(
    node: AstNode,
    globals: Globals,
    param_var_mapping: dict[str, Parameter],
    allow_free_vars: bool = False,
) -> Type:
    """Turns an AST expression into a Guppy type."""
    ty, flags = type_with_flags_from_ast(
        node, globals, param_var_mapping, allow_free_vars
    )
    if flags != InputFlags.NoFlags:
        assert InputFlags.Inout not in flags  # Users shouldn't be able to set this
        raise GuppyError(FlagNotAllowedError(node))
    return ty


def type_row_from_ast(
    node: ast.expr, globals: "Globals", allow_free_vars: bool = False
) -> Sequence[Type]:
    """Turns an AST expression into a Guppy type row.

    This is needed to interpret the return type annotation of functions.
    """
    # The return type `-> None` is represented in the ast as `ast.Constant(value=None)`
    if isinstance(node, ast.Constant) and node.value is None:
        return []
    ty = type_from_ast(node, globals, {}, allow_free_vars)
    if isinstance(ty, TupleType):
        return ty.element_types
    else:
        return [ty]<|MERGE_RESOLUTION|>--- conflicted
+++ resolved
@@ -163,24 +163,12 @@
         case ParamDef() as defn:
             # We don't allow parametrised variables like `T[int]`
             if arg_nodes:
-<<<<<<< HEAD
-                raise GuppyError(
-                    f"Variable `{defn.name}` is not parameterized. Higher-kinded types "
-                    f"are not supported",
-                    node,
-                )
-=======
                 raise GuppyError(HigherKindedTypeVarError(node, defn))
-            if param_var_mapping is None:
-                raise GuppyError(FreeTypeVarError(node, defn))
->>>>>>> f527703f
             if defn.name not in param_var_mapping:
                 if allow_free_vars:
                     param_var_mapping[defn.name] = defn.to_param(len(param_var_mapping))
                 else:
-                    raise GuppyError(
-                        "Free type variable. Only function types can be generic", node
-                    )
+                    raise GuppyError(FreeTypeVarError(node, defn))
             return param_var_mapping[defn.name].to_bound()
         case defn:
             err = ExpectedError(node, "a type", got=f"{defn.description} `{defn.name}`")
