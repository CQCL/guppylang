import ast
from collections.abc import Sequence
from types import ModuleType

from guppylang.ast_util import (
    AstNode,
    set_location_from,
    shift_loc,
)
from guppylang.cfg.builder import is_comptime_expression
from guppylang.checker.core import Context, Globals, Locals, PythonObject
from guppylang.checker.errors.generic import ExpectedError, UnsupportedError
from guppylang.definition.common import Definition
from guppylang.definition.parameter import ParamDef
from guppylang.definition.ty import TypeDef
from guppylang.engine import ENGINE
from guppylang.error import GuppyError
from guppylang.tys.arg import Argument, ConstArg, TypeArg
from guppylang.tys.builtin import CallableTypeDef
from guppylang.tys.const import ConstValue
from guppylang.tys.errors import (
    CallableComptimeError,
    ComptimeArgShadowError,
    FlagNotAllowedError,
    FreeTypeVarError,
    HigherKindedTypeVarError,
    IllegalComptimeTypeArgError,
    InvalidCallableTypeError,
    InvalidFlagError,
    InvalidTypeArgError,
    InvalidTypeError,
    LinearComptimeError,
    ModuleMemberNotFoundError,
    NonLinearOwnedError,
)
from guppylang.tys.param import ConstParam, Parameter, TypeParam
from guppylang.tys.ty import (
    FuncInput,
    FunctionType,
    InputFlags,
    NoneType,
    NumericType,
    TupleType,
    Type,
)


def arg_from_ast(
    node: AstNode,
    globals: Globals,
    param_var_mapping: dict[str, Parameter],
    allow_free_vars: bool = False,
) -> Argument:
    """Turns an AST expression into an argument."""
    from guppylang.checker.cfg_checker import VarNotDefinedError

    # A single (possibly qualified) identifier
    if defn := _try_parse_defn(node, globals):
        return _arg_from_instantiated_defn(
            defn, [], globals, node, param_var_mapping, allow_free_vars
        )

    # An identifier referring to a quantified variable
    if isinstance(node, ast.Name):
        if node.id in param_var_mapping:
            return param_var_mapping[node.id].to_bound()
        raise GuppyError(VarNotDefinedError(node, node.id))

    # A parametrised type, e.g. `list[??]`
    if isinstance(node, ast.Subscript) and (
        defn := _try_parse_defn(node.value, globals)
    ):
        arg_nodes = (
            node.slice.elts if isinstance(node.slice, ast.Tuple) else [node.slice]
        )
        return _arg_from_instantiated_defn(
            defn, arg_nodes, globals, node, param_var_mapping, allow_free_vars
        )

    # We allow tuple types to be written as `(int, bool)`
    if isinstance(node, ast.Tuple):
        ty = TupleType(
            [
                type_from_ast(el, globals, param_var_mapping, allow_free_vars)
                for el in node.elts
            ]
        )
        return TypeArg(ty)

    # `None` is represented as a `ast.Constant` node with value `None`
    if isinstance(node, ast.Constant) and node.value is None:
        return TypeArg(NoneType())

    # Integer literals are turned into nat args since these are the only ones we support
    # right now.
    # TODO: Once we also have int args etc, we need proper inference logic here
    if isinstance(node, ast.Constant) and isinstance(node.value, int):
        # Fun fact: int ast.Constant values are never negative since e.g. `-5` is a
        # `ast.UnaryOp` negation of a `ast.Constant(5)`
        assert node.value >= 0
        nat_ty = NumericType(NumericType.Kind.Nat)
        return ConstArg(ConstValue(nat_ty, node.value))

    # Py-expressions can also be used to specify static numbers
    if comptime_expr := is_comptime_expression(node):
        from guppylang.checker.expr_checker import eval_comptime_expr

        v = eval_comptime_expr(comptime_expr, Context(globals, Locals({}), {}))
        if isinstance(v, int):
            nat_ty = NumericType(NumericType.Kind.Nat)
            return ConstArg(ConstValue(nat_ty, v))
        else:
            raise GuppyError(IllegalComptimeTypeArgError(node, v))

    # Finally, we also support delayed annotations in strings
    if isinstance(node, ast.Constant) and isinstance(node.value, str):
        node = _parse_delayed_annotation(node.value, node)
        return arg_from_ast(node, globals, param_var_mapping, allow_free_vars)

    raise GuppyError(InvalidTypeArgError(node))


def _try_parse_defn(node: AstNode, globals: Globals) -> Definition | None:
    """Tries to parse a (possibly qualified) name into a global definition."""
    from guppylang.checker.cfg_checker import VarNotDefinedError
    from guppylang.tracing.object import GuppyDefinition

    match node:
        case ast.Name(id=x):
            if x not in globals:
<<<<<<< HEAD
                print(list(globals.names.keys()))
                raise GuppyError(VarNotDefinedError(node, x))
            return globals[x]
=======
                return None
            defn = globals[x]
            if isinstance(defn, PythonObject):
                return None
            return defn
>>>>>>> d2a9a073
        case ast.Attribute(value=ast.Name(id=module_name) as value, attr=x):
            if module_name not in globals:
                raise GuppyError(VarNotDefinedError(value, module_name))
            match globals[module_name]:
                case PythonObject(ModuleType() as module):
                    if x in module.__dict__:
                        val = module.__dict__[x]
                        if isinstance(val, GuppyDefinition):
                            return ENGINE.get_parsed(val.id)
                    raise GuppyError(
                        ModuleMemberNotFoundError(node, module.__name__, x)
                    )
                case _:
                    raise GuppyError(ExpectedError(value, "a module"))
        case _:
            return None


def _arg_from_instantiated_defn(
    defn: Definition,
    arg_nodes: list[ast.expr],
    globals: Globals,
    node: AstNode,
    param_var_mapping: dict[str, Parameter],
    allow_free_vars: bool = False,
) -> Argument:
    """Parses a globals definition with type args into an argument."""
    match defn:
        # Special case for the `Callable` type
        case CallableTypeDef():
            return TypeArg(
                _parse_callable_type(
                    arg_nodes, node, globals, param_var_mapping, allow_free_vars
                )
            )
        # Either a defined type (e.g. `int`, `bool`, ...)
        case TypeDef() as defn:
            args = [
                arg_from_ast(arg_node, globals, param_var_mapping, allow_free_vars)
                for arg_node in arg_nodes
            ]
            ty = defn.check_instantiate(args, node)
            return TypeArg(ty)
        # Or a parameter (e.g. `T`, `n`, ...)
        case ParamDef() as defn:
            # We don't allow parametrised variables like `T[int]`
            if arg_nodes:
                raise GuppyError(HigherKindedTypeVarError(node, defn))
            if defn.name not in param_var_mapping:
                if allow_free_vars:
                    param_var_mapping[defn.name] = defn.to_param(len(param_var_mapping))
                else:
                    raise GuppyError(FreeTypeVarError(node, defn))
            return param_var_mapping[defn.name].to_bound()
        case defn:
            err = ExpectedError(node, "a type", got=f"{defn.description} `{defn.name}`")
            raise GuppyError(err)


def _parse_delayed_annotation(ast_str: str, node: ast.Constant) -> ast.expr:
    """Parses a delayed type annotation in a string."""
    try:
        [stmt] = ast.parse(ast_str).body
        if not isinstance(stmt, ast.Expr):
            raise GuppyError(InvalidTypeError(node))
        set_location_from(stmt, loc=node)
        shift_loc(
            stmt,
            delta_lineno=node.lineno - 1,  # -1 since lines start at 1
            delta_col_offset=node.col_offset + 1,  # +1 to remove the `"`
        )
    except (SyntaxError, ValueError):
        raise GuppyError(InvalidTypeError(node)) from None
    else:
        return stmt.value


def _parse_callable_type(
    args: list[ast.expr],
    loc: AstNode,
    globals: Globals,
    param_var_mapping: dict[str, Parameter],
    allow_free_vars: bool = False,
) -> FunctionType:
    """Helper function to parse a `Callable[[<arguments>], <return type>]` type."""
    err = InvalidCallableTypeError(loc)
    if len(args) != 2:
        raise GuppyError(err)
    [inputs, output] = args
    if not isinstance(inputs, ast.List):
        raise GuppyError(err)
    inouts, output = parse_function_io_types(
        inputs.elts, output, None, loc, globals, param_var_mapping, allow_free_vars
    )
    return FunctionType(inouts, output)


def parse_function_io_types(
    input_nodes: list[ast.expr],
    output_node: ast.expr,
    input_names: list[str] | None,
    loc: AstNode,
    globals: Globals,
    param_var_mapping: dict[str, Parameter],
    allow_free_vars: bool = False,
) -> tuple[list[FuncInput], Type]:
    """Parses the inputs and output types of a function type.

    This function takes care of parsing annotations and any related checks.

    Returns the parsed input and output types.
    """
    inputs = []
    for i, inp in enumerate(input_nodes):
        ty, flags = type_with_flags_from_ast(
            inp, globals, param_var_mapping, allow_free_vars
        )
        if InputFlags.Owned in flags and ty.copyable:
            raise GuppyError(NonLinearOwnedError(loc, ty))
        if not ty.copyable and InputFlags.Owned not in flags:
            flags |= InputFlags.Inout
        if InputFlags.Comptime in flags:
            if input_names is None:
                raise GuppyError(CallableComptimeError(inp))
            name = input_names[i]

            # Make sure we're not shadowing a type variable with the same name that was
            # already used on the left. E.g
            #
            #    n = guppy.type_var("n")
            #    def foo(xs: array[int, n], n: nat @comptime)
            #
            # TODO: In principle we could lift this restriction by tracking multiple
            #  params refering to the same name in `param_var_mapping`, but not sure if
            #  this would be worth it...
            if name in param_var_mapping:
                raise GuppyError(ComptimeArgShadowError(inp, name))
            param_var_mapping[name] = ConstParam(
                len(param_var_mapping), name, ty, from_comptime_arg=True
            )

        inputs.append(FuncInput(ty, flags))
    output = type_from_ast(output_node, globals, param_var_mapping, allow_free_vars)
    return inputs, output


_type_param = TypeParam(0, "T", False, False)


def type_with_flags_from_ast(
    node: AstNode,
    globals: Globals,
    param_var_mapping: dict[str, Parameter],
    allow_free_vars: bool = False,
) -> tuple[Type, InputFlags]:
    if isinstance(node, ast.BinOp) and isinstance(node.op, ast.MatMult):
        ty, flags = type_with_flags_from_ast(
            node.left, globals, param_var_mapping, allow_free_vars
        )
        match node.right:
            case ast.Name(id="owned"):
                if ty.copyable:
                    raise GuppyError(NonLinearOwnedError(node.right, ty))
                flags |= InputFlags.Owned
            case ast.Name(id="comptime"):
                flags |= InputFlags.Comptime
                if not ty.copyable or not ty.droppable:
                    raise GuppyError(LinearComptimeError(node.right, ty))

                # TODO: For now we can only do `nat` comptime args since they lower to
                #  Hugr bounded nats. Extend to arbitrary types via monomorphization.
                #  See https://github.com/CQCL/guppylang/issues/1008
                if (
                    not isinstance(ty, NumericType)
                    or not ty.kind == NumericType.Kind.Nat
                ):
                    raise GuppyError(
                        UnsupportedError(node.right, f"`{ty}` comptime arguments")
                    )
            case _:
                raise GuppyError(InvalidFlagError(node.right))
        return ty, flags
    # We also need to handle the case that this could be a delayed string annotation
    elif isinstance(node, ast.Constant) and isinstance(node.value, str):
        node = _parse_delayed_annotation(node.value, node)
        return type_with_flags_from_ast(
            node, globals, param_var_mapping, allow_free_vars
        )
    else:
        # Parse an argument and check that it's valid for a `TypeParam`
        arg = arg_from_ast(node, globals, param_var_mapping, allow_free_vars)
        tyarg = _type_param.check_arg(arg, node)
        return tyarg.ty, InputFlags.NoFlags


def type_from_ast(
    node: AstNode,
    globals: Globals,
    param_var_mapping: dict[str, Parameter],
    allow_free_vars: bool = False,
) -> Type:
    """Turns an AST expression into a Guppy type."""
    ty, flags = type_with_flags_from_ast(
        node, globals, param_var_mapping, allow_free_vars
    )
    if flags != InputFlags.NoFlags:
        assert InputFlags.Inout not in flags  # Users shouldn't be able to set this
        raise GuppyError(FlagNotAllowedError(node))
    return ty


def type_row_from_ast(
    node: ast.expr, globals: "Globals", allow_free_vars: bool = False
) -> Sequence[Type]:
    """Turns an AST expression into a Guppy type row.

    This is needed to interpret the return type annotation of functions.
    """
    # The return type `-> None` is represented in the ast as `ast.Constant(value=None)`
    if isinstance(node, ast.Constant) and node.value is None:
        return []
    ty = type_from_ast(node, globals, {}, allow_free_vars)
    if isinstance(ty, TupleType):
        return ty.element_types
    else:
        return [ty]<|MERGE_RESOLUTION|>--- conflicted
+++ resolved
@@ -128,17 +128,11 @@
     match node:
         case ast.Name(id=x):
             if x not in globals:
-<<<<<<< HEAD
-                print(list(globals.names.keys()))
-                raise GuppyError(VarNotDefinedError(node, x))
-            return globals[x]
-=======
                 return None
             defn = globals[x]
             if isinstance(defn, PythonObject):
                 return None
             return defn
->>>>>>> d2a9a073
         case ast.Attribute(value=ast.Name(id=module_name) as value, attr=x):
             if module_name not in globals:
                 raise GuppyError(VarNotDefinedError(value, module_name))
