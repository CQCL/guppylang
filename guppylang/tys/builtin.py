--- conflicted
+++ resolved
@@ -1,3 +1,4 @@
+import ast
 from collections.abc import Sequence
 from dataclasses import dataclass, field
 from typing import Literal, TypeGuard
@@ -6,7 +7,6 @@
 import hugr.std.collections.array
 import hugr.std.collections.list
 from hugr import tys as ht
-
 from tket2.extensions import wasm
 
 from guppylang.ast_util import AstNode
@@ -17,7 +17,8 @@
 from guppylang.std._internal.compiler.tket2_bool import OpaqueBool
 from guppylang.tys.arg import Argument, ConstArg, TypeArg
 from guppylang.tys.const import Const, ConstValue
-#from guppylang.tys.constarg import const_string_arg
+
+# from guppylang.tys.constarg import const_string_arg
 from guppylang.tys.errors import WrongNumberOfTypeArgsError
 from guppylang.tys.param import ConstParam, TypeParam
 from guppylang.tys.ty import (
@@ -29,13 +30,6 @@
     Type,
 )
 
-<<<<<<< HEAD
-if TYPE_CHECKING:
-    from guppylang.checker.core import Globals
-    from guppylang.definition.wasm import WasmModule
-
-=======
->>>>>>> d2a9a073
 
 @dataclass(frozen=True)
 class CallableTypeDef(TypeDef, CompiledDef):
@@ -111,20 +105,26 @@
         return self.ty
 
 
-def wasm_module_to_hugr(opaq: OpaqueTypeDef, args: Sequence[TypeArg | ConstArg], /) -> ht.Type:
-    assert args == []
-    ty = wasm().get_type("context")
-    return ty.instantiate([])
-
-
-#class WasmModuleTypeDef(OpaqueTypeDef):
-#    wasm_file: str
-#    wasm_hash: int
-#
-#    def to_hugr(self, args: Sequence[TypeArg | ConstArg], /) -> ht.Type:
-#        assert args == []
-#        ty = wasm().get_type("context")
-#        return ty.instantiate([])
+class WasmModuleTypeDef(OpaqueTypeDef):
+    wasm_file: str
+    wasm_hash: int
+
+    def __init__(
+        self,
+        id: DefId,
+        name: str,
+        defined_at: ast.AST | None,
+        wasm_file: str,
+        wasm_hash: int,
+    ) -> None:
+        super().__init__(id, name, defined_at, [], True, True, self.to_hugr)
+        self.wasm_file = wasm_file
+        self.wasm_hash = wasm_hash
+
+    def to_hugr(self, args: Sequence[TypeArg | ConstArg], /) -> ht.Type:
+        assert args == []
+        ty = wasm().get_type("context")
+        return ty.instantiate([])
 
 
 @dataclass(frozen=True)
@@ -189,9 +189,10 @@
 
 
 def wasm_module_to_hugr(args: Sequence[Argument]) -> ht.Type:
-    [filename, filehash] = args
-    assert isinstance(filename, ConstArg)
-    assert isinstance(filehash, ConstArg)
+    assert args == []
+    # [filename, filehash] = args
+    # assert isinstance(filename, ConstArg)
+    # assert isinstance(filehash, ConstArg)
     ty = wasm().get_type("context")
     return ty.instantiate([])
 
@@ -342,19 +343,19 @@
     return OpaqueType([TypeArg(element_ty)], option_type_def)
 
 
-def wasm_module_type(module: "WasmModule") -> OpaqueType:
-    return OpaqueType(
-        [
-            const_string_arg(module.wasm_file),
-            ConstArg(
-                ConstValue(
-                    NumericType(NumericType.Kind.Int),
-                    hugr.std.int.IntVal(module.wasm_hash),
-                )
-            ),
-        ],
-        wasm_module_type_def,
-    )
+# def wasm_module_type(module: "WasmModule") -> OpaqueType:
+#    return OpaqueType(
+#        [
+#            const_string_arg(module.wasm_file),
+#            ConstArg(
+#                ConstValue(
+#                    NumericType(NumericType.Kind.Int),
+#                    hugr.std.int.IntVal(module.wasm_hash),
+#                )
+#            ),
+#        ],
+#        wasm_module_type_def,
+#    )
 
 
 def is_bool_type(ty: Type) -> bool:
@@ -415,8 +416,8 @@
         case _:
             raise InternalGuppyError("Unexpected type args")
 
+
 class ConstStringArg(ConstArg):
-
     def to_hugr(self) -> ht.TypeArg:
         match self.const:
             case ConstValue(value=v, ty=ty) if is_string_type(ty):
@@ -425,5 +426,6 @@
             case _:
                 return super().to_hugr()
 
+
 def const_string_arg(s: str) -> ConstStringArg:
     return ConstStringArg(ConstValue(string_type(), s))