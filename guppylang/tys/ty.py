from abc import ABC, abstractmethod
from collections.abc import Sequence
from dataclasses import dataclass, field
from enum import Enum
from functools import cached_property
from typing import TYPE_CHECKING, ClassVar, TypeAlias, cast

from hugr.serialization import tys
from hugr.serialization.tys import TypeBound

from guppylang.error import InternalGuppyError
from guppylang.tys.arg import Argument, ConstArg, TypeArg
from guppylang.tys.common import ToHugr, Transformable, Transformer, Visitor
from guppylang.tys.const import ExistentialConstVar
from guppylang.tys.param import Parameter
from guppylang.tys.var import BoundVar, ExistentialVar

if TYPE_CHECKING:
    from guppylang.definition.struct import CheckedStructDef, StructField
    from guppylang.definition.ty import OpaqueTypeDef
    from guppylang.tys.subst import Inst, Subst


@dataclass(frozen=True)
class TypeBase(ToHugr[tys.Type], Transformable["Type"], ABC):
    """Abstract base class for all Guppy types.

    Note that all subclasses are expected to be immutable.
    """

    @cached_property
    @abstractmethod
    def linear(self) -> bool:
        """Whether this type should be treated linearly."""

    @cached_property
    @abstractmethod
    def hugr_bound(self) -> tys.TypeBound:
        """The Hugr bound of this type, i.e. `Any`, `Copyable`, or `Equatable`.

        This needs to be specified explicitly, since opaque nonlinear types in a Hugr
        extension could be either declared as copyable or equatable. If we don't get the
        bound exactly right during serialisation, the Hugr validator will complain.
        """

    @cached_property
    def unsolved_vars(self) -> set[ExistentialVar]:
        """The existential type variables contained in this type."""
        return set()

    def substitute(self, subst: "Subst") -> "Type":
        """Substitutes existential variables in this type."""
        from guppylang.tys.subst import Substituter

        return self.transform(Substituter(subst))

    def __str__(self) -> str:
        """Returns a human-readable representation of the type."""
        from guppylang.tys.printing import TypePrinter

        # We use a custom printer that takes care of inserting parentheses and choosing
        # unique names
        return TypePrinter().visit(cast(Type, self))


@dataclass(frozen=True)
class ParametrizedTypeBase(TypeBase, ABC):
    """Abstract base class for types that depend on parameters.

    For example, `list`, `tuple`, etc. require arguments in order to be turned into a
    proper type.

    Note that all subclasses are expected to be immutable.
    """

    args: Sequence[Argument]

    def __post_init__(self) -> None:
        # Make sure that we don't have nested generic functions
        for arg in self.args:
            match arg:
                case TypeArg(ty=FunctionType(parametrized=True)):
                    raise InternalGuppyError(
                        "Tried to construct a higher-rank polymorphic type!"
                    )

    @property
    @abstractmethod
    def intrinsically_linear(self) -> bool:
        """Whether this type is linear, independent of the arguments.

        For example, a parametrized struct containing a qubit is linear, no matter what
        the arguments are.
        """

    @cached_property
    def linear(self) -> bool:
        """Whether this type should be treated linearly."""
        return self.intrinsically_linear or any(
            isinstance(arg, TypeArg) and arg.ty.linear for arg in self.args
        )

    @cached_property
    def unsolved_vars(self) -> set[ExistentialVar]:
        """The existential type variables contained in this type."""
        unsolved = set()
        for arg in self.args:
            match arg:
                case TypeArg(ty):
                    unsolved |= ty.unsolved_vars
                case ConstArg(c) if isinstance(c, ExistentialConstVar):
                    unsolved.add(c)
        return unsolved

    @cached_property
    def hugr_bound(self) -> tys.TypeBound:
        """The Hugr bound of this type, i.e. `Any`, `Copyable`, or `Equatable`."""
        if self.linear:
            return tys.TypeBound.Any
        return tys.TypeBound.join(
            *(arg.ty.hugr_bound for arg in self.args if isinstance(arg, TypeArg))
        )

    def visit(self, visitor: Visitor) -> None:
        """Accepts a visitor on this type."""
        if not visitor.visit(self):
            for arg in self.args:
                visitor.visit(arg)


@dataclass(frozen=True)
class BoundTypeVar(TypeBase, BoundVar):
    """Bound type variable, referencing a parameter of kind `Type`.

    For example, in the function type `forall T. list[T] -> T` we represent `T` as a
    `BoundTypeVar(idx=0)`.

    A bound type variables can be instantiated with a `TypeArg` argument.
    """

    linear: bool

    @cached_property
    def hugr_bound(self) -> tys.TypeBound:
        """The Hugr bound of this type, i.e. `Any`, `Copyable`, or `Equatable`."""
        if self.linear:
            return TypeBound.Any
        # We're conservative and don't require equatability for non-linear variables.
        # This is fine since Guppy doesn't use the equatable feature anyways.
        return TypeBound.Copyable

    def to_hugr(self) -> tys.Type:
        """Computes the Hugr representation of the type."""
        return tys.Type(tys.Variable(i=self.idx, b=self.hugr_bound))

    def visit(self, visitor: Visitor) -> None:
        """Accepts a visitor on this type."""
        visitor.visit(self)

    def transform(self, transformer: Transformer) -> "Type":
        """Accepts a transformer on this type."""
        return transformer.transform(self) or self

    def __str__(self) -> str:
        """Returns a human-readable representation of the type."""
        return self.display_name


@dataclass(frozen=True)
class ExistentialTypeVar(ExistentialVar, TypeBase):
    """Existential type variable.

    For example, the empty list literal `[]` is typed as `list[?T]` where `?T` stands
    for an existential type variable.

    During type checking we try to solve all existential type variables and substitute
    them with concrete types.
    """

    linear: bool

    @classmethod
    def fresh(cls, display_name: str, linear: bool) -> "ExistentialTypeVar":
        return ExistentialTypeVar(display_name, next(cls._fresh_id), linear)

    @cached_property
    def unsolved_vars(self) -> set[ExistentialVar]:
        """The existential type variables contained in this type."""
        return {self}

    @cached_property
    def hugr_bound(self) -> tys.TypeBound:
        """The Hugr bound of this type, i.e. `Any`, `Copyable`, or `Equatable`."""
        raise InternalGuppyError(
            "Tried to compute bound of unsolved existential type variable"
        )

    def to_hugr(self) -> tys.Type:
        """Computes the Hugr representation of the type."""
        raise InternalGuppyError(
            "Tried to convert unsolved existential type variable to Hugr"
        )

    def visit(self, visitor: Visitor) -> None:
        """Accepts a visitor on this type."""
        visitor.visit(self)

    def transform(self, transformer: Transformer) -> "Type":
        """Accepts a transformer on this type."""
        return transformer.transform(self) or self


@dataclass(frozen=True)
class NoneType(TypeBase):
    """Type of tuples."""

    linear: bool = field(default=False, init=False)
    hugr_bound: tys.TypeBound = field(default=tys.TypeBound.Eq, init=False)

    # Flag to avoid turning the type into a row when calling `type_to_row()`. This is
    # used to make sure that type vars instantiated to Nones are not broken up into
    # empty rows when generating a Hugr
    preserve: bool = field(default=False, compare=False)

    def to_hugr(self) -> tys.Type:
        """Computes the Hugr representation of the type."""
        return TupleType([]).to_hugr()

    def visit(self, visitor: Visitor) -> None:
        """Accepts a visitor on this type."""
        visitor.visit(self)

    def transform(self, transformer: Transformer) -> "Type":
        """Accepts a transformer on this type."""
        return transformer.transform(self) or self


@dataclass(frozen=True)
class NumericType(TypeBase):
    """Numeric types like `int` and `float`."""

    kind: "Kind"

    class Kind(Enum):
        """The different kinds of numeric types."""

<<<<<<< HEAD
        Bool = "bool"
        Nat = "nat"
=======
>>>>>>> 99217dcd
        Int = "int"
        Float = "float"

    INT_WIDTH: ClassVar[int] = 6

    @property
    def linear(self) -> bool:
        """Whether this type should be treated linearly."""
        return False

    def to_hugr(self) -> tys.Type:
        """Computes the Hugr representation of the type."""
        match self.kind:
<<<<<<< HEAD
            case NumericType.Kind.Bool:
                return SumType([NoneType(), NoneType()]).to_hugr()
            case NumericType.Kind.Nat | NumericType.Kind.Int:
=======
            case NumericType.Kind.Int:
>>>>>>> 99217dcd
                return tys.Type(
                    tys.Opaque(
                        extension="arithmetic.int.types",
                        id="int",
                        args=[tys.TypeArg(tys.BoundedNatArg(n=NumericType.INT_WIDTH))],
                        bound=tys.TypeBound.Eq,
                    )
                )
            case NumericType.Kind.Float:
                return tys.Type(
                    tys.Opaque(
                        extension="arithmetic.float.types",
                        id="float64",
                        args=[],
                        bound=tys.TypeBound.Copyable,
                    )
                )

    @property
    def hugr_bound(self) -> tys.TypeBound:
        """The Hugr bound of this type, i.e. `Any`, `Copyable`, or `Equatable`."""
        match self.kind:
            case NumericType.Kind.Float:
                return tys.TypeBound.Copyable
            case _:
                return tys.TypeBound.Eq

    def visit(self, visitor: Visitor) -> None:
        """Accepts a visitor on this type."""
        visitor.visit(self)

    def transform(self, transformer: Transformer) -> "Type":
        """Accepts a transformer on this type."""
        return transformer.transform(self) or self


@dataclass(frozen=True, init=False)
class FunctionType(ParametrizedTypeBase):
    """Type of (potentially generic) functions."""

    inputs: Sequence["Type"]
    output: "Type"
    params: Sequence[Parameter]
    input_names: Sequence[str] | None

    args: Sequence[Argument] = field(init=False)
    linear: bool = field(default=False, init=False)
    intrinsically_linear: bool = field(default=False, init=False)
    hugr_bound: tys.TypeBound = field(default=TypeBound.Copyable, init=False)

    def __init__(
        self,
        inputs: Sequence["Type"],
        output: "Type",
        input_names: Sequence[str] | None = None,
        params: Sequence[Parameter] | None = None,
    ) -> None:
        # We need a custom __init__ to set the args
        args = [TypeArg(ty) for ty in inputs]
        args.append(TypeArg(output))
        object.__setattr__(self, "args", args)
        object.__setattr__(self, "inputs", inputs)
        object.__setattr__(self, "output", output)
        object.__setattr__(self, "input_names", input_names or [])
        object.__setattr__(self, "params", params or [])

    @property
    def parametrized(self) -> bool:
        """Whether the function is parametrized."""
        return len(self.params) > 0

    def to_hugr(self) -> tys.Type:
        """Computes the Hugr representation of the type."""
        if self.parametrized:
            raise InternalGuppyError(
                "Tried to convert parametrised function type to Hugr. Use "
                "`to_hugr_poly` instead"
            )
        return tys.Type(self._to_hugr_function_type())

    def to_hugr_poly(self) -> tys.PolyFuncType:
        """Computes the Hugr `PolyFuncType` representation of the type."""
        func_ty = self._to_hugr_function_type()
        return tys.PolyFuncType(params=[p.to_hugr() for p in self.params], body=func_ty)

    def _to_hugr_function_type(self) -> tys.FunctionType:
        """Helper method to compute the Hugr `FunctionType` representation of the type.

        The resulting `FunctionType` can then be embedded into a Hugr `Type` or a Hugr
        `PolyFuncType`.
        """
        ins = [t.to_hugr() for t in self.inputs]
        outs = [t.to_hugr() for t in type_to_row(self.output)]
        return tys.FunctionType(input=ins, output=outs)

    def visit(self, visitor: Visitor) -> None:
        """Accepts a visitor on this type."""
        if not visitor.visit(self):
            for inp in self.inputs:
                visitor.visit(inp)
            visitor.visit(self.output)
            for param in self.params:
                visitor.visit(param)

    def transform(self, transformer: Transformer) -> "Type":
        """Accepts a transformer on this type."""
        return transformer.transform(self) or FunctionType(
            [inp.transform(transformer) for inp in self.inputs],
            self.output.transform(transformer),
            self.input_names,
            self.params,
        )

    def instantiate(self, args: "Inst") -> "FunctionType":
        """Instantiates all function parameters with concrete types."""
        from guppylang.tys.subst import Instantiator

        assert len(args) == len(self.params)

        # Set the `preserve` flag for instantiated tuples and None
        preserved_args: list[Argument] = []
        for arg in args:
            if isinstance(arg, TypeArg):
                if isinstance(arg.ty, TupleType):
                    arg = TypeArg(TupleType(arg.ty.element_types, preserve=True))
                elif isinstance(arg.ty, NoneType):
                    arg = TypeArg(NoneType(preserve=True))
            preserved_args.append(arg)

        inst = Instantiator(preserved_args)
        return FunctionType(
            [ty.transform(inst) for ty in self.inputs],
            self.output.transform(inst),
            self.input_names,
        )

    def unquantified(self) -> tuple["FunctionType", Sequence[ExistentialVar]]:
        """Instantiates all parameters with existential variables."""
        exs = [param.to_existential() for param in self.params]
        return self.instantiate([arg for arg, _ in exs]), [var for _, var in exs]


@dataclass(frozen=True, init=False)
class TupleType(ParametrizedTypeBase):
    """Type of tuples."""

    element_types: Sequence["Type"]

    # Flag to avoid turning the tuple into a row when calling `type_to_row()`. This is
    # used to make sure that type vars instantiated to tuples are not broken up into
    # rows when generating a Hugr
    preserve: bool = field(default=False, compare=False)

    def __init__(self, element_types: Sequence["Type"], preserve: bool = False) -> None:
        # We need a custom __init__ to set the args
        args = [TypeArg(ty) for ty in element_types]
        object.__setattr__(self, "args", args)
        object.__setattr__(self, "element_types", element_types)
        object.__setattr__(self, "preserve", preserve)

    @property
    def intrinsically_linear(self) -> bool:
        return False

    def to_hugr(self) -> tys.Type:
        """Computes the Hugr representation of the type."""
        # Tuples are encoded as a unary sum. Note that we need to make a copy of this
        # tuple with `preserve=False` to ensure that it can be broken up into a row (if
        # this tuple was created by instantiating a type variable, it is still
        # represented as a *row* sum).
        tuple_ty = TupleType(self.element_types, preserve=False)
        return SumType([tuple_ty]).to_hugr()

    def transform(self, transformer: Transformer) -> "Type":
        """Accepts a transformer on this type."""
        return transformer.transform(self) or TupleType(
            [ty.transform(transformer) for ty in self.element_types], self.preserve
        )


@dataclass(frozen=True, init=False)
class SumType(ParametrizedTypeBase):
    """Type of sums.

    Note that this type is only used internally when constructing the Hugr. Users cannot
    write down this type.
    """

    element_types: Sequence["Type"]

    def __init__(self, element_types: Sequence["Type"]) -> None:
        # We need a custom __init__ to set the args
        args = [TypeArg(ty) for ty in element_types]
        object.__setattr__(self, "args", args)
        object.__setattr__(self, "element_types", element_types)

    @property
    def intrinsically_linear(self) -> bool:
        return False

    def to_hugr(self) -> tys.Type:
        """Computes the Hugr representation of the type."""
        rows = [type_to_row(ty) for ty in self.element_types]
        sum_inner: tys.UnitSum | tys.GeneralSum
        if all(len(row) == 0 for row in rows):
            sum_inner = tys.UnitSum(size=len(rows))
        else:
            sum_inner = tys.GeneralSum(rows=rows_to_hugr(rows))
        return tys.Type(tys.SumType(sum_inner))

    def transform(self, transformer: Transformer) -> "Type":
        """Accepts a transformer on this type."""
        return transformer.transform(self) or SumType(
            [ty.transform(transformer) for ty in self.element_types]
        )


@dataclass(frozen=True)
class OpaqueType(ParametrizedTypeBase):
    """Type that is directly backed by a Hugr opaque type.

    For example, many builtin types like `int`, `float`, `list` etc. are directly backed
    by a Hugr extension.
    """

    defn: "OpaqueTypeDef"

    @property
    def intrinsically_linear(self) -> bool:
        """Whether this type is linear, independent of the arguments."""
        return self.defn.always_linear

    @property
    def hugr_bound(self) -> tys.TypeBound:
        """The Hugr bound of this type, i.e. `Any`, `Copyable`, or `Equatable`."""
        if self.defn.bound is not None:
            return self.defn.bound
        return super().hugr_bound

    def to_hugr(self) -> tys.Type:
        """Computes the Hugr representation of the type."""
        return self.defn.to_hugr(self.args)

    def transform(self, transformer: Transformer) -> "Type":
        """Accepts a transformer on this type."""
        return transformer.transform(self) or OpaqueType(
            [arg.transform(transformer) for arg in self.args], self.defn
        )


@dataclass(frozen=True)
class StructType(ParametrizedTypeBase):
    """A struct type."""

    defn: "CheckedStructDef"

    @cached_property
    def fields(self) -> list["StructField"]:
        """The fields of this struct type."""
        from guppylang.definition.struct import StructField
        from guppylang.tys.subst import Instantiator

        inst = Instantiator(self.args)
        return [StructField(f.name, f.ty.transform(inst)) for f in self.defn.fields]

    @cached_property
    def intrinsically_linear(self) -> bool:
        """Whether this type is linear, independent of the arguments."""
        return any(f.ty.linear for f in self.defn.fields)

    def to_hugr(self) -> tys.Type:
        """Computes the Hugr representation of the type."""
        return TupleType([f.ty for f in self.fields]).to_hugr()

    def transform(self, transformer: Transformer) -> "Type":
        """Accepts a transformer on this type."""
        return transformer.transform(self) or StructType(
            [arg.transform(transformer) for arg in self.args], self.defn
        )


#: The type of parametrized Guppy types.
ParametrizedType: TypeAlias = (
    FunctionType | TupleType | SumType | OpaqueType | StructType
)

#: The type of Guppy types.
#:
#: This is a type alias for a union of all Guppy types defined in this module. This
#: models an algebraic data type and enables exhaustiveness checking in pattern matches
#: etc.
#:
#: This might become obsolete in case the @sealed decorator is added:
#:   * https://peps.python.org/pep-0622/#sealed-classes-as-algebraic-data-types
#:   * https://github.com/johnthagen/sealed-typing-pep
Type: TypeAlias = (
    BoundTypeVar | ExistentialTypeVar | NumericType | NoneType | ParametrizedType
)

#: An immutable row of Guppy types.
TypeRow: TypeAlias = Sequence[Type]


def row_to_type(row: TypeRow) -> Type:
    """Turns a row of types into a single type by packing into a tuple."""
    if len(row) == 0:
        return NoneType()
    elif len(row) == 1:
        return row[0]
    else:
        return TupleType(row)


def type_to_row(ty: Type) -> TypeRow:
    """Turns a type into a row of types by unpacking top-level tuples."""
    if isinstance(ty, NoneType) and not ty.preserve:
        return []
    if isinstance(ty, TupleType) and not ty.preserve:
        return ty.element_types
    return [ty]


def row_to_hugr(row: TypeRow) -> tys.TypeRow:
    """Computes the Hugr representation of a type row."""
    return [ty.to_hugr() for ty in row]


def rows_to_hugr(rows: Sequence[TypeRow]) -> list[tys.TypeRow]:
    """Computes the Hugr representation of a sequence of rows."""
    return [row_to_hugr(row) for row in rows]


def unify(s: Type, t: Type, subst: "Subst | None") -> "Subst | None":
    """Computes a most general unifier for two types.

    Return a substitutions `subst` such that `s[subst] == t[subst]` or `None` if this
    not possible.
    """
    if subst is None:
        return None
    match s, t:
        case ExistentialTypeVar(id=s_id), ExistentialTypeVar(id=t_id) if s_id == t_id:
            return subst
        case ExistentialTypeVar() as s, t:
            return _unify_var(s, t, subst)
        case s, ExistentialTypeVar() as t:
            return _unify_var(t, s, subst)
        case BoundTypeVar(idx=s_idx), BoundTypeVar(idx=t_idx) if s_idx == t_idx:
            return subst
        case NumericType(kind=s_kind), NumericType(kind=t_kind) if s_kind == t_kind:
            return subst
        case NoneType(), NoneType():
            return subst
        case FunctionType() as s, FunctionType() as t if s.params == t.params:
            return _unify_args(s, t, subst)
        case TupleType() as s, TupleType() as t:
            return _unify_args(s, t, subst)
        case SumType() as s, SumType() as t:
            return _unify_args(s, t, subst)
        case OpaqueType() as s, OpaqueType() as t if s.defn == t.defn:
            return _unify_args(s, t, subst)
        case StructType() as s, StructType() as t if s.defn == t.defn:
            return _unify_args(s, t, subst)
        case _:
            return None


def _unify_var(var: ExistentialTypeVar, t: Type, subst: "Subst") -> "Subst | None":
    """Helper function for unification of type variables."""
    if var in subst:
        return unify(subst[var], t, subst)
    if isinstance(t, ExistentialTypeVar) and t in subst:
        return unify(var, subst[t], subst)
    if var in t.unsolved_vars:
        return None
    return {var: t, **subst}


def _unify_args(
    s: ParametrizedType, t: ParametrizedType, subst: "Subst"
) -> "Subst | None":
    """Helper function for unification of type arguments of parametrised types."""
    if len(s.args) != len(t.args):
        return None
    for sa, ta in zip(s.args, t.args, strict=True):
        match sa, ta:
            case TypeArg(ty=sa_ty), TypeArg(ty=ta_ty):
                res = unify(sa_ty, ta_ty, subst)
                if res is None:
                    return None
                subst = res
            case ConstArg(), ConstArg():
                raise NotImplementedError
            case _:
                return None
    return subst


### Helpers for working with tuples of functions


def parse_function_tensor(ty: TupleType) -> list[FunctionType] | None:
    """Parses a nested tuple of function types into a flat list of functions."""
    result = []
    for el in ty.element_types:
        if isinstance(el, FunctionType):
            result.append(el)
        elif isinstance(el, TupleType):
            funcs = parse_function_tensor(el)
            if funcs:
                result.extend(funcs)
            else:
                return None
    return result


def function_tensor_signature(tys: list[FunctionType]) -> FunctionType:
    """Compute the combined function signature of a list of functions"""
    inputs: list[Type] = []
    outputs: list[Type] = []
    for fun_ty in tys:
        assert not fun_ty.parametrized
        inputs.extend(fun_ty.inputs)
        outputs.extend(type_to_row(fun_ty.output))
    return FunctionType(inputs, row_to_type(outputs))<|MERGE_RESOLUTION|>--- conflicted
+++ resolved
@@ -244,11 +244,7 @@
     class Kind(Enum):
         """The different kinds of numeric types."""
 
-<<<<<<< HEAD
-        Bool = "bool"
         Nat = "nat"
-=======
->>>>>>> 99217dcd
         Int = "int"
         Float = "float"
 
@@ -262,13 +258,7 @@
     def to_hugr(self) -> tys.Type:
         """Computes the Hugr representation of the type."""
         match self.kind:
-<<<<<<< HEAD
-            case NumericType.Kind.Bool:
-                return SumType([NoneType(), NoneType()]).to_hugr()
             case NumericType.Kind.Nat | NumericType.Kind.Int:
-=======
-            case NumericType.Kind.Int:
->>>>>>> 99217dcd
                 return tys.Type(
                     tys.Opaque(
                         extension="arithmetic.int.types",
