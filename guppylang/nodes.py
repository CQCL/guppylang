"""Custom AST nodes used by Guppy"""

import ast
from collections.abc import Mapping
from enum import Enum
from typing import TYPE_CHECKING, Any

from guppylang.ast_util import AstNode
from guppylang.tys.const import Const
from guppylang.tys.subst import Inst
from guppylang.tys.ty import FunctionType, StructType, Type

if TYPE_CHECKING:
    from guppylang.cfg.cfg import CFG
    from guppylang.checker.cfg_checker import CheckedCFG
    from guppylang.checker.core import Place, Variable
    from guppylang.definition.common import DefId
    from guppylang.definition.struct import StructField
    from guppylang.tys.param import ConstParam


class PlaceNode(ast.expr):
    place: "Place"

    _fields = ("place",)


class GlobalName(ast.Name):
    id: str
    def_id: "DefId"

    _fields = (
        "id",
        "def_id",
    )


class GenericParamValue(ast.Name):
    id: str
    param: "ConstParam"

    _fields = (
        "id",
        "param",
    )


class LocalCall(ast.expr):
    func: ast.expr
    args: list[ast.expr]

    _fields = (
        "func",
        "args",
    )


class GlobalCall(ast.expr):
    def_id: "DefId"
    args: list[ast.expr]
    type_args: Inst  # Inferred type arguments

    _fields = (
        "def_id",
        "args",
        "type_args",
    )


class TensorCall(ast.expr):
    """A call to a tuple of functions. Behaves like a local call, but more
    unpacking of tuples is required at compilation"""

    func: ast.expr
    args: list[ast.expr]
    tensor_ty: FunctionType

    _fields = (
        "func",
        "args",
        "tensor_ty",
    )


class TypeApply(ast.expr):
    value: ast.expr
    inst: Inst

    _fields = (
        "value",
        "inst",
    )


class PartialApply(ast.expr):
    """A partial function application.

    This node is emitted when methods are loaded as values, since this requires
    partially applying the `self` argument.
    """

    func: ast.expr
    args: list[ast.expr]

    _fields = (
        "func",
        "args",
    )


class FieldAccessAndDrop(ast.expr):
    """A field access on a struct, dropping all the remaining other fields."""

    value: ast.expr
    struct_ty: "StructType"
    field: "StructField"

    _fields = (
        "value",
        "struct_ty",
        "field",
    )


class SubscriptAccessAndDrop(ast.expr):
    """A subscript element access on an object, dropping all the remaining items."""

    item: "Variable"
    item_expr: ast.expr
    getitem_expr: ast.expr
    original_expr: ast.Subscript

    _fields = ("item", "item_expr", "getitem_expr", "original_expr")


class MakeIter(ast.expr):
    """Creates an iterator using the `__iter__` magic method.

    This node is inserted in `for` loops and list comprehensions.
    """

    value: ast.expr
    unwrap_size_hint: bool

    # Node that triggered the creation of this iterator. For example, a for loop stmt.
    # It is not mentioned in `_fields` so that it is not visible to AST visitors
    origin_node: ast.AST

    _fields = ("value",)

    def __init__(
        self, value: ast.expr, origin_node: ast.AST, unwrap_size_hint: bool = True
    ) -> None:
        super().__init__(value)
        self.origin_node = origin_node
        self.unwrap_size_hint = unwrap_size_hint


class IterHasNext(ast.expr):
    """Checks if an iterator has a next element using the `__hasnext__` magic method.

    This node is inserted in `for` loops and list comprehensions.
    """

    value: ast.expr

    _fields = ("value",)


class IterNext(ast.expr):
    """Obtains the next element of an iterator using the `__next__` magic method.

    This node is inserted in `for` loops and list comprehensions.
    """

    value: ast.expr

    _fields = ("value",)


class IterEnd(ast.expr):
    """Finalises an iterator using the `__end__` magic method.

    This node is inserted in `for` loops and list comprehensions. It is needed to
    consume linear iterators once they are finished.
    """

    value: ast.expr

    _fields = ("value",)


class DesugaredGenerator(ast.expr):
    """A single desugared generator in a list comprehension.

    Stores assignments of the original generator targets as well as dummy variables for
    the iterator and hasnext test.
    """

    iter_assign: ast.Assign
    next_call: ast.expr
    iter: ast.expr
    target: ast.expr
    ifs: list[ast.expr]

    borrowed_outer_places: "list[Place]"

    _fields = (
        "iter_assign",
        "next_call",
        "iter",
        "target",
        "ifs",
    )


class DesugaredGeneratorExpr(ast.expr):
    """A desugared generator expression."""

    elt: ast.expr
    generators: list[DesugaredGenerator]

    _fields = (
        "elt",
        "generators",
    )


class DesugaredListComp(ast.expr):
    """A desugared list comprehension."""

    elt: ast.expr
    generators: list[DesugaredGenerator]

    _fields = (
        "elt",
        "generators",
    )


class DesugaredArrayComp(ast.expr):
    """A desugared array comprehension."""

    elt: ast.expr
    generator: DesugaredGenerator
    length: Const
    elt_ty: Type

    _fields = (
        "elt",
        "generator",
        "length",
        "elt_ty",
    )


class ComptimeExpr(ast.expr):
    """A compile-time evaluated `py(...)` expression."""

    value: ast.expr

    _fields = ("value",)


class ResultExpr(ast.expr):
    """A `result(tag, value)` expression."""

    value: ast.expr
    base_ty: Type
    #: Array length in case this is an array result, otherwise `None`
    array_len: Const | None
    tag: str

    _fields = ("value", "base_ty", "array_len", "tag")

    @property
    def args(self) -> list[ast.expr]:
        return [self.value]


class ExitKind(Enum):
    ExitShot = 0  # Exit the current shot
    Panic = 1  # Panic the program ending all shots


class PanicExpr(ast.expr):
    """A `panic(msg, *args)` or `exit(msg, *args)` expression ."""

    kind: ExitKind
    signal: int
    msg: str
    values: list[ast.expr]

    _fields = ("kind", "signal", "msg", "values")


class BarrierExpr(ast.expr):
    """A `barrier(*args)` expression."""

    args: list[ast.expr]
    func_ty: FunctionType
    _fields = ("args", "func_ty")


<<<<<<< HEAD
class StateResultExpr(ast.expr):
    """A `state_result(tag, *args)` expression."""

    tag: str
    args: list[ast.expr]
    func_ty: FunctionType
    _fields = ("tag", "args", "func_ty")


AnyCall = LocalCall | GlobalCall | TensorCall | BarrierExpr | StateResultExpr
=======
AnyCall = LocalCall | GlobalCall | TensorCall | BarrierExpr | ResultExpr
>>>>>>> ebb1f418


class InoutReturnSentinel(ast.expr):
    """An invisible expression corresponding to an implicit use of borrowed vars
    whenever a function returns."""

    var: "Place | str"

    _fields = ("var",)


class UnpackPattern(ast.expr):
    """The LHS of an unpacking assignment like `a, *bs, c = ...` or
    `[a, *bs, c] = ...`."""

    #: Patterns occurring on the left of the starred target
    left: list[ast.expr]

    #: The starred target or `None` if there is none
    starred: ast.expr | None

    #: Patterns occurring on the right of the starred target. This will be an empty list
    #: if there is no starred target
    right: list[ast.expr]

    _fields = ("left", "starred", "right")


class TupleUnpack(ast.expr):
    """The LHS of an unpacking assignment of a tuple."""

    #: The (possibly starred) unpacking pattern
    pattern: UnpackPattern

    _fields = ("pattern",)


class IterableUnpack(ast.expr):
    """The LHS of an unpacking assignment of an iterable type."""

    #: The (possibly starred) unpacking pattern
    pattern: UnpackPattern

    #: Comprehension that collects the RHS iterable into an array
    compr: DesugaredArrayComp

    #: Dummy variable that the RHS should be bound to. This variable is referenced in
    #: `compr`
    rhs_var: PlaceNode

    # Don't mention the comprehension in _fields to avoid visitors recursing it
    _fields = ("pattern",)

    def __init__(
        self, pattern: UnpackPattern, compr: DesugaredArrayComp, rhs_var: PlaceNode
    ) -> None:
        super().__init__(pattern)
        self.compr = compr
        self.rhs_var = rhs_var


#: Any unpacking operation.
AnyUnpack = TupleUnpack | IterableUnpack


class NestedFunctionDef(ast.FunctionDef):
    cfg: "CFG"
    ty: FunctionType
    docstring: str | None

    def __init__(self, cfg: "CFG", ty: FunctionType, *args: Any, **kwargs: Any) -> None:
        super().__init__(*args, **kwargs)
        self.cfg = cfg
        self.ty = ty


class CheckedNestedFunctionDef(ast.FunctionDef):
    def_id: "DefId"
    cfg: "CheckedCFG[Place]"
    ty: FunctionType

    #: Mapping from names to variables captured by this function, together with an AST
    #: node witnessing a use of the captured variable in the function body.
    captured: Mapping[str, tuple["Variable", AstNode]]

    def __init__(
        self,
        def_id: "DefId",
        cfg: "CheckedCFG[Place]",
        ty: FunctionType,
        captured: Mapping[str, tuple["Variable", AstNode]],
        *args: Any,
        **kwargs: Any,
    ) -> None:
        super().__init__(*args, **kwargs)
        self.def_id = def_id
        self.cfg = cfg
        self.ty = ty
        self.captured = captured<|MERGE_RESOLUTION|>--- conflicted
+++ resolved
@@ -302,7 +302,6 @@
     _fields = ("args", "func_ty")
 
 
-<<<<<<< HEAD
 class StateResultExpr(ast.expr):
     """A `state_result(tag, *args)` expression."""
 
@@ -312,10 +311,7 @@
     _fields = ("tag", "args", "func_ty")
 
 
-AnyCall = LocalCall | GlobalCall | TensorCall | BarrierExpr | StateResultExpr
-=======
-AnyCall = LocalCall | GlobalCall | TensorCall | BarrierExpr | ResultExpr
->>>>>>> ebb1f418
+AnyCall = LocalCall | GlobalCall | TensorCall | BarrierExpr | ResultExpr | StateResultExpr
 
 
 class InoutReturnSentinel(ast.expr):
