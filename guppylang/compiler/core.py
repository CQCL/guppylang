--- conflicted
+++ resolved
@@ -16,16 +16,6 @@
 from hugr.std import PRELUDE
 from typing_extensions import assert_never
 
-<<<<<<< HEAD
-from guppylang.checker.core import FieldAccess, Globals, Place, PlaceId, Variable
-from guppylang.definition.common import (
-    CheckedDef,
-    CompilableDef,
-    CompiledDef,
-    DefId,
-    MonomorphizableDef,
-)
-=======
 from guppylang.checker.core import (
     FieldAccess,
     Globals,
@@ -34,13 +24,17 @@
     TupleAccess,
     Variable,
 )
-from guppylang.definition.common import CheckedDef, CompilableDef, CompiledDef, DefId
->>>>>>> 959a4e4d
+from guppylang.definition.common import (
+    CheckedDef,
+    CompilableDef,
+    CompiledDef,
+    DefId,
+    MonomorphizableDef,
+)
 from guppylang.definition.ty import TypeDef
 from guppylang.definition.value import CompiledCallableDef
 from guppylang.diagnostic import Error
 from guppylang.engine import ENGINE
-<<<<<<< HEAD
 from guppylang.error import GuppyError, InternalGuppyError
 from guppylang.tys.arg import ConstArg, TypeArg
 from guppylang.tys.builtin import nat_type
@@ -48,14 +42,10 @@
 from guppylang.tys.const import BoundConstVar, ConstValue
 from guppylang.tys.param import ConstParam, Parameter, TypeParam
 from guppylang.tys.subst import Inst
-from guppylang.tys.ty import BoundTypeVar, NumericType, StructType, Type
+from guppylang.tys.ty import BoundTypeVar, NumericType, StructType, TupleType, Type
 
 if TYPE_CHECKING:
     from guppylang.tys.arg import Argument
-=======
-from guppylang.error import InternalGuppyError
-from guppylang.tys.ty import StructType, TupleType, Type
->>>>>>> 959a4e4d
 
 CompiledLocals = dict[PlaceId, Wire]
 
@@ -394,12 +384,7 @@
             ]
         else:
             raise InternalGuppyError(f"Couldn't obtain a port for `{place}`")
-<<<<<<< HEAD
-        children = [FieldAccess(place, field, None) for field in place.ty.fields]
         child_types = [child.ty.to_hugr(self.ctx) for child in children]
-=======
-        child_types = [child.ty.to_hugr() for child in children]
->>>>>>> 959a4e4d
         child_wires = [self[child] for child in children]
         wire = self.builder.add_op(ops.MakeTuple(child_types), *child_wires)[0]
         for child in children:
