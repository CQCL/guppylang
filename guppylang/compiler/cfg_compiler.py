import functools
from collections.abc import Sequence

from hugr import Wire, ops
from hugr import cfg as hc
from hugr import tys as ht
from hugr.dfg import DP, _DfBase
from hugr.node_port import ToNode

from guppylang.checker.cfg_checker import CheckedBB, CheckedCFG, Row, Signature
from guppylang.checker.core import Place, Variable
from guppylang.compiler.core import CompiledGlobals, DFContainer, return_var
from guppylang.compiler.expr_compiler import ExprCompiler
from guppylang.compiler.stmt_compiler import StmtCompiler
from guppylang.tys.ty import SumType, row_to_type, type_to_row


def compile_cfg(
    cfg: CheckedCFG[Place],
    container: _DfBase[DP],
    inputs: Sequence[Wire],
    globals: CompiledGlobals,
) -> hc.Cfg:
    """Compiles a CFG to Hugr."""
    insert_return_vars(cfg)

    builder = container.add_cfg(*inputs)

    blocks: dict[CheckedBB[Place], ToNode] = {}
    for bb in cfg.bbs:
        blocks[bb] = compile_bb(bb, builder, bb == cfg.entry_bb, globals)
    for bb in cfg.bbs:
        for i, succ in enumerate(bb.successors):
            builder.branch(blocks[bb][i], blocks[succ])

    return builder


def compile_bb(
    bb: CheckedBB[Place],
    builder: hc.Cfg,
    is_entry: bool,
    globals: CompiledGlobals,
<<<<<<< HEAD
) -> CFNode:
    """Compiles a single basic block to Hugr."""
    inputs = bb.sig.input_row if is_entry or bb.is_exit else sort_vars(bb.sig.input_row)
=======
) -> ToNode:
    """Compiles a single basic block to Hugr, and returns the resulting block.
>>>>>>> 536abf9f

    If the basic block is the output block, returns `None`.
    """
    # The exit BB is completely empty
    if len(bb.successors) == 0:
        assert len(bb.statements) == 0
        return builder.exit

    # Otherwise, we use a regular `Block` node
    block: hc.Block
    inputs: Sequence[Place]
    if is_entry:
        inputs = bb.sig.input_row
        block = builder.add_entry()
    else:
        inputs = sort_vars(bb.sig.input_row)
        block = builder.add_block(*(v.ty.to_hugr() for v in inputs))

    # Add input node and compile the statements
    dfg = DFContainer(block)
    for v, wire in zip(inputs, block.input_node, strict=True):
        dfg[v] = wire
    dfg = StmtCompiler(globals).compile_stmts(bb.statements, dfg)

    # If we branch, we also have to compile the branch predicate
    if len(bb.successors) > 1:
        assert bb.branch_pred is not None
        branch_port = ExprCompiler(globals).compile(bb.branch_pred, dfg)
    else:
        # Even if we don't branch, we still have to add a `Sum(())` predicates
        branch_port = dfg.builder.add_op(ops.Tag(0, ht.UnitSum(1)))

    # Finally, we have to add the block output.
    outputs: Sequence[Place]
    if len(bb.successors) == 1:
        # The easy case is if we don't branch: We just output all variables that are
        # specified by the signature
        [outputs] = bb.sig.output_rows
    else:
        # CFG building ensures that branching BBs don't branch to the exit (exit jumps
        # must always be unconditional)
        assert not any(succ.is_exit for succ in bb.successors)

        # If we branch and the branches use the same places, then we can use a
        # regular output
        first, *rest = bb.sig.output_rows
        if all({p.id for p in first} == {p.id for p in r} for r in rest):
            outputs = first
        else:
            # Otherwise, we have to output a TupleSum: We put all non-linear variables
            # into the branch TupleSum and all linear variables in the normal output
            # (since they are shared between all successors). This is in line with the
            # ordering on variables which puts linear variables at the end.
            # We don't need to worry about the order of return vars since this isn't
            # a branch to an exit (see assert above).
            branch_port = choose_vars_for_tuple_sum(
                unit_sum=branch_port,
                output_vars=[
                    [v for v in sort_vars(row) if not v.ty.linear]
                    for row in bb.sig.output_rows
                ],
                dfg=dfg,
            )
            outputs = [v for v in first if v.ty.linear]

<<<<<<< HEAD
    # If this is *not* a jump to the exit BB, we need to sort the outputs to make the
    # signature consistent with what the next BB expects
    if not any(succ.is_exit for succ in bb.successors):
        outputs = sort_vars(outputs)
    else:
        # Exit variables are not allowed to be sorted since their order corresponds to
        # the function outputs
        assert len(bb.successors) == 1, "Exit jumps are always unconditional"

    graph.add_output(inputs=[branch_port] + [dfg[v] for v in outputs], parent=block)
=======
    block.set_block_outputs(branch_port, *(dfg[v] for v in sort_vars(outputs)))
>>>>>>> 536abf9f
    return block


def insert_return_vars(cfg: CheckedCFG[Place]) -> None:
    """Patches a CFG by annotating dummy return variables in the BB signatures.

    The statement compiler turns `return` statements into assignments of dummy variables
    `%ret0`, `%ret1`, etc. We update the exit BB signature to make sure they are
    correctly outputted.
    """
    return_vars = [
        Variable(return_var(i), ty, None)
        for i, ty in enumerate(type_to_row(cfg.output_ty))
    ]
    # Prepend return variables to the exit signature
    cfg.exit_bb.sig = Signature(
        [*return_vars, *cfg.exit_bb.sig.input_row], cfg.exit_bb.sig.output_rows
    )
    # Also patch the predecessors
    for pred in cfg.exit_bb.predecessors:
        # The exit BB will be the only successor
        assert len(pred.sig.output_rows) == 1
        [out_row] = pred.sig.output_rows
        pred.sig = Signature(pred.sig.input_row, [[*return_vars, *out_row]])


def choose_vars_for_tuple_sum(
    unit_sum: Wire, output_vars: list[Row[Place]], dfg: DFContainer
) -> Wire:
    """Selects an output based on a TupleSum.

    Given `unit_sum: Sum(*(), *(), ...)` and output variable rows `#s1, #s2, ...`,
    constructs a TupleSum value of type `Sum(#s1, #s2, ...)`.
    """
    assert all(not v.ty.linear for var_row in output_vars for v in var_row)
    tys = [[v.ty for v in var_row] for var_row in output_vars]
    sum_type = SumType([row_to_type(row) for row in tys]).to_hugr()

    with dfg.builder.add_conditional(unit_sum) as conditional:
        for i, var_row in enumerate(output_vars):
            with conditional.add_case(i) as case:
                tag = case.add_op(ops.Tag(i, sum_type), *(dfg[v] for v in var_row))
                case.set_outputs(tag)
        return conditional


def compare_var(p1: Place, p2: Place) -> int:
    """Defines a `<` order on variables.

    We use this to determine in which order variables are outputted from basic blocks.
    We need to output linear variables at the end, so we do a lexicographic ordering of
    linearity and name.
    """
    return -1 if (p1.ty.linear, str(p1)) < (p2.ty.linear, str(p2)) else 1


def sort_vars(row: Row[Place]) -> list[Place]:
    """Sorts a row of variables.

    This determines the order in which they are outputted from a BB.
    """
    return sorted(row, key=functools.cmp_to_key(compare_var))<|MERGE_RESOLUTION|>--- conflicted
+++ resolved
@@ -41,14 +41,8 @@
     builder: hc.Cfg,
     is_entry: bool,
     globals: CompiledGlobals,
-<<<<<<< HEAD
-) -> CFNode:
-    """Compiles a single basic block to Hugr."""
-    inputs = bb.sig.input_row if is_entry or bb.is_exit else sort_vars(bb.sig.input_row)
-=======
 ) -> ToNode:
-    """Compiles a single basic block to Hugr, and returns the resulting block.
->>>>>>> 536abf9f
+    """Compiles a single basic block to Hugr.
 
     If the basic block is the output block, returns `None`.
     """
@@ -114,7 +108,6 @@
             )
             outputs = [v for v in first if v.ty.linear]
 
-<<<<<<< HEAD
     # If this is *not* a jump to the exit BB, we need to sort the outputs to make the
     # signature consistent with what the next BB expects
     if not any(succ.is_exit for succ in bb.successors):
@@ -124,10 +117,7 @@
         # the function outputs
         assert len(bb.successors) == 1, "Exit jumps are always unconditional"
 
-    graph.add_output(inputs=[branch_port] + [dfg[v] for v in outputs], parent=block)
-=======
-    block.set_block_outputs(branch_port, *(dfg[v] for v in sort_vars(outputs)))
->>>>>>> 536abf9f
+    block.set_block_outputs(branch_port, *(dfg[v] for v in outputs))
     return block
 
 
