--- conflicted
+++ resolved
@@ -877,7 +877,6 @@
     return func
 
 
-<<<<<<< HEAD
 def array_wrap_elem(ctx: CompilerContext) -> hf.Function:
     """Returns the Hugr function that is used to wrap the elements in an regular array
     to turn it into a option array."""
@@ -889,7 +888,9 @@
     func, already_defined = ctx.declare_global_func(ARRAY_WRAP_ELEM, sig)
     if not already_defined:
         func.set_outputs(func.add_op(ops.Tag(1, ht.Option(v)), func.inputs()[0]))
-=======
+    return func
+
+
 def array_read_bool(ctx: CompilerContext) -> hf.Function:
     """Returns the Hugr function that is used to unwrap the elements in an option array
     to turn it into a regular array."""
@@ -900,7 +901,6 @@
     func, already_defined = ctx.declare_global_func(ARRAY_READ_BOOL, sig)
     if not already_defined:
         func.set_outputs(func.add_op(read_bool(), func.inputs()[0]))
->>>>>>> a71d9499
     return func
 
 
