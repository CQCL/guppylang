--- conflicted
+++ resolved
@@ -59,20 +59,17 @@
 from guppylang.std._internal.compiler.list import (
     list_new,
 )
-<<<<<<< HEAD
-from guppylang.std._internal.compiler.prelude import build_error, build_panic, panic
+from guppylang.std._internal.compiler.prelude import (
+    build_error,
+    build_panic,
+    build_unwrap,
+    panic,
+)
 from guppylang.std._internal.compiler.tket2_bool import (
     OpaqueBool,
     OpaqueBoolVal,
     bool_to_sum,
     not_op,
-=======
-from guppylang.std._internal.compiler.prelude import (
-    build_error,
-    build_panic,
-    build_unwrap,
-    panic,
->>>>>>> 081568bf
 )
 from guppylang.tys.arg import Argument
 from guppylang.tys.builtin import (
@@ -516,11 +513,9 @@
             value_wire = self.builder.add_op(map_op, value_wire, unwrap)
         else:
             op_name = f"result_{base_name}"
-<<<<<<< HEAD
-        val_wire = self.visit(node.value)
         typ = get_type(node.value).to_hugr()
         if is_bool_type(node.base_ty):
-            val_wire = self.builder.add_op(bool_to_sum(), val_wire)
+            value_wire = self.builder.add_op(bool_to_sum(), value_wire)
             typ = ht.Bool
         op = tket2_result_op(
             op_name=op_name,
@@ -528,17 +523,7 @@
             tag=node.tag,
             extra_args=extra_args,
         )
-        self.builder.add_op(op, val_wire)
-=======
-            hugr_ty = node.base_ty.to_hugr()
-        op = tket2_result_op(
-            op_name=op_name,
-            typ=hugr_ty,
-            tag=node.tag,
-            extra_args=extra_args,
-        )
         self.builder.add_op(op, value_wire)
->>>>>>> 081568bf
         return self._pack_returns([], NoneType())
 
     def visit_PanicExpr(self, node: PanicExpr) -> Wire:
