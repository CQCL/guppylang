import ast
from collections.abc import Iterable, Iterator, Sequence
from contextlib import AbstractContextManager, ExitStack, contextmanager
from typing import Any, Final, TypeGuard, TypeVar

import hugr
import hugr.std.collections.array
import hugr.std.float
import hugr.std.int
import hugr.std.logic
import hugr.std.prelude
from hugr import Wire, ops
from hugr import tys as ht
from hugr import val as hv
from hugr.build import function as hf
from hugr.build.cond_loop import Conditional
from hugr.build.dfg import DP, DfBase
from typing_extensions import assert_never

from guppylang.ast_util import AstNode, AstVisitor, get_type
from guppylang.cfg.builder import tmp_vars
from guppylang.checker.core import Variable, contains_subscript
from guppylang.checker.errors.generic import UnsupportedError
from guppylang.compiler.core import (
    CompilerBase,
    CompilerContext,
    DFContainer,
    GlobalConstId,
)
from guppylang.compiler.hugr_extension import PartialOp
from guppylang.definition.custom import CustomFunctionDef
from guppylang.definition.value import (
    CallReturnWires,
    CompiledCallableDef,
    CompiledValueDef,
)
from guppylang.error import GuppyError, InternalGuppyError
from guppylang.nodes import (
    BarrierExpr,
    DesugaredArrayComp,
    DesugaredGenerator,
    DesugaredListComp,
    ExitKind,
    FieldAccessAndDrop,
    GenericParamValue,
    GlobalCall,
    GlobalName,
    LocalCall,
    PanicExpr,
    PartialApply,
    PlaceNode,
    ResultExpr,
    StateResultExpr,
    SubscriptAccessAndDrop,
    TensorCall,
    TypeApply,
)
from guppylang.std._internal.compiler.arithmetic import convert_ifromusize
from guppylang.std._internal.compiler.array import (
<<<<<<< HEAD
    array_map,
    array_new,
    array_repeat,
    array_type,
    unpack_array,
=======
    array_convert_to_std_array,
    array_map,
    array_repeat,
>>>>>>> ab800ccc
)
from guppylang.std._internal.compiler.list import (
    list_new,
)
from guppylang.std._internal.compiler.prelude import (
    build_error,
    build_panic,
    build_unwrap,
    panic,
)
from guppylang.tys.arg import Argument
from guppylang.tys.builtin import (
    bool_type,
    get_element_type,
    int_type,
    is_bool_type,
    is_frozenarray_type,
)
from guppylang.tys.subst import Inst
from guppylang.tys.ty import (
    BoundTypeVar,
    FuncInput,
    FunctionType,
    InputFlags,
    NoneType,
    NumericType,
    OpaqueType,
    TupleType,
    Type,
    type_to_row,
)


class ExprCompiler(CompilerBase, AstVisitor[Wire]):
    """A compiler from guppylang expressions to Hugr."""

    dfg: DFContainer

    def compile(self, expr: ast.expr, dfg: DFContainer) -> Wire:
        """Compiles an expression and returns a single wire holding the output value."""
        self.dfg = dfg
        return self.visit(expr)

    def compile_row(self, expr: ast.expr, dfg: DFContainer) -> list[Wire]:
        """Compiles a row expression and returns a list of wires, one for each value in
        the row.

        On Python-level, we treat tuples like rows on top-level. However, nested tuples
        are treated like regular Guppy tuples.
        """
        return [self.compile(e, dfg) for e in expr_to_row(expr)]

    @property
    def builder(self) -> DfBase[ops.DfParentOp]:
        """The current Hugr dataflow graph builder."""
        return self.dfg.builder

    @contextmanager
    def _new_dfcontainer(
        self, inputs: list[PlaceNode], builder: DfBase[DP]
    ) -> Iterator[None]:
        """Context manager to build a graph inside a new `DFContainer`.

        Automatically updates `self.dfg` and makes the inputs available.
        """
        old = self.dfg
        # Check that the input names are unique
        assert len({inp.place.id for inp in inputs}) == len(
            inputs
        ), "Inputs are not unique"
        self.dfg = DFContainer(builder, self.dfg.locals.copy())
        hugr_input = builder.input_node
        for input_node, wire in zip(inputs, hugr_input, strict=True):
            self.dfg[input_node.place] = wire

        yield

        self.dfg = old

    @contextmanager
    def _new_loop(
        self,
        just_inputs_vars: list[PlaceNode],
        loop_vars: list[PlaceNode],
        break_predicate: PlaceNode,
    ) -> Iterator[None]:
        """Context manager to build a graph inside a new `TailLoop` node.

        Automatically adds the `Output` node to the loop body once the context manager
        exits.
        """
        just_inputs = [self.visit(name) for name in just_inputs_vars]
        loop_inputs = [self.visit(name) for name in loop_vars]
        loop = self.builder.add_tail_loop(just_inputs, loop_inputs)
        with self._new_dfcontainer(just_inputs_vars + loop_vars, loop):
            yield
            # Output the branch predicate and the inputs for the next iteration. Note
            # that we have to do fresh calls to `self.visit` here since we're in a new
            # context
            do_break = self.visit(break_predicate)
            loop.set_loop_outputs(do_break, *(self.visit(name) for name in loop_vars))
        # Update the DFG with the outputs from the loop
        for node, wire in zip(loop_vars, loop, strict=True):
            self.dfg[node.place] = wire

    @contextmanager
    def _new_case(
        self,
        inputs: list[PlaceNode],
        outputs: list[PlaceNode],
        conditional: Conditional,
        case_id: int,
    ) -> Iterator[None]:
        """Context manager to build a graph inside a new `Case` node.

        Automatically adds the `Output` node once the context manager exits.
        """
        # TODO: `Case` is `_DfgBase`, but not `Dfg`?
        case = conditional.add_case(case_id)
        with self._new_dfcontainer(inputs, case):
            yield
            case.set_outputs(*(self.visit(name) for name in outputs))

    def _if_else(
        self,
        cond: ast.expr,
        inputs: list[PlaceNode],
        outputs: list[PlaceNode],
        only_true_inputs: list[PlaceNode] | None = None,
        only_false_inputs: list[PlaceNode] | None = None,
    ) -> tuple[AbstractContextManager[None], AbstractContextManager[None]]:
        """Builds a `Conditional`, returning context managers to build the `True` and
        `False` branch.
        """
        conditional = self.builder.add_conditional(
            self.visit(cond), *(self.visit(inp) for inp in inputs)
        )
        only_true_inputs_ = only_true_inputs or []
        only_false_inputs_ = only_false_inputs or []

        @contextmanager
        def true_case() -> Iterator[None]:
            with self._new_case(only_true_inputs_ + inputs, outputs, conditional, 1):
                yield

        @contextmanager
        def false_case() -> Iterator[None]:
            with self._new_case(only_false_inputs_ + inputs, outputs, conditional, 0):
                yield
            # Update the DFG with the outputs from the Conditional node
            for node, wire in zip(outputs, conditional, strict=True):
                self.dfg[node.place] = wire

        return true_case(), false_case()

    @contextmanager
    def _if_true(self, cond: ast.expr, inputs: list[PlaceNode]) -> Iterator[None]:
        """Context manager to build a graph inside the `true` case of a `Conditional`

        In the `false` case, the inputs are outputted as is.
        """
        true_case, false_case = self._if_else(cond, inputs, inputs)
        with false_case:
            # If the condition is false, output the inputs as is
            pass
        with true_case:
            # If the condition is true, we enter the `with` block
            yield

    def visit_Constant(self, node: ast.Constant) -> Wire:
        if value := python_value_to_hugr(node.value, get_type(node)):
            return self.builder.load(value)
        raise InternalGuppyError("Unsupported constant expression in compiler")

    def visit_PlaceNode(self, node: PlaceNode) -> Wire:
        if subscript := contains_subscript(node.place):
            if subscript.item not in self.dfg:
                self.dfg[subscript.item] = self.visit(subscript.item_expr)
            self.dfg[subscript] = self.visit(subscript.getitem_call)
        return self.dfg[node.place]

    def visit_GlobalName(self, node: GlobalName) -> Wire:
        defn = self.ctx.build_compiled_def(node.def_id)
        assert isinstance(defn, CompiledValueDef)
        if isinstance(defn, CompiledCallableDef) and defn.ty.parametrized:
            # TODO: This should be caught during checking
            err = UnsupportedError(
                node, "Polymorphic functions as dynamic higher-order values"
            )
            raise GuppyError(err)
        return defn.load(self.dfg, self.ctx, node)

    def visit_GenericParamValue(self, node: GenericParamValue) -> Wire:
        match node.param.ty:
            case NumericType(NumericType.Kind.Nat):
                arg = node.param.to_bound().to_hugr()
                load_nat = hugr.std.PRELUDE.get_op("load_nat").instantiate(
                    [arg], ht.FunctionType([], [ht.USize()])
                )
                usize = self.builder.add_op(load_nat)
                return self.builder.add_op(convert_ifromusize(), usize)
            case _:
                raise NotImplementedError

    def visit_Name(self, node: ast.Name) -> Wire:
        raise InternalGuppyError("Node should have been removed during type checking.")

    def visit_Tuple(self, node: ast.Tuple) -> Wire:
        elems = [self.visit(e) for e in node.elts]
        types = [get_type(e) for e in node.elts]
        return self._pack_tuple(elems, types)

    def visit_List(self, node: ast.List) -> Wire:
        # Note that this is a list literal (i.e. `[e1, e2, ...]`), not a comprehension
        inputs = [self.visit(e) for e in node.elts]
        list_ty = get_type(node)
        elem_ty = get_element_type(list_ty)
        return list_new(self.builder, elem_ty.to_hugr(), inputs)

    def _unpack_tuple(self, wire: Wire, types: Sequence[Type]) -> Sequence[Wire]:
        """Add a tuple unpack operation to the graph"""
        types = [t.to_hugr() for t in types]
        return list(self.builder.add_op(ops.UnpackTuple(types), wire))

    def _pack_tuple(self, wires: Sequence[Wire], types: Sequence[Type]) -> Wire:
        """Add a tuple pack operation to the graph"""
        types = [t.to_hugr() for t in types]
        return self.builder.add_op(ops.MakeTuple(types), *wires)

    def _pack_returns(self, returns: Sequence[Wire], return_ty: Type) -> Wire:
        """Groups function return values into a tuple"""
        if isinstance(return_ty, TupleType | NoneType) and not return_ty.preserve:
            types = type_to_row(return_ty)
            assert len(returns) == len(types)
            return self._pack_tuple(returns, types)
        assert (
            len(returns) == 1
        ), f"Expected a single return value. Got {returns}. return type {return_ty}"
        return returns[0]

    def _update_inout_ports(
        self,
        args: list[ast.expr],
        inout_ports: Iterator[Wire],
        func_ty: FunctionType,
    ) -> None:
        """Helper method that updates the ports for borrowed arguments after a call."""
        for inp, arg in zip(func_ty.inputs, args, strict=True):
            if InputFlags.Inout in inp.flags:
                # Linearity checker ensures that borrowed arguments that are not places
                # can be safely dropped after the call returns
                if not isinstance(arg, PlaceNode):
                    next(inout_ports)
                    continue
                self.dfg[arg.place] = next(inout_ports)
                # Places involving subscripts need to generate code for the appropriate
                # `__setitem__` call. Nested subscripts are handled automatically since
                # `arg.place.parent` occurs as an arg of this call, so will also
                # be recursively reassigned.
                if subscript := contains_subscript(arg.place):
                    assert subscript.setitem_call is not None
                    # Need to assign __setitem__ value before compiling call.
                    # Note that the assignment to `self.dfg[arg.place]` also updated
                    # `self.dfg[subscript]` so that it now contains the value we want
                    # to write back into the subscript.
                    self.dfg[subscript.setitem_call.value_var] = self.dfg[subscript]
                    self.visit(subscript.setitem_call.call)
        assert next(inout_ports, None) is None, "Too many inout return ports"

    def visit_LocalCall(self, node: LocalCall) -> Wire:
        func = self.visit(node.func)
        func_ty = get_type(node.func)
        assert isinstance(func_ty, FunctionType)
        num_returns = len(type_to_row(func_ty.output))

        args = [self.visit(arg) for arg in node.args]
        call = self.builder.add_op(ops.CallIndirect(func_ty.to_hugr()), func, *args)
        regular_returns = list(call[:num_returns])
        inout_returns = call[num_returns:]
        self._update_inout_ports(node.args, inout_returns, func_ty)
        return self._pack_returns(regular_returns, func_ty.output)

    def visit_TensorCall(self, node: TensorCall) -> Wire:
        functions: Wire = self.visit(node.func)
        function_types = get_type(node.func)
        assert isinstance(function_types, TupleType)

        rets: list[Wire] = []
        remaining_args = node.args
        for func, func_ty in zip(
            self._unpack_tuple(functions, function_types.element_types),
            function_types.element_types,
            strict=True,
        ):
            outs, remaining_args = self._compile_tensor_with_leftovers(
                func, func_ty, remaining_args
            )
            rets.extend(outs)
        assert (
            remaining_args == []
        ), "Not all function arguments were consumed after a tensor call"
        return self._pack_returns(rets, node.tensor_ty.output)

    def _compile_tensor_with_leftovers(
        self, func: Wire, func_ty: Type, args: list[ast.expr]
    ) -> tuple[
        list[Wire],  # Compiled outputs
        list[ast.expr],  # Leftover args
    ]:
        """Compiles a function call, consuming as many arguments as needed, and
        returning the unused ones.
        """
        if isinstance(func_ty, TupleType):
            remaining_args = args
            all_outs = []
            for elem, ty in zip(
                self._unpack_tuple(func, func_ty.element_types),
                func_ty.element_types,
                strict=True,
            ):
                outs, remaining_args = self._compile_tensor_with_leftovers(
                    elem, ty, remaining_args
                )
                all_outs.extend(outs)
            return all_outs, remaining_args

        elif isinstance(func_ty, FunctionType):
            input_len = len(func_ty.inputs)
            num_returns = len(type_to_row(func_ty.output))
            consumed_args, other_args = args[0:input_len], args[input_len:]
            consumed_wires = [self.visit(arg) for arg in consumed_args]
            call = self.builder.add_op(
                ops.CallIndirect(func_ty.to_hugr()), func, *consumed_wires
            )
            regular_returns: list[Wire] = list(call[:num_returns])
            inout_returns = call[num_returns:]
            self._update_inout_ports(consumed_args, inout_returns, func_ty)
            return regular_returns, other_args
        else:
            raise InternalGuppyError("Tensor element wasn't function or tuple")

    def visit_GlobalCall(self, node: GlobalCall) -> Wire:
        func = self.ctx.build_compiled_def(node.def_id)
        assert isinstance(func, CompiledCallableDef)

        args = [self.visit(arg) for arg in node.args]
        rets = func.compile_call(args, list(node.type_args), self.dfg, self.ctx, node)
        if isinstance(func, CustomFunctionDef) and not func.has_signature:
            func_ty = FunctionType(
                [FuncInput(get_type(arg), InputFlags.NoFlags) for arg in node.args],
                get_type(node),
            )
        else:
            func_ty = func.ty.instantiate(node.type_args)
        self._update_inout_ports(node.args, iter(rets.inout_returns), func_ty)
        return self._pack_returns(rets.regular_returns, func_ty.output)

    def visit_Call(self, node: ast.Call) -> Wire:
        raise InternalGuppyError("Node should have been removed during type checking.")

    def visit_PartialApply(self, node: PartialApply) -> Wire:
        func_ty = get_type(node.func)
        assert isinstance(func_ty, FunctionType)
        op = PartialOp.from_closure(
            func_ty.to_hugr(), [get_type(arg).to_hugr() for arg in node.args]
        )
        return self.builder.add_op(
            op, self.visit(node.func), *(self.visit(arg) for arg in node.args)
        )

    def visit_TypeApply(self, node: TypeApply) -> Wire:
        # For now, we can only TypeApply global FunctionDefs/Decls.
        if not isinstance(node.value, GlobalName):
            raise InternalGuppyError("Dynamic TypeApply not supported yet!")
        defn = self.ctx.build_compiled_def(node.value.def_id)
        assert isinstance(defn, CompiledCallableDef)

        # We have to be very careful here: If we instantiate `foo: forall T. T -> T`
        # with a tuple type `tuple[A, B]`, we get the type `tuple[A, B] -> tuple[A, B]`.
        # Normally, this would be represented in Hugr as a function with two output
        # ports types A and B. However, when TypeApplying `foo`, we actually get a
        # function with a single output port typed `tuple[A, B]`.
        # TODO: We would need to do manual monomorphisation in that case to obtain a
        #  function that returns two ports as expected
        if instantiation_needs_unpacking(defn.ty, node.inst):
            err = UnsupportedError(
                node, "Generic function instantiations returning rows"
            )
            raise GuppyError(err)

        return defn.load_with_args(node.inst, self.dfg, self.ctx, node)

    def visit_UnaryOp(self, node: ast.UnaryOp) -> Wire:
        # The only case that is not desugared by the type checker is the `not` operation
        # since it is not implemented via a dunder method
        if isinstance(node.op, ast.Not):
            arg = self.visit(node.operand)
            return self.builder.add_op(hugr.std.logic.Not, arg)

        raise InternalGuppyError("Node should have been removed during type checking.")

    def visit_FieldAccessAndDrop(self, node: FieldAccessAndDrop) -> Wire:
        struct_port = self.visit(node.value)
        field_idx = node.struct_ty.fields.index(node.field)
        return self._unpack_tuple(struct_port, [f.ty for f in node.struct_ty.fields])[
            field_idx
        ]

    def visit_SubscriptAccessAndDrop(self, node: SubscriptAccessAndDrop) -> Wire:
        self.dfg[node.item] = self.visit(node.item_expr)
        return self.visit(node.getitem_expr)

    def visit_ResultExpr(self, node: ResultExpr) -> Wire:
        value_wire = self.visit(node.value)
        base_ty = node.base_ty.to_hugr()
        extra_args: list[ht.TypeArg] = []
        if isinstance(node.base_ty, NumericType):
            match node.base_ty.kind:
                case NumericType.Kind.Nat:
                    base_name = "uint"
                    extra_args = [ht.BoundedNatArg(n=NumericType.INT_WIDTH)]
                case NumericType.Kind.Int:
                    base_name = "int"
                    extra_args = [ht.BoundedNatArg(n=NumericType.INT_WIDTH)]
                case NumericType.Kind.Float:
                    base_name = "f64"
                case kind:
                    assert_never(kind)
        else:
            # The only other valid base type is bool
            assert is_bool_type(node.base_ty)
            base_name = "bool"
        if node.array_len is not None:
            op_name = f"result_array_{base_name}"
            size_arg = node.array_len.to_arg().to_hugr()
            extra_args = [size_arg, *extra_args]
            hugr_ty: ht.Type = hugr.std.collections.array.Array(base_ty, size_arg)
            # Remove the option wrapping in the array
            unwrap = array_unwrap_elem(self.ctx)
            unwrap = self.builder.load_function(
                unwrap,
                instantiation=ht.FunctionType([ht.Option(base_ty)], [base_ty]),
                type_args=[ht.TypeTypeArg(base_ty)],
            )
            map_op = array_map(ht.Option(base_ty), size_arg, base_ty)
            value_wire = self.builder.add_op(map_op, value_wire, unwrap)
            # Turn `value_array` into regular linear `array`
            value_wire = self.builder.add_op(
                array_convert_to_std_array(base_ty, size_arg), value_wire
            )
        else:
            op_name = f"result_{base_name}"
            hugr_ty = node.base_ty.to_hugr()
        op = tket2_result_op(
            op_name=op_name,
            typ=hugr_ty,
            tag=node.tag,
            extra_args=extra_args,
        )
        self.builder.add_op(op, value_wire)
        return self._pack_returns([], NoneType())

    def visit_PanicExpr(self, node: PanicExpr) -> Wire:
        err = build_error(self.builder, node.signal, node.msg)
        in_tys = [get_type(e).to_hugr() for e in node.values]
        out_tys = [ty.to_hugr() for ty in type_to_row(get_type(node))]
        args = [self.visit(e) for e in node.values]
        match node.kind:
            case ExitKind.Panic:
                h_node = build_panic(self.builder, in_tys, out_tys, err, *args)
            case ExitKind.ExitShot:
                op = panic(in_tys, out_tys, ExitKind.ExitShot)
                h_node = self.builder.add_op(op, err, *args)
        return self._pack_returns(list(h_node.outputs()), get_type(node))

    def visit_BarrierExpr(self, node: BarrierExpr) -> Wire:
        hugr_tys = [get_type(e).to_hugr() for e in node.args]
        op = hugr.std.prelude.PRELUDE_EXTENSION.get_op("Barrier").instantiate(
            [ht.SequenceArg([ht.TypeTypeArg(ty) for ty in hugr_tys])],
            ht.FunctionType.endo(hugr_tys),
        )

        barrier_n = self.builder.add_op(op, *(self.visit(e) for e in node.args))

        self._update_inout_ports(node.args, iter(barrier_n), node.func_ty)
        return self._pack_returns([], NoneType())

    def visit_StateResultExpr(self, node: StateResultExpr) -> Wire:
        num_qubits_arg = (
            node.array_len.to_arg().to_hugr()
            if node.array_len
            else ht.BoundedNatArg(len(node.args) - 1)
        )
        args = [ht.StringArg(node.tag), num_qubits_arg]
        sig = ht.FunctionType(
            [array_type(ht.Qubit, num_qubits_arg)],
            [array_type(ht.Qubit, num_qubits_arg)],
        )
        op = ops.Custom(
            op_name="StateResult", signature=sig, args=args, extension="tket2.debug"
        )

        if not node.array_len:
            qubits_in = [self.visit(e) for e in node.args[1:]]
            qubit_arr_in = self.builder.add_op(
                array_new(ht.Qubit, len(node.args) - 1), *qubits_in
            )
            qubit_arr_out = self.builder.add_op(op, qubit_arr_in)
            qubits_out = unpack_array(self.builder, qubit_arr_out)
        else:
            qubits_in = [self.visit(node.args[1])]
            unwrap = array_unwrap_elem(self.ctx)
            unwrap = self.builder.load_function(
                unwrap,
                instantiation=ht.FunctionType([ht.Option(ht.Qubit)], [ht.Qubit]),
                type_args=[ht.TypeTypeArg(ht.Qubit)],
            )
            map_op = array_map(ht.Option(ht.Qubit), num_qubits_arg, ht.Qubit)
            unwrapped_qubit_arr = self.builder.add_op(map_op, qubits_in[0], unwrap)

            qubit_arr_out = self.builder.add_op(op, unwrapped_qubit_arr)

            wrap = array_wrap_elem(self.ctx)
            wrap = self.builder.load_function(
                wrap,
                instantiation=ht.FunctionType([ht.Qubit], [ht.Option(ht.Qubit)]),
                type_args=[ht.TypeTypeArg(ht.Qubit)],
            )
            map_op = array_map(ht.Qubit, num_qubits_arg, ht.Option(ht.Qubit))
            qubits_out = [self.builder.add_op(map_op, qubit_arr_out, wrap)]

        self._update_inout_ports(node.args, iter(qubits_out), node.func_ty)
        return self._pack_returns([], NoneType())

    def visit_DesugaredListComp(self, node: DesugaredListComp) -> Wire:
        # Make up a name for the list under construction and bind it to an empty list
        list_ty = get_type(node)
        assert isinstance(list_ty, OpaqueType)
        elem_ty = get_element_type(list_ty)
        list_place = Variable(next(tmp_vars), list_ty, node)
        self.dfg[list_place] = list_new(self.builder, elem_ty.to_hugr(), [])
        with self._build_generators(node.generators, [list_place]):
            elt_port = self.visit(node.elt)
            list_port = self.dfg[list_place]
            [], [self.dfg[list_place]] = self._build_method_call(
                list_ty, "append", node, [list_port, elt_port], list_ty.args
            )
        return self.dfg[list_place]

    def visit_DesugaredArrayComp(self, node: DesugaredArrayComp) -> Wire:
        # Allocate an uninitialised array of the desired size and a counter variable
        array_ty = get_type(node)
        assert isinstance(array_ty, OpaqueType)
        array_var = Variable(next(tmp_vars), array_ty, node)
        count_var = Variable(next(tmp_vars), int_type(), node)
        # See https://github.com/CQCL/guppylang/issues/629
        hugr_elt_ty = ht.Option(node.elt_ty.to_hugr())
        # Initialise array with `None`s
        make_none = array_comprehension_init_func(self.ctx)
        make_none = self.builder.load_function(
            make_none,
            instantiation=ht.FunctionType([], [hugr_elt_ty]),
            type_args=[ht.TypeTypeArg(node.elt_ty.to_hugr())],
        )
        self.dfg[array_var] = self.builder.add_op(
            array_repeat(hugr_elt_ty, node.length.to_arg().to_hugr()), make_none
        )
        self.dfg[count_var] = self.builder.load(
            hugr.std.int.IntVal(0, width=NumericType.INT_WIDTH)
        )
        with self._build_generators([node.generator], [array_var, count_var]):
            elt = self.visit(node.elt)
            array, count = self.dfg[array_var], self.dfg[count_var]
            [], [self.dfg[array_var]] = self._build_method_call(
                array_ty, "__setitem__", node, [array, count, elt], array_ty.args
            )
            # Update `count += 1`
            one = self.builder.load(hugr.std.int.IntVal(1, width=NumericType.INT_WIDTH))
            [self.dfg[count_var]], [] = self._build_method_call(
                int_type(), "__add__", node, [count, one]
            )
        return self.dfg[array_var]

    def _build_method_call(
        self,
        ty: Type,
        method: str,
        node: AstNode,
        args: list[Wire],
        type_args: Sequence[Argument] | None = None,
    ) -> CallReturnWires:
        func = self.ctx.get_instance_func(ty, method)
        assert func is not None
        return func.compile_call(args, type_args or [], self.dfg, self.ctx, node)

    @contextmanager
    def _build_generators(
        self, gens: list[DesugaredGenerator], loop_vars: list[Variable]
    ) -> Iterator[None]:
        """Context manager to build and enter the `TailLoop`s for a list of generators.

        The provided `loop_vars` will be threaded through and will be available inside
        the loops.
        """
        from guppylang.compiler.stmt_compiler import StmtCompiler

        compiler = StmtCompiler(self.ctx)
        with ExitStack() as stack:
            for gen in gens:
                # Build the generator
                compiler.compile_stmts([gen.iter_assign], self.dfg)
                assert isinstance(gen.iter, PlaceNode)
                iter_ty = get_type(gen.iter)
                inputs = [PlaceNode(place=var) for var in loop_vars]
                inputs += [PlaceNode(place=place) for place in gen.used_outer_places]
                # Enter a new tail loop. Note that the iterator is a `just_input`, so
                # will not be outputted by the loop
                break_pred = PlaceNode(Variable(next(tmp_vars), bool_type(), gen.iter))
                stack.enter_context(self._new_loop([gen.iter], inputs, break_pred))
                # Enter a conditional checking if we have a next element
                next_ty = TupleType([get_type(gen.target), iter_ty])
                next_var = PlaceNode(Variable(next(tmp_vars), next_ty, gen.iter))
                hasnext_case, stop_case = self._if_else(
                    gen.next_call,
                    inputs,
                    only_true_inputs=[next_var],
                    outputs=[break_pred, *inputs],
                )
                # In the "no" case, we set the break predicate to true
                break_pred_hugr_ty = ht.Either([iter_ty.to_hugr()], [])
                with stop_case:
                    self.dfg[break_pred.place] = self.dfg.builder.add_op(
                        ops.Tag(1, break_pred_hugr_ty)
                    )
                # Otherwise, we continue, set the break predicate to false, and insert
                # the iterator for the next loop iteration
                stack.enter_context(hasnext_case)
                next_wire = self.dfg[next_var.place]
                elt, it = self.dfg.builder.add_op(ops.UnpackTuple(), next_wire)
                compiler.dfg = self.dfg
                compiler._assign(gen.target, elt)
                self.dfg[break_pred.place] = self.dfg.builder.add_op(
                    ops.Tag(0, break_pred_hugr_ty), it
                )
                # Enter nested conditionals for each if guard on the generator
                for if_expr in gen.ifs:
                    stack.enter_context(self._if_true(if_expr, [break_pred, *inputs]))
            # Yield control to the caller to build inside the loop
            yield

    def visit_BinOp(self, node: ast.BinOp) -> Wire:
        raise InternalGuppyError("Node should have been removed during type checking.")

    def visit_Compare(self, node: ast.Compare) -> Wire:
        raise InternalGuppyError("Node should have been removed during type checking.")


def expr_to_row(expr: ast.expr) -> list[ast.expr]:
    """Turns an expression into a row expressions by unpacking top-level tuples."""
    return expr.elts if isinstance(expr, ast.Tuple) else [expr]


def instantiation_needs_unpacking(func_ty: FunctionType, inst: Inst) -> bool:
    """Checks if instantiating a polymorphic makes it return a row."""
    if isinstance(func_ty.output, BoundTypeVar):
        return_ty = inst[func_ty.output.idx]
        return isinstance(return_ty, TupleType | NoneType)
    return False


def python_value_to_hugr(v: Any, exp_ty: Type) -> hv.Value | None:
    """Turns a Python value into a Hugr value.

    Returns None if the Python value cannot be represented in Guppy.
    """
    match v:
        case bool():
            return hv.bool_value(v)
        case str():
            return hugr.std.prelude.StringVal(v)
        case int():
            return hugr.std.int.IntVal(v, width=NumericType.INT_WIDTH)
        case float():
            return hugr.std.float.FloatVal(v)
        case tuple(elts):
            assert isinstance(exp_ty, TupleType)
            vs = [
                python_value_to_hugr(elt, ty)
                for elt, ty in zip(elts, exp_ty.element_types, strict=True)
            ]
            if doesnt_contain_none(vs):
                return hv.Tuple(*vs)
        case list(elts):
            assert is_frozenarray_type(exp_ty)
            elem_ty = get_element_type(exp_ty)
            vs = [python_value_to_hugr(elt, elem_ty) for elt in elts]
            if doesnt_contain_none(vs):
                return hugr.std.collections.static_array.StaticArrayVal(
                    vs, elem_ty.to_hugr(), name=f"static_pyarray.{next(tmp_vars)}"
                )
        case _:
            return None
    return None


def tket2_result_op(
    op_name: str,
    typ: ht.Type,
    tag: str,
    extra_args: Iterable[ht.TypeArg],
) -> ops.DataflowOp:
    """Creates a dummy operation for constructing a list."""
    args = [
        ht.StringArg(tag),
        *extra_args,
    ]
    sig = ht.FunctionType(
        input=[typ],
        output=[],
    )
    return ops.Custom(
        extension="tket2.result",
        op_name=op_name,
        args=args,
        signature=sig,
    )


ARRAY_COMPREHENSION_INIT: Final[GlobalConstId] = GlobalConstId.fresh(
    "array.__comprehension.init"
)
ARRAY_UNWRAP_ELEM: Final[GlobalConstId] = GlobalConstId.fresh("array.__unwrap_elem")
ARRAY_WRAP_ELEM: Final[GlobalConstId] = GlobalConstId.fresh("array.__wrap_elem")


def array_comprehension_init_func(ctx: CompilerContext) -> hf.Function:
    """Returns the Hugr function that is used to initialise arrays elements before a
    comprehension.

    Just returns the `None` variant of the optional element type.

    See https://github.com/CQCL/guppylang/issues/629
    """
    v = ht.Variable(0, ht.TypeBound(ht.TypeBound.Any))
    sig = ht.PolyFuncType(
        params=[ht.TypeTypeParam(ht.TypeBound.Any)],
        body=ht.FunctionType([], [ht.Option(v)]),
    )
    func, already_defined = ctx.declare_global_func(ARRAY_COMPREHENSION_INIT, sig)
    if not already_defined:
        func.set_outputs(func.add_op(ops.Tag(0, ht.Option(v))))
    return func


def array_unwrap_elem(ctx: CompilerContext) -> hf.Function:
    """Returns the Hugr function that is used to unwrap the elements in an option array
    to turn it into a regular array."""
    v = ht.Variable(0, ht.TypeBound(ht.TypeBound.Any))
    sig = ht.PolyFuncType(
        params=[ht.TypeTypeParam(ht.TypeBound.Any)],
        body=ht.FunctionType([ht.Option(v)], [v]),
    )
    func, already_defined = ctx.declare_global_func(ARRAY_UNWRAP_ELEM, sig)
    if not already_defined:
        msg = "Linear array element has already been used"
        func.set_outputs(build_unwrap(func, func.inputs()[0], msg))
    return func


def array_wrap_elem(ctx: CompilerContext) -> hf.Function:
    """Returns the Hugr function that is used to wrap the elements in an regular array
    to turn it into a option array."""
    v = ht.Variable(0, ht.TypeBound(ht.TypeBound.Any))
    sig = ht.PolyFuncType(
        params=[ht.TypeTypeParam(ht.TypeBound.Any)],
        body=ht.FunctionType([v], [ht.Option(v)]),
    )
    func, already_defined = ctx.declare_global_func(ARRAY_WRAP_ELEM, sig)
    if not already_defined:
        func.set_outputs(func.add_op(ops.Tag(1, ht.Option(v)), func.inputs()[0]))
    return func


T = TypeVar("T")


def doesnt_contain_none(xs: list[T | None]) -> TypeGuard[list[T]]:
    """Checks if a list contains `None`."""
    return all(x is not None for x in xs)<|MERGE_RESOLUTION|>--- conflicted
+++ resolved
@@ -57,17 +57,12 @@
 )
 from guppylang.std._internal.compiler.arithmetic import convert_ifromusize
 from guppylang.std._internal.compiler.array import (
-<<<<<<< HEAD
+    array_convert_to_std_array,
     array_map,
     array_new,
     array_repeat,
     array_type,
     unpack_array,
-=======
-    array_convert_to_std_array,
-    array_map,
-    array_repeat,
->>>>>>> ab800ccc
 )
 from guppylang.std._internal.compiler.list import (
     list_new,
