import ast
from collections.abc import Iterable, Iterator, Sequence
from contextlib import AbstractContextManager, ExitStack, contextmanager
from typing import Any, Final, TypeGuard, TypeVar

import hugr
import hugr.std.collections.array
import hugr.std.float
import hugr.std.int
import hugr.std.logic
import hugr.std.prelude
from hugr import Wire, ops
from hugr import tys as ht
from hugr import val as hv
from hugr.build import function as hf
from hugr.build.cond_loop import Conditional
from hugr.build.dfg import DP, DfBase
from typing_extensions import assert_never

from guppylang.ast_util import AstNode, AstVisitor, get_type
from guppylang.cfg.builder import tmp_vars
from guppylang.checker.core import Variable, contains_subscript
from guppylang.checker.errors.generic import UnsupportedError
from guppylang.compiler.core import (
    CompilerBase,
    CompilerContext,
    DFContainer,
    GlobalConstId,
)
from guppylang.compiler.hugr_extension import PartialOp
from guppylang.definition.custom import CustomFunctionDef
from guppylang.definition.value import (
    CallReturnWires,
    CompiledCallableDef,
    CompiledValueDef,
)
from guppylang.error import GuppyError, InternalGuppyError
from guppylang.nodes import (
    BarrierExpr,
    DesugaredArrayComp,
    DesugaredGenerator,
    DesugaredListComp,
    ExitKind,
    FieldAccessAndDrop,
    GenericParamValue,
    GlobalCall,
    GlobalName,
    LocalCall,
    PanicExpr,
    PartialApply,
    PlaceNode,
    ResultExpr,
    SubscriptAccessAndDrop,
    TensorCall,
    TypeApply,
)
from guppylang.std._internal.compiler.arithmetic import convert_ifromusize
from guppylang.std._internal.compiler.array import array_repeat
from guppylang.std._internal.compiler.list import (
    list_new,
)
<<<<<<< HEAD
from guppylang.std._internal.compiler.prelude import build_error, build_panic
from guppylang.std._internal.compiler.tket2_bool import (
    OpaqueBool,
    OpaqueBoolVal,
    bool_to_sum,
    not_op,
)
=======
from guppylang.std._internal.compiler.prelude import build_error, build_panic, panic
>>>>>>> 5cd92252
from guppylang.tys.arg import Argument
from guppylang.tys.builtin import (
    bool_type,
    get_element_type,
    int_type,
    is_bool_type,
    is_frozenarray_type,
)
from guppylang.tys.const import BoundConstVar, ConstValue, ExistentialConstVar
from guppylang.tys.subst import Inst
from guppylang.tys.ty import (
    BoundTypeVar,
    FuncInput,
    FunctionType,
    InputFlags,
    NoneType,
    NumericType,
    OpaqueType,
    TupleType,
    Type,
    type_to_row,
)


class ExprCompiler(CompilerBase, AstVisitor[Wire]):
    """A compiler from guppylang expressions to Hugr."""

    dfg: DFContainer

    def compile(self, expr: ast.expr, dfg: DFContainer) -> Wire:
        """Compiles an expression and returns a single wire holding the output value."""
        self.dfg = dfg
        return self.visit(expr)

    def compile_row(self, expr: ast.expr, dfg: DFContainer) -> list[Wire]:
        """Compiles a row expression and returns a list of wires, one for each value in
        the row.

        On Python-level, we treat tuples like rows on top-level. However, nested tuples
        are treated like regular Guppy tuples.
        """
        return [self.compile(e, dfg) for e in expr_to_row(expr)]

    @property
    def builder(self) -> DfBase[ops.DfParentOp]:
        """The current Hugr dataflow graph builder."""
        return self.dfg.builder

    @contextmanager
    def _new_dfcontainer(
        self, inputs: list[PlaceNode], builder: DfBase[DP]
    ) -> Iterator[None]:
        """Context manager to build a graph inside a new `DFContainer`.

        Automatically updates `self.dfg` and makes the inputs available.
        """
        old = self.dfg
        # Check that the input names are unique
        assert len({inp.place.id for inp in inputs}) == len(
            inputs
        ), "Inputs are not unique"
        self.dfg = DFContainer(builder, self.dfg.locals.copy())
        hugr_input = builder.input_node
        for input_node, wire in zip(inputs, hugr_input, strict=True):
            self.dfg[input_node.place] = wire

        yield

        self.dfg = old

    @contextmanager
    def _new_loop(
        self,
        just_inputs_vars: list[PlaceNode],
        loop_vars: list[PlaceNode],
        break_predicate: PlaceNode,
    ) -> Iterator[None]:
        """Context manager to build a graph inside a new `TailLoop` node.

        Automatically adds the `Output` node to the loop body once the context manager
        exits.
        """
        just_inputs = [self.visit(name) for name in just_inputs_vars]
        loop_inputs = [self.visit(name) for name in loop_vars]
        loop = self.builder.add_tail_loop(just_inputs, loop_inputs)
        with self._new_dfcontainer(just_inputs_vars + loop_vars, loop):
            yield
            # Output the branch predicate and the inputs for the next iteration. Note
            # that we have to do fresh calls to `self.visit` here since we're in a new
            # context
            do_break = self.visit(break_predicate)
            loop.set_loop_outputs(do_break, *(self.visit(name) for name in loop_vars))
        # Update the DFG with the outputs from the loop
        for node, wire in zip(loop_vars, loop, strict=True):
            self.dfg[node.place] = wire

    @contextmanager
    def _new_case(
        self,
        inputs: list[PlaceNode],
        outputs: list[PlaceNode],
        conditional: Conditional,
        case_id: int,
    ) -> Iterator[None]:
        """Context manager to build a graph inside a new `Case` node.

        Automatically adds the `Output` node once the context manager exits.
        """
        # TODO: `Case` is `_DfgBase`, but not `Dfg`?
        case = conditional.add_case(case_id)
        with self._new_dfcontainer(inputs, case):
            yield
            case.set_outputs(*(self.visit(name) for name in outputs))

    def _if_else(
        self,
        cond: ast.expr,
        inputs: list[PlaceNode],
        outputs: list[PlaceNode],
        only_true_inputs: list[PlaceNode] | None = None,
        only_false_inputs: list[PlaceNode] | None = None,
    ) -> tuple[AbstractContextManager[None], AbstractContextManager[None]]:
        """Builds a `Conditional`, returning context managers to build the `True` and
        `False` branch.
        """
        cond_wire = self.visit(cond)
        cond_ty = self.builder.hugr.port_type(cond_wire.out_port())
        if cond_ty == OpaqueBool:
            cond_wire = self.builder.add_op(bool_to_sum(), cond_wire)
        conditional = self.builder.add_conditional(
            cond_wire, *(self.visit(inp) for inp in inputs)
        )
        only_true_inputs_ = only_true_inputs or []
        only_false_inputs_ = only_false_inputs or []

        @contextmanager
        def true_case() -> Iterator[None]:
            with self._new_case(only_true_inputs_ + inputs, outputs, conditional, 1):
                yield

        @contextmanager
        def false_case() -> Iterator[None]:
            with self._new_case(only_false_inputs_ + inputs, outputs, conditional, 0):
                yield
            # Update the DFG with the outputs from the Conditional node
            for node, wire in zip(outputs, conditional, strict=True):
                self.dfg[node.place] = wire

        return true_case(), false_case()

    @contextmanager
    def _if_true(self, cond: ast.expr, inputs: list[PlaceNode]) -> Iterator[None]:
        """Context manager to build a graph inside the `true` case of a `Conditional`

        In the `false` case, the inputs are outputted as is.
        """
        true_case, false_case = self._if_else(cond, inputs, inputs)
        with false_case:
            # If the condition is false, output the inputs as is
            pass
        with true_case:
            # If the condition is true, we enter the `with` block
            yield

    def visit_Constant(self, node: ast.Constant) -> Wire:
        if value := python_value_to_hugr(node.value, get_type(node)):
            return self.builder.load(value)
        raise InternalGuppyError("Unsupported constant expression in compiler")

    def visit_PlaceNode(self, node: PlaceNode) -> Wire:
        if subscript := contains_subscript(node.place):
            if subscript.item not in self.dfg:
                self.dfg[subscript.item] = self.visit(subscript.item_expr)
            self.dfg[subscript] = self.visit(subscript.getitem_call)
        return self.dfg[node.place]

    def visit_GlobalName(self, node: GlobalName) -> Wire:
        defn = self.ctx.build_compiled_def(node.def_id)
        assert isinstance(defn, CompiledValueDef)
        if isinstance(defn, CompiledCallableDef) and defn.ty.parametrized:
            # TODO: This should be caught during checking
            err = UnsupportedError(
                node, "Polymorphic functions as dynamic higher-order values"
            )
            raise GuppyError(err)
        return defn.load(self.dfg, self.ctx, node)

    def visit_GenericParamValue(self, node: GenericParamValue) -> Wire:
        match node.param.ty:
            case NumericType(NumericType.Kind.Nat):
                arg = node.param.to_bound().to_hugr()
                load_nat = hugr.std.PRELUDE.get_op("load_nat").instantiate(
                    [arg], ht.FunctionType([], [ht.USize()])
                )
                usize = self.builder.add_op(load_nat)
                return self.builder.add_op(convert_ifromusize(), usize)
            case _:
                raise NotImplementedError

    def visit_Name(self, node: ast.Name) -> Wire:
        raise InternalGuppyError("Node should have been removed during type checking.")

    def visit_Tuple(self, node: ast.Tuple) -> Wire:
        elems = [self.visit(e) for e in node.elts]
        types = [get_type(e) for e in node.elts]
        return self._pack_tuple(elems, types)

    def visit_List(self, node: ast.List) -> Wire:
        # Note that this is a list literal (i.e. `[e1, e2, ...]`), not a comprehension
        inputs = [self.visit(e) for e in node.elts]
        list_ty = get_type(node)
        elem_ty = get_element_type(list_ty)
        return list_new(self.builder, elem_ty.to_hugr(), inputs)

    def _unpack_tuple(self, wire: Wire, types: Sequence[Type]) -> Sequence[Wire]:
        """Add a tuple unpack operation to the graph"""
        types = [t.to_hugr() for t in types]
        return list(self.builder.add_op(ops.UnpackTuple(types), wire))

    def _pack_tuple(self, wires: Sequence[Wire], types: Sequence[Type]) -> Wire:
        """Add a tuple pack operation to the graph"""
        types = [t.to_hugr() for t in types]
        return self.builder.add_op(ops.MakeTuple(types), *wires)

    def _pack_returns(self, returns: Sequence[Wire], return_ty: Type) -> Wire:
        """Groups function return values into a tuple"""
        if isinstance(return_ty, TupleType | NoneType) and not return_ty.preserve:
            types = type_to_row(return_ty)
            assert len(returns) == len(types)
            return self._pack_tuple(returns, types)
        assert (
            len(returns) == 1
        ), f"Expected a single return value. Got {returns}. return type {return_ty}"
        return returns[0]

    def _update_inout_ports(
        self,
        args: list[ast.expr],
        inout_ports: Iterator[Wire],
        func_ty: FunctionType,
    ) -> None:
        """Helper method that updates the ports for borrowed arguments after a call."""
        for inp, arg in zip(func_ty.inputs, args, strict=True):
            if InputFlags.Inout in inp.flags:
                # Linearity checker ensures that borrowed arguments that are not places
                # can be safely dropped after the call returns
                if not isinstance(arg, PlaceNode):
                    next(inout_ports)
                    continue
                self.dfg[arg.place] = next(inout_ports)
                # Places involving subscripts need to generate code for the appropriate
                # `__setitem__` call. Nested subscripts are handled automatically since
                # `arg.place.parent` occurs as an arg of this call, so will also
                # be recursively reassigned.
                if subscript := contains_subscript(arg.place):
                    assert subscript.setitem_call is not None
                    # Need to assign __setitem__ value before compiling call.
                    # Note that the assignment to `self.dfg[arg.place]` also updated
                    # `self.dfg[subscript]` so that it now contains the value we want
                    # to write back into the subscript.
                    self.dfg[subscript.setitem_call.value_var] = self.dfg[subscript]
                    self.visit(subscript.setitem_call.call)
        assert next(inout_ports, None) is None, "Too many inout return ports"

    def visit_LocalCall(self, node: LocalCall) -> Wire:
        func = self.visit(node.func)
        func_ty = get_type(node.func)
        assert isinstance(func_ty, FunctionType)
        num_returns = len(type_to_row(func_ty.output))

        args = [self.visit(arg) for arg in node.args]
        call = self.builder.add_op(ops.CallIndirect(func_ty.to_hugr()), func, *args)
        regular_returns = list(call[:num_returns])
        inout_returns = call[num_returns:]
        self._update_inout_ports(node.args, inout_returns, func_ty)
        return self._pack_returns(regular_returns, func_ty.output)

    def visit_TensorCall(self, node: TensorCall) -> Wire:
        functions: Wire = self.visit(node.func)
        function_types = get_type(node.func)
        assert isinstance(function_types, TupleType)

        rets: list[Wire] = []
        remaining_args = node.args
        for func, func_ty in zip(
            self._unpack_tuple(functions, function_types.element_types),
            function_types.element_types,
            strict=True,
        ):
            outs, remaining_args = self._compile_tensor_with_leftovers(
                func, func_ty, remaining_args
            )
            rets.extend(outs)
        assert (
            remaining_args == []
        ), "Not all function arguments were consumed after a tensor call"
        return self._pack_returns(rets, node.tensor_ty.output)

    def _compile_tensor_with_leftovers(
        self, func: Wire, func_ty: Type, args: list[ast.expr]
    ) -> tuple[
        list[Wire],  # Compiled outputs
        list[ast.expr],  # Leftover args
    ]:
        """Compiles a function call, consuming as many arguments as needed, and
        returning the unused ones.
        """
        if isinstance(func_ty, TupleType):
            remaining_args = args
            all_outs = []
            for elem, ty in zip(
                self._unpack_tuple(func, func_ty.element_types),
                func_ty.element_types,
                strict=True,
            ):
                outs, remaining_args = self._compile_tensor_with_leftovers(
                    elem, ty, remaining_args
                )
                all_outs.extend(outs)
            return all_outs, remaining_args

        elif isinstance(func_ty, FunctionType):
            input_len = len(func_ty.inputs)
            num_returns = len(type_to_row(func_ty.output))
            consumed_args, other_args = args[0:input_len], args[input_len:]
            consumed_wires = [self.visit(arg) for arg in consumed_args]
            call = self.builder.add_op(
                ops.CallIndirect(func_ty.to_hugr()), func, *consumed_wires
            )
            regular_returns: list[Wire] = list(call[:num_returns])
            inout_returns = call[num_returns:]
            self._update_inout_ports(consumed_args, inout_returns, func_ty)
            return regular_returns, other_args
        else:
            raise InternalGuppyError("Tensor element wasn't function or tuple")

    def visit_GlobalCall(self, node: GlobalCall) -> Wire:
        func = self.ctx.build_compiled_def(node.def_id)
        assert isinstance(func, CompiledCallableDef)

        args = [self.visit(arg) for arg in node.args]
        rets = func.compile_call(args, list(node.type_args), self.dfg, self.ctx, node)
        if isinstance(func, CustomFunctionDef) and not func.has_signature:
            func_ty = FunctionType(
                [FuncInput(get_type(arg), InputFlags.NoFlags) for arg in node.args],
                get_type(node),
            )
        else:
            func_ty = func.ty.instantiate(node.type_args)
        self._update_inout_ports(node.args, iter(rets.inout_returns), func_ty)
        return self._pack_returns(rets.regular_returns, func_ty.output)

    def visit_Call(self, node: ast.Call) -> Wire:
        raise InternalGuppyError("Node should have been removed during type checking.")

    def visit_PartialApply(self, node: PartialApply) -> Wire:
        func_ty = get_type(node.func)
        assert isinstance(func_ty, FunctionType)
        op = PartialOp.from_closure(
            func_ty.to_hugr(), [get_type(arg).to_hugr() for arg in node.args]
        )
        return self.builder.add_op(
            op, self.visit(node.func), *(self.visit(arg) for arg in node.args)
        )

    def visit_TypeApply(self, node: TypeApply) -> Wire:
        # For now, we can only TypeApply global FunctionDefs/Decls.
        if not isinstance(node.value, GlobalName):
            raise InternalGuppyError("Dynamic TypeApply not supported yet!")
        defn = self.ctx.build_compiled_def(node.value.def_id)
        assert isinstance(defn, CompiledCallableDef)

        # We have to be very careful here: If we instantiate `foo: forall T. T -> T`
        # with a tuple type `tuple[A, B]`, we get the type `tuple[A, B] -> tuple[A, B]`.
        # Normally, this would be represented in Hugr as a function with two output
        # ports types A and B. However, when TypeApplying `foo`, we actually get a
        # function with a single output port typed `tuple[A, B]`.
        # TODO: We would need to do manual monomorphisation in that case to obtain a
        #  function that returns two ports as expected
        if instantiation_needs_unpacking(defn.ty, node.inst):
            err = UnsupportedError(
                node, "Generic function instantiations returning rows"
            )
            raise GuppyError(err)

        return defn.load_with_args(node.inst, self.dfg, self.ctx, node)

    def visit_UnaryOp(self, node: ast.UnaryOp) -> Wire:
        # The only case that is not desugared by the type checker is the `not` operation
        # since it is not implemented via a dunder method
        if isinstance(node.op, ast.Not):
            arg = self.visit(node.operand)
            return self.builder.add_op(not_op(), arg)

        raise InternalGuppyError("Node should have been removed during type checking.")

    def visit_FieldAccessAndDrop(self, node: FieldAccessAndDrop) -> Wire:
        struct_port = self.visit(node.value)
        field_idx = node.struct_ty.fields.index(node.field)
        return self._unpack_tuple(struct_port, [f.ty for f in node.struct_ty.fields])[
            field_idx
        ]

    def visit_SubscriptAccessAndDrop(self, node: SubscriptAccessAndDrop) -> Wire:
        self.dfg[node.item] = self.visit(node.item_expr)
        return self.visit(node.getitem_expr)

    def visit_ResultExpr(self, node: ResultExpr) -> Wire:
        extra_args = []
        if isinstance(node.base_ty, NumericType):
            match node.base_ty.kind:
                case NumericType.Kind.Nat:
                    base_name = "uint"
                    extra_args = [ht.BoundedNatArg(n=NumericType.INT_WIDTH)]
                case NumericType.Kind.Int:
                    base_name = "int"
                    extra_args = [ht.BoundedNatArg(n=NumericType.INT_WIDTH)]
                case NumericType.Kind.Float:
                    base_name = "f64"
                case kind:
                    assert_never(kind)
        else:
            # The only other valid base type is bool
            assert is_bool_type(node.base_ty)
            base_name = "bool"
        if node.array_len is not None:
            op_name = f"result_array_{base_name}"
            match node.array_len:
                case ConstValue(value=value):
                    assert isinstance(value, int)
                    extra_args = [ht.BoundedNatArg(n=value), *extra_args]
                case BoundConstVar():
                    # TODO: We need to handle this once we allow function definitions
                    #  that are generic over array lengths
                    raise NotImplementedError
                case ExistentialConstVar() as var:
                    raise InternalGuppyError(
                        f"Unsolved existential variable during Hugr lowering: {var}"
                    )
                case c:
                    assert_never(c)
        else:
            op_name = f"result_{base_name}"
        typ = get_type(node.value).to_hugr()
        op = tket2_result_op(
            op_name=op_name,
            typ=typ,
            tag=node.tag,
            extra_args=extra_args,
        )
        val_wire = self.visit(node.value)
        if typ == OpaqueBool:
            val_wire = self.builder.add_op(bool_to_sum(), val_wire)
        self.builder.add_op(op, val_wire)
        return self._pack_returns([], NoneType())

    def visit_PanicExpr(self, node: PanicExpr) -> Wire:
        err = build_error(self.builder, node.signal, node.msg)
        in_tys = [get_type(e).to_hugr() for e in node.values]
        out_tys = [ty.to_hugr() for ty in type_to_row(get_type(node))]
        args = [self.visit(e) for e in node.values]
        match node.kind:
            case ExitKind.Panic:
                h_node = build_panic(self.builder, in_tys, out_tys, err, *args)
            case ExitKind.ExitShot:
                op = panic(in_tys, out_tys, ExitKind.ExitShot)
                h_node = self.builder.add_op(op, err, *args)
        return self._pack_returns(list(h_node.outputs()), get_type(node))

    def visit_BarrierExpr(self, node: BarrierExpr) -> Wire:
        hugr_tys = [get_type(e).to_hugr() for e in node.args]
        op = hugr.std.prelude.PRELUDE_EXTENSION.get_op("Barrier").instantiate(
            [ht.SequenceArg([ht.TypeTypeArg(ty) for ty in hugr_tys])],
            ht.FunctionType.endo(hugr_tys),
        )

        barrier_n = self.builder.add_op(op, *(self.visit(e) for e in node.args))

        self._update_inout_ports(node.args, iter(barrier_n), node.func_ty)
        return self._pack_returns([], NoneType())

    def visit_DesugaredListComp(self, node: DesugaredListComp) -> Wire:
        # Make up a name for the list under construction and bind it to an empty list
        list_ty = get_type(node)
        assert isinstance(list_ty, OpaqueType)
        elem_ty = get_element_type(list_ty)
        list_place = Variable(next(tmp_vars), list_ty, node)
        self.dfg[list_place] = list_new(self.builder, elem_ty.to_hugr(), [])
        with self._build_generators(node.generators, [list_place]):
            elt_port = self.visit(node.elt)
            list_port = self.dfg[list_place]
            [], [self.dfg[list_place]] = self._build_method_call(
                list_ty, "append", node, [list_port, elt_port], list_ty.args
            )
        return self.dfg[list_place]

    def visit_DesugaredArrayComp(self, node: DesugaredArrayComp) -> Wire:
        # Allocate an uninitialised array of the desired size and a counter variable
        array_ty = get_type(node)
        assert isinstance(array_ty, OpaqueType)
        array_var = Variable(next(tmp_vars), array_ty, node)
        count_var = Variable(next(tmp_vars), int_type(), node)
        # See https://github.com/CQCL/guppylang/issues/629
        hugr_elt_ty = ht.Option(node.elt_ty.to_hugr())
        # Initialise array with `None`s
        make_none = array_comprehension_init_func(self.ctx)
        make_none = self.builder.load_function(
            make_none,
            instantiation=ht.FunctionType([], [hugr_elt_ty]),
            type_args=[ht.TypeTypeArg(node.elt_ty.to_hugr())],
        )
        self.dfg[array_var] = self.builder.add_op(
            array_repeat(hugr_elt_ty, node.length.to_arg().to_hugr()), make_none
        )
        self.dfg[count_var] = self.builder.load(
            hugr.std.int.IntVal(0, width=NumericType.INT_WIDTH)
        )
        with self._build_generators([node.generator], [array_var, count_var]):
            elt = self.visit(node.elt)
            array, count = self.dfg[array_var], self.dfg[count_var]
            [], [self.dfg[array_var]] = self._build_method_call(
                array_ty, "__setitem__", node, [array, count, elt], array_ty.args
            )
            # Update `count += 1`
            one = self.builder.load(hugr.std.int.IntVal(1, width=NumericType.INT_WIDTH))
            [self.dfg[count_var]], [] = self._build_method_call(
                int_type(), "__add__", node, [count, one]
            )
        return self.dfg[array_var]

    def _build_method_call(
        self,
        ty: Type,
        method: str,
        node: AstNode,
        args: list[Wire],
        type_args: Sequence[Argument] | None = None,
    ) -> CallReturnWires:
        func = self.ctx.get_instance_func(ty, method)
        assert func is not None
        return func.compile_call(args, type_args or [], self.dfg, self.ctx, node)

    @contextmanager
    def _build_generators(
        self, gens: list[DesugaredGenerator], loop_vars: list[Variable]
    ) -> Iterator[None]:
        """Context manager to build and enter the `TailLoop`s for a list of generators.

        The provided `loop_vars` will be threaded through and will be available inside
        the loops.
        """
        from guppylang.compiler.stmt_compiler import StmtCompiler

        compiler = StmtCompiler(self.ctx)
        with ExitStack() as stack:
            for gen in gens:
                # Build the generator
                compiler.compile_stmts([gen.iter_assign], self.dfg)
                assert isinstance(gen.iter, PlaceNode)
                iter_ty = get_type(gen.iter)
                inputs = [PlaceNode(place=var) for var in loop_vars]
                inputs += [
                    PlaceNode(place=place) for place in gen.borrowed_outer_places
                ]
                # Enter a new tail loop. Note that the iterator is a `just_input`, so
                # will not be outputted by the loop
                break_pred = PlaceNode(Variable(next(tmp_vars), bool_type(), gen.iter))
                stack.enter_context(self._new_loop([gen.iter], inputs, break_pred))
                # Enter a conditional checking if we have a next element
                next_ty = TupleType([get_type(gen.target), iter_ty])
                next_var = PlaceNode(Variable(next(tmp_vars), next_ty, gen.iter))
                hasnext_case, stop_case = self._if_else(
                    gen.next_call,
                    inputs,
                    only_true_inputs=[next_var],
                    outputs=[break_pred, *inputs],
                )
                # In the "no" case, we set the break predicate to true
                break_pred_hugr_ty = ht.Either([iter_ty.to_hugr()], [])
                with stop_case:
                    self.dfg[break_pred.place] = self.dfg.builder.add_op(
                        ops.Tag(1, break_pred_hugr_ty)
                    )
                # Otherwise, we continue, set the break predicate to false, and insert
                # the iterator for the next loop iteration
                stack.enter_context(hasnext_case)
                next_wire = self.dfg[next_var.place]
                elt, it = self.dfg.builder.add_op(ops.UnpackTuple(), next_wire)
                compiler.dfg = self.dfg
                compiler._assign(gen.target, elt)
                self.dfg[break_pred.place] = self.dfg.builder.add_op(
                    ops.Tag(0, break_pred_hugr_ty), it
                )
                # Enter nested conditionals for each if guard on the generator
                for if_expr in gen.ifs:
                    stack.enter_context(self._if_true(if_expr, [break_pred, *inputs]))
            # Yield control to the caller to build inside the loop
            yield

    def visit_BinOp(self, node: ast.BinOp) -> Wire:
        raise InternalGuppyError("Node should have been removed during type checking.")

    def visit_Compare(self, node: ast.Compare) -> Wire:
        raise InternalGuppyError("Node should have been removed during type checking.")


def expr_to_row(expr: ast.expr) -> list[ast.expr]:
    """Turns an expression into a row expressions by unpacking top-level tuples."""
    return expr.elts if isinstance(expr, ast.Tuple) else [expr]


def instantiation_needs_unpacking(func_ty: FunctionType, inst: Inst) -> bool:
    """Checks if instantiating a polymorphic makes it return a row."""
    if isinstance(func_ty.output, BoundTypeVar):
        return_ty = inst[func_ty.output.idx]
        return isinstance(return_ty, TupleType | NoneType)
    return False


def python_value_to_hugr(v: Any, exp_ty: Type) -> hv.Value | None:
    """Turns a Python value into a Hugr value.

    Returns None if the Python value cannot be represented in Guppy.
    """
    match v:
        case bool():
            return OpaqueBoolVal(v)
        case str():
            return hugr.std.prelude.StringVal(v)
        case int():
            return hugr.std.int.IntVal(v, width=NumericType.INT_WIDTH)
        case float():
            return hugr.std.float.FloatVal(v)
        case tuple(elts):
            assert isinstance(exp_ty, TupleType)
            vs = [
                python_value_to_hugr(elt, ty)
                for elt, ty in zip(elts, exp_ty.element_types, strict=True)
            ]
            if doesnt_contain_none(vs):
                return hv.Tuple(*vs)
        case list(elts):
            assert is_frozenarray_type(exp_ty)
            elem_ty = get_element_type(exp_ty)
            vs = [python_value_to_hugr(elt, elem_ty) for elt in elts]
            if doesnt_contain_none(vs):
                return hugr.std.collections.static_array.StaticArrayVal(
                    vs, elem_ty.to_hugr(), name=f"static_pyarray.{next(tmp_vars)}"
                )
        case _:
            return None
    return None


def tket2_result_op(
    op_name: str,
    typ: ht.Type,
    tag: str,
    extra_args: Iterable[ht.TypeArg],
) -> ops.DataflowOp:
    """Creates a dummy operation for constructing a list."""
    args = [
        ht.StringArg(tag),
        *extra_args,
    ]
    if typ == OpaqueBool:
        typ = ht.Bool
    sig = ht.FunctionType(
        input=[typ],
        output=[],
    )
    return ops.Custom(
        extension="tket2.result",
        op_name=op_name,
        args=args,
        signature=sig,
    )


ARRAY_COMPREHENSION_INIT: Final[GlobalConstId] = GlobalConstId.fresh(
    "array.__comprehension.init"
)


def array_comprehension_init_func(ctx: CompilerContext) -> hf.Function:
    """Returns the Hugr function that is used to initialise arrays elements before a
    comprehension.

    Just returns the `None` variant of the optional element type.

    See https://github.com/CQCL/guppylang/issues/629
    """
    v = ht.Variable(0, ht.TypeBound(ht.TypeBound.Any))
    sig = ht.PolyFuncType(
        params=[ht.TypeTypeParam(ht.TypeBound.Any)],
        body=ht.FunctionType([], [ht.Option(v)]),
    )
    func, already_defined = ctx.declare_global_func(ARRAY_COMPREHENSION_INIT, sig)
    if not already_defined:
        func.set_outputs(func.add_op(ops.Tag(0, ht.Option(v))))
    return func


T = TypeVar("T")


def doesnt_contain_none(xs: list[T | None]) -> TypeGuard[list[T]]:
    """Checks if a list contains `None`."""
    return all(x is not None for x in xs)<|MERGE_RESOLUTION|>--- conflicted
+++ resolved
@@ -59,17 +59,13 @@
 from guppylang.std._internal.compiler.list import (
     list_new,
 )
-<<<<<<< HEAD
-from guppylang.std._internal.compiler.prelude import build_error, build_panic
+from guppylang.std._internal.compiler.prelude import build_error, build_panic, panic
 from guppylang.std._internal.compiler.tket2_bool import (
     OpaqueBool,
     OpaqueBoolVal,
     bool_to_sum,
     not_op,
 )
-=======
-from guppylang.std._internal.compiler.prelude import build_error, build_panic, panic
->>>>>>> 5cd92252
 from guppylang.tys.arg import Argument
 from guppylang.tys.builtin import (
     bool_type,
