import ast
from collections.abc import Iterable, Iterator, Sequence
from contextlib import AbstractContextManager, ExitStack, contextmanager
from typing import Any, Final, TypeGuard, TypeVar

import hugr
import hugr.std.collections.array
import hugr.std.float
import hugr.std.int
import hugr.std.logic
import hugr.std.prelude
from hugr import Wire, ops
from hugr import tys as ht
from hugr import val as hv
from hugr.build import function as hf
from hugr.build.cond_loop import Conditional
from hugr.build.dfg import DP, DfBase
from typing_extensions import assert_never

from guppylang.ast_util import AstNode, AstVisitor, get_type
from guppylang.cfg.builder import tmp_vars
from guppylang.checker.core import Variable, contains_subscript
from guppylang.checker.errors.generic import UnsupportedError
from guppylang.compiler.core import (
    CompilerBase,
    CompilerContext,
    DFContainer,
    GlobalConstId,
)
from guppylang.compiler.hugr_extension import PartialOp
from guppylang.definition.custom import CustomFunctionDef
from guppylang.definition.value import (
    CallReturnWires,
    CompiledCallableDef,
    CompiledValueDef,
)
from guppylang.error import GuppyError, InternalGuppyError
from guppylang.nodes import (
    BarrierExpr,
    DesugaredArrayComp,
    DesugaredGenerator,
    DesugaredListComp,
    ExitKind,
    FieldAccessAndDrop,
    GenericParamValue,
    GlobalCall,
    GlobalName,
    LocalCall,
    PanicExpr,
    PartialApply,
    PlaceNode,
    ResultExpr,
    SubscriptAccessAndDrop,
    TensorCall,
    TypeApply,
)
from guppylang.std._internal.compiler.arithmetic import convert_ifromusize
from guppylang.std._internal.compiler.array import (
    array_convert_to_std_array,
    array_map,
    array_repeat,
)
from guppylang.std._internal.compiler.list import (
    list_new,
)
from guppylang.std._internal.compiler.prelude import (
    build_error,
    build_panic,
    build_unwrap,
    panic,
)
from guppylang.std._internal.compiler.tket2_bool import (
    OpaqueBool,
    OpaqueBoolVal,
    not_op,
    read_bool,
)
from guppylang.tys.arg import Argument
from guppylang.tys.builtin import (
    bool_type,
    get_element_type,
    int_type,
    is_bool_type,
    is_frozenarray_type,
)
from guppylang.tys.subst import Inst
from guppylang.tys.ty import (
    BoundTypeVar,
    FuncInput,
    FunctionType,
    InputFlags,
    NoneType,
    NumericType,
    OpaqueType,
    TupleType,
    Type,
    type_to_row,
)


class ExprCompiler(CompilerBase, AstVisitor[Wire]):
    """A compiler from guppylang expressions to Hugr."""

    dfg: DFContainer

    def compile(self, expr: ast.expr, dfg: DFContainer) -> Wire:
        """Compiles an expression and returns a single wire holding the output value."""
        self.dfg = dfg
        return self.visit(expr)

    def compile_row(self, expr: ast.expr, dfg: DFContainer) -> list[Wire]:
        """Compiles a row expression and returns a list of wires, one for each value in
        the row.

        On Python-level, we treat tuples like rows on top-level. However, nested tuples
        are treated like regular Guppy tuples.
        """
        return [self.compile(e, dfg) for e in expr_to_row(expr)]

    @property
    def builder(self) -> DfBase[ops.DfParentOp]:
        """The current Hugr dataflow graph builder."""
        return self.dfg.builder

    @contextmanager
    def _new_dfcontainer(
        self, inputs: list[PlaceNode], builder: DfBase[DP]
    ) -> Iterator[None]:
        """Context manager to build a graph inside a new `DFContainer`.

        Automatically updates `self.dfg` and makes the inputs available.
        """
        old = self.dfg
        # Check that the input names are unique
        assert len({inp.place.id for inp in inputs}) == len(
            inputs
        ), "Inputs are not unique"
        self.dfg = DFContainer(builder, self.dfg.locals.copy())
        hugr_input = builder.input_node
        for input_node, wire in zip(inputs, hugr_input, strict=True):
            self.dfg[input_node.place] = wire

        yield

        self.dfg = old

    @contextmanager
    def _new_loop(
        self,
        just_inputs_vars: list[PlaceNode],
        loop_vars: list[PlaceNode],
        break_predicate: PlaceNode,
    ) -> Iterator[None]:
        """Context manager to build a graph inside a new `TailLoop` node.

        Automatically adds the `Output` node to the loop body once the context manager
        exits.
        """
        just_inputs = [self.visit(name) for name in just_inputs_vars]
        loop_inputs = [self.visit(name) for name in loop_vars]
        loop = self.builder.add_tail_loop(just_inputs, loop_inputs)
        with self._new_dfcontainer(just_inputs_vars + loop_vars, loop):
            yield
            # Output the branch predicate and the inputs for the next iteration. Note
            # that we have to do fresh calls to `self.visit` here since we're in a new
            # context
            do_break = self.visit(break_predicate)
            loop.set_loop_outputs(do_break, *(self.visit(name) for name in loop_vars))
        # Update the DFG with the outputs from the loop
        for node, wire in zip(loop_vars, loop, strict=True):
            self.dfg[node.place] = wire

    @contextmanager
    def _new_case(
        self,
        inputs: list[PlaceNode],
        outputs: list[PlaceNode],
        conditional: Conditional,
        case_id: int,
    ) -> Iterator[None]:
        """Context manager to build a graph inside a new `Case` node.

        Automatically adds the `Output` node once the context manager exits.
        """
        # TODO: `Case` is `_DfgBase`, but not `Dfg`?
        case = conditional.add_case(case_id)
        with self._new_dfcontainer(inputs, case):
            yield
            case.set_outputs(*(self.visit(name) for name in outputs))

    def _if_else(
        self,
        cond: ast.expr,
        inputs: list[PlaceNode],
        outputs: list[PlaceNode],
        only_true_inputs: list[PlaceNode] | None = None,
        only_false_inputs: list[PlaceNode] | None = None,
    ) -> tuple[AbstractContextManager[None], AbstractContextManager[None]]:
        """Builds a `Conditional`, returning context managers to build the `True` and
        `False` branch.
        """
        cond_wire = self.visit(cond)
        cond_ty = self.builder.hugr.port_type(cond_wire.out_port())
        if cond_ty == OpaqueBool:
            cond_wire = self.builder.add_op(read_bool(), cond_wire)
        conditional = self.builder.add_conditional(
            cond_wire, *(self.visit(inp) for inp in inputs)
        )
        only_true_inputs_ = only_true_inputs or []
        only_false_inputs_ = only_false_inputs or []

        @contextmanager
        def true_case() -> Iterator[None]:
            with self._new_case(only_true_inputs_ + inputs, outputs, conditional, 1):
                yield

        @contextmanager
        def false_case() -> Iterator[None]:
            with self._new_case(only_false_inputs_ + inputs, outputs, conditional, 0):
                yield
            # Update the DFG with the outputs from the Conditional node
            for node, wire in zip(outputs, conditional, strict=True):
                self.dfg[node.place] = wire

        return true_case(), false_case()

    @contextmanager
    def _if_true(self, cond: ast.expr, inputs: list[PlaceNode]) -> Iterator[None]:
        """Context manager to build a graph inside the `true` case of a `Conditional`

        In the `false` case, the inputs are outputted as is.
        """
        true_case, false_case = self._if_else(cond, inputs, inputs)
        with false_case:
            # If the condition is false, output the inputs as is
            pass
        with true_case:
            # If the condition is true, we enter the `with` block
            yield

    def visit_Constant(self, node: ast.Constant) -> Wire:
        if value := python_value_to_hugr(node.value, get_type(node)):
            return self.builder.load(value)
        raise InternalGuppyError("Unsupported constant expression in compiler")

    def visit_PlaceNode(self, node: PlaceNode) -> Wire:
        if subscript := contains_subscript(node.place):
            if subscript.item not in self.dfg:
                self.dfg[subscript.item] = self.visit(subscript.item_expr)
            self.dfg[subscript] = self.visit(subscript.getitem_call)
        return self.dfg[node.place]

    def visit_GlobalName(self, node: GlobalName) -> Wire:
        defn = self.ctx.build_compiled_def(node.def_id)
        assert isinstance(defn, CompiledValueDef)
        if isinstance(defn, CompiledCallableDef) and defn.ty.parametrized:
            # TODO: This should be caught during checking
            err = UnsupportedError(
                node, "Polymorphic functions as dynamic higher-order values"
            )
            raise GuppyError(err)
        return defn.load(self.dfg, self.ctx, node)

    def visit_GenericParamValue(self, node: GenericParamValue) -> Wire:
        match node.param.ty:
            case NumericType(NumericType.Kind.Nat):
                arg = node.param.to_bound().to_hugr()
                load_nat = hugr.std.PRELUDE.get_op("load_nat").instantiate(
                    [arg], ht.FunctionType([], [ht.USize()])
                )
                usize = self.builder.add_op(load_nat)
                return self.builder.add_op(convert_ifromusize(), usize)
            case _:
                raise NotImplementedError

    def visit_Name(self, node: ast.Name) -> Wire:
        raise InternalGuppyError("Node should have been removed during type checking.")

    def visit_Tuple(self, node: ast.Tuple) -> Wire:
        elems = [self.visit(e) for e in node.elts]
        types = [get_type(e) for e in node.elts]
        return self._pack_tuple(elems, types)

    def visit_List(self, node: ast.List) -> Wire:
        # Note that this is a list literal (i.e. `[e1, e2, ...]`), not a comprehension
        inputs = [self.visit(e) for e in node.elts]
        list_ty = get_type(node)
        elem_ty = get_element_type(list_ty)
        return list_new(self.builder, elem_ty.to_hugr(), inputs)

    def _unpack_tuple(self, wire: Wire, types: Sequence[Type]) -> Sequence[Wire]:
        """Add a tuple unpack operation to the graph"""
        types = [t.to_hugr() for t in types]
        return list(self.builder.add_op(ops.UnpackTuple(types), wire))

    def _pack_tuple(self, wires: Sequence[Wire], types: Sequence[Type]) -> Wire:
        """Add a tuple pack operation to the graph"""
        types = [t.to_hugr() for t in types]
        return self.builder.add_op(ops.MakeTuple(types), *wires)

    def _pack_returns(self, returns: Sequence[Wire], return_ty: Type) -> Wire:
        """Groups function return values into a tuple"""
        if isinstance(return_ty, TupleType | NoneType) and not return_ty.preserve:
            types = type_to_row(return_ty)
            assert len(returns) == len(types)
            return self._pack_tuple(returns, types)
        assert (
            len(returns) == 1
        ), f"Expected a single return value. Got {returns}. return type {return_ty}"
        return returns[0]

    def _update_inout_ports(
        self,
        args: list[ast.expr],
        inout_ports: Iterator[Wire],
        func_ty: FunctionType,
    ) -> None:
        """Helper method that updates the ports for borrowed arguments after a call."""
        for inp, arg in zip(func_ty.inputs, args, strict=True):
            if InputFlags.Inout in inp.flags:
                # Linearity checker ensures that borrowed arguments that are not places
                # can be safely dropped after the call returns
                if not isinstance(arg, PlaceNode):
                    next(inout_ports)
                    continue
                self.dfg[arg.place] = next(inout_ports)
                # Places involving subscripts need to generate code for the appropriate
                # `__setitem__` call. Nested subscripts are handled automatically since
                # `arg.place.parent` occurs as an arg of this call, so will also
                # be recursively reassigned.
                if subscript := contains_subscript(arg.place):
                    assert subscript.setitem_call is not None
                    # Need to assign __setitem__ value before compiling call.
                    # Note that the assignment to `self.dfg[arg.place]` also updated
                    # `self.dfg[subscript]` so that it now contains the value we want
                    # to write back into the subscript.
                    self.dfg[subscript.setitem_call.value_var] = self.dfg[subscript]
                    self.visit(subscript.setitem_call.call)
        assert next(inout_ports, None) is None, "Too many inout return ports"

    def visit_LocalCall(self, node: LocalCall) -> Wire:
        func = self.visit(node.func)
        func_ty = get_type(node.func)
        assert isinstance(func_ty, FunctionType)
        num_returns = len(type_to_row(func_ty.output))

        args = [self.visit(arg) for arg in node.args]
        call = self.builder.add_op(ops.CallIndirect(func_ty.to_hugr()), func, *args)
        regular_returns = list(call[:num_returns])
        inout_returns = call[num_returns:]
        self._update_inout_ports(node.args, inout_returns, func_ty)
        return self._pack_returns(regular_returns, func_ty.output)

    def visit_TensorCall(self, node: TensorCall) -> Wire:
        functions: Wire = self.visit(node.func)
        function_types = get_type(node.func)
        assert isinstance(function_types, TupleType)

        rets: list[Wire] = []
        remaining_args = node.args
        for func, func_ty in zip(
            self._unpack_tuple(functions, function_types.element_types),
            function_types.element_types,
            strict=True,
        ):
            outs, remaining_args = self._compile_tensor_with_leftovers(
                func, func_ty, remaining_args
            )
            rets.extend(outs)
        assert (
            remaining_args == []
        ), "Not all function arguments were consumed after a tensor call"
        return self._pack_returns(rets, node.tensor_ty.output)

    def _compile_tensor_with_leftovers(
        self, func: Wire, func_ty: Type, args: list[ast.expr]
    ) -> tuple[
        list[Wire],  # Compiled outputs
        list[ast.expr],  # Leftover args
    ]:
        """Compiles a function call, consuming as many arguments as needed, and
        returning the unused ones.
        """
        if isinstance(func_ty, TupleType):
            remaining_args = args
            all_outs = []
            for elem, ty in zip(
                self._unpack_tuple(func, func_ty.element_types),
                func_ty.element_types,
                strict=True,
            ):
                outs, remaining_args = self._compile_tensor_with_leftovers(
                    elem, ty, remaining_args
                )
                all_outs.extend(outs)
            return all_outs, remaining_args

        elif isinstance(func_ty, FunctionType):
            input_len = len(func_ty.inputs)
            num_returns = len(type_to_row(func_ty.output))
            consumed_args, other_args = args[0:input_len], args[input_len:]
            consumed_wires = [self.visit(arg) for arg in consumed_args]
            call = self.builder.add_op(
                ops.CallIndirect(func_ty.to_hugr()), func, *consumed_wires
            )
            regular_returns: list[Wire] = list(call[:num_returns])
            inout_returns = call[num_returns:]
            self._update_inout_ports(consumed_args, inout_returns, func_ty)
            return regular_returns, other_args
        else:
            raise InternalGuppyError("Tensor element wasn't function or tuple")

    def visit_GlobalCall(self, node: GlobalCall) -> Wire:
        func = self.ctx.build_compiled_def(node.def_id)
        assert isinstance(func, CompiledCallableDef)

        args = [self.visit(arg) for arg in node.args]
        rets = func.compile_call(args, list(node.type_args), self.dfg, self.ctx, node)
        if isinstance(func, CustomFunctionDef) and not func.has_signature:
            func_ty = FunctionType(
                [FuncInput(get_type(arg), InputFlags.NoFlags) for arg in node.args],
                get_type(node),
            )
        else:
            func_ty = func.ty.instantiate(node.type_args)
        self._update_inout_ports(node.args, iter(rets.inout_returns), func_ty)
        return self._pack_returns(rets.regular_returns, func_ty.output)

    def visit_Call(self, node: ast.Call) -> Wire:
        raise InternalGuppyError("Node should have been removed during type checking.")

    def visit_PartialApply(self, node: PartialApply) -> Wire:
        func_ty = get_type(node.func)
        assert isinstance(func_ty, FunctionType)
        op = PartialOp.from_closure(
            func_ty.to_hugr(), [get_type(arg).to_hugr() for arg in node.args]
        )
        return self.builder.add_op(
            op, self.visit(node.func), *(self.visit(arg) for arg in node.args)
        )

    def visit_TypeApply(self, node: TypeApply) -> Wire:
        # For now, we can only TypeApply global FunctionDefs/Decls.
        if not isinstance(node.value, GlobalName):
            raise InternalGuppyError("Dynamic TypeApply not supported yet!")
        defn = self.ctx.build_compiled_def(node.value.def_id)
        assert isinstance(defn, CompiledCallableDef)

        # We have to be very careful here: If we instantiate `foo: forall T. T -> T`
        # with a tuple type `tuple[A, B]`, we get the type `tuple[A, B] -> tuple[A, B]`.
        # Normally, this would be represented in Hugr as a function with two output
        # ports types A and B. However, when TypeApplying `foo`, we actually get a
        # function with a single output port typed `tuple[A, B]`.
        # TODO: We would need to do manual monomorphisation in that case to obtain a
        #  function that returns two ports as expected
        if instantiation_needs_unpacking(defn.ty, node.inst):
            err = UnsupportedError(
                node, "Generic function instantiations returning rows"
            )
            raise GuppyError(err)

        return defn.load_with_args(node.inst, self.dfg, self.ctx, node)

    def visit_UnaryOp(self, node: ast.UnaryOp) -> Wire:
        # The only case that is not desugared by the type checker is the `not` operation
        # since it is not implemented via a dunder method
        if isinstance(node.op, ast.Not):
            arg = self.visit(node.operand)
            return self.builder.add_op(not_op(), arg)

        raise InternalGuppyError("Node should have been removed during type checking.")

    def visit_FieldAccessAndDrop(self, node: FieldAccessAndDrop) -> Wire:
        struct_port = self.visit(node.value)
        field_idx = node.struct_ty.fields.index(node.field)
        return self._unpack_tuple(struct_port, [f.ty for f in node.struct_ty.fields])[
            field_idx
        ]

    def visit_SubscriptAccessAndDrop(self, node: SubscriptAccessAndDrop) -> Wire:
        self.dfg[node.item] = self.visit(node.item_expr)
        return self.visit(node.getitem_expr)

    def visit_ResultExpr(self, node: ResultExpr) -> Wire:
        value_wire = self.visit(node.value)
        base_ty = node.base_ty.to_hugr()
        extra_args: list[ht.TypeArg] = []
        if isinstance(node.base_ty, NumericType):
            match node.base_ty.kind:
                case NumericType.Kind.Nat:
                    base_name = "uint"
                    extra_args = [ht.BoundedNatArg(n=NumericType.INT_WIDTH)]
                case NumericType.Kind.Int:
                    base_name = "int"
                    extra_args = [ht.BoundedNatArg(n=NumericType.INT_WIDTH)]
                case NumericType.Kind.Float:
                    base_name = "f64"
                case kind:
                    assert_never(kind)
        else:
            # The only other valid base type is bool
            assert is_bool_type(node.base_ty)
            base_name = "bool"
        if node.array_len is not None:
            op_name = f"result_array_{base_name}"
            size_arg = node.array_len.to_arg().to_hugr()
            extra_args = [size_arg, *extra_args]
            # Remove the option wrapping in the array
            unwrap = array_unwrap_elem(self.ctx)
            unwrap = self.builder.load_function(
                unwrap,
                instantiation=ht.FunctionType([ht.Option(base_ty)], [base_ty]),
                type_args=[ht.TypeTypeArg(base_ty)],
            )
            map_op = array_map(ht.Option(base_ty), size_arg, base_ty)
            value_wire = self.builder.add_op(map_op, value_wire, unwrap)
<<<<<<< HEAD
            if is_bool_type(node.base_ty):
                # We need to coerce a read on all the array elements if they are bools.
                array_read = array_read_bool(self.ctx)
                array_read = self.builder.load_function(array_read)
                map_op = array_map(OpaqueBool, size_arg, ht.Bool)
                value_wire = self.builder.add_op(map_op, value_wire, array_read)
                base_ty = ht.Bool
            hugr_ty: ht.Type = hugr.std.collections.array.Array(base_ty, size_arg)
=======
            # Turn `value_array` into regular linear `array`
            value_wire = self.builder.add_op(
                array_convert_to_std_array(base_ty, size_arg), value_wire
            )
>>>>>>> 5ac9283a
        else:
            if is_bool_type(node.base_ty):
                base_ty = ht.Bool
                value_wire = self.builder.add_op(read_bool(), value_wire)
            op_name = f"result_{base_name}"
            hugr_ty = base_ty
        op = tket2_result_op(
            op_name=op_name,
            typ=hugr_ty,
            tag=node.tag,
            extra_args=extra_args,
        )
        self.builder.add_op(op, value_wire)
        return self._pack_returns([], NoneType())

    def visit_PanicExpr(self, node: PanicExpr) -> Wire:
        err = build_error(self.builder, node.signal, node.msg)
        in_tys = [get_type(e).to_hugr() for e in node.values]
        out_tys = [ty.to_hugr() for ty in type_to_row(get_type(node))]
        args = [self.visit(e) for e in node.values]
        match node.kind:
            case ExitKind.Panic:
                h_node = build_panic(self.builder, in_tys, out_tys, err, *args)
            case ExitKind.ExitShot:
                op = panic(in_tys, out_tys, ExitKind.ExitShot)
                h_node = self.builder.add_op(op, err, *args)
        return self._pack_returns(list(h_node.outputs()), get_type(node))

    def visit_BarrierExpr(self, node: BarrierExpr) -> Wire:
        hugr_tys = [get_type(e).to_hugr() for e in node.args]
        op = hugr.std.prelude.PRELUDE_EXTENSION.get_op("Barrier").instantiate(
            [ht.SequenceArg([ht.TypeTypeArg(ty) for ty in hugr_tys])],
            ht.FunctionType.endo(hugr_tys),
        )

        barrier_n = self.builder.add_op(op, *(self.visit(e) for e in node.args))

        self._update_inout_ports(node.args, iter(barrier_n), node.func_ty)
        return self._pack_returns([], NoneType())

    def visit_DesugaredListComp(self, node: DesugaredListComp) -> Wire:
        # Make up a name for the list under construction and bind it to an empty list
        list_ty = get_type(node)
        assert isinstance(list_ty, OpaqueType)
        elem_ty = get_element_type(list_ty)
        list_place = Variable(next(tmp_vars), list_ty, node)
        self.dfg[list_place] = list_new(self.builder, elem_ty.to_hugr(), [])
        with self._build_generators(node.generators, [list_place]):
            elt_port = self.visit(node.elt)
            list_port = self.dfg[list_place]
            [], [self.dfg[list_place]] = self._build_method_call(
                list_ty, "append", node, [list_port, elt_port], list_ty.args
            )
        return self.dfg[list_place]

    def visit_DesugaredArrayComp(self, node: DesugaredArrayComp) -> Wire:
        # Allocate an uninitialised array of the desired size and a counter variable
        array_ty = get_type(node)
        assert isinstance(array_ty, OpaqueType)
        array_var = Variable(next(tmp_vars), array_ty, node)
        count_var = Variable(next(tmp_vars), int_type(), node)
        # See https://github.com/CQCL/guppylang/issues/629
        hugr_elt_ty = ht.Option(node.elt_ty.to_hugr())
        # Initialise array with `None`s
        make_none = array_comprehension_init_func(self.ctx)
        make_none = self.builder.load_function(
            make_none,
            instantiation=ht.FunctionType([], [hugr_elt_ty]),
            type_args=[ht.TypeTypeArg(node.elt_ty.to_hugr())],
        )
        self.dfg[array_var] = self.builder.add_op(
            array_repeat(hugr_elt_ty, node.length.to_arg().to_hugr()), make_none
        )
        self.dfg[count_var] = self.builder.load(
            hugr.std.int.IntVal(0, width=NumericType.INT_WIDTH)
        )
        with self._build_generators([node.generator], [array_var, count_var]):
            elt = self.visit(node.elt)
            array, count = self.dfg[array_var], self.dfg[count_var]
            [], [self.dfg[array_var]] = self._build_method_call(
                array_ty, "__setitem__", node, [array, count, elt], array_ty.args
            )
            # Update `count += 1`
            one = self.builder.load(hugr.std.int.IntVal(1, width=NumericType.INT_WIDTH))
            [self.dfg[count_var]], [] = self._build_method_call(
                int_type(), "__add__", node, [count, one]
            )
        return self.dfg[array_var]

    def _build_method_call(
        self,
        ty: Type,
        method: str,
        node: AstNode,
        args: list[Wire],
        type_args: Sequence[Argument] | None = None,
    ) -> CallReturnWires:
        func = self.ctx.get_instance_func(ty, method)
        assert func is not None
        return func.compile_call(args, type_args or [], self.dfg, self.ctx, node)

    @contextmanager
    def _build_generators(
        self, gens: list[DesugaredGenerator], loop_vars: list[Variable]
    ) -> Iterator[None]:
        """Context manager to build and enter the `TailLoop`s for a list of generators.

        The provided `loop_vars` will be threaded through and will be available inside
        the loops.
        """
        from guppylang.compiler.stmt_compiler import StmtCompiler

        compiler = StmtCompiler(self.ctx)
        with ExitStack() as stack:
            for gen in gens:
                # Build the generator
                compiler.compile_stmts([gen.iter_assign], self.dfg)
                assert isinstance(gen.iter, PlaceNode)
                iter_ty = get_type(gen.iter)
                inputs = [PlaceNode(place=var) for var in loop_vars]
                inputs += [
                    PlaceNode(place=place) for place in gen.borrowed_outer_places
                ]
                # Enter a new tail loop. Note that the iterator is a `just_input`, so
                # will not be outputted by the loop
                break_pred = PlaceNode(Variable(next(tmp_vars), bool_type(), gen.iter))
                stack.enter_context(self._new_loop([gen.iter], inputs, break_pred))
                # Enter a conditional checking if we have a next element
                next_ty = TupleType([get_type(gen.target), iter_ty])
                next_var = PlaceNode(Variable(next(tmp_vars), next_ty, gen.iter))
                hasnext_case, stop_case = self._if_else(
                    gen.next_call,
                    inputs,
                    only_true_inputs=[next_var],
                    outputs=[break_pred, *inputs],
                )
                # In the "no" case, we set the break predicate to true
                break_pred_hugr_ty = ht.Either([iter_ty.to_hugr()], [])
                with stop_case:
                    self.dfg[break_pred.place] = self.dfg.builder.add_op(
                        ops.Tag(1, break_pred_hugr_ty)
                    )
                # Otherwise, we continue, set the break predicate to false, and insert
                # the iterator for the next loop iteration
                stack.enter_context(hasnext_case)
                next_wire = self.dfg[next_var.place]
                elt, it = self.dfg.builder.add_op(ops.UnpackTuple(), next_wire)
                compiler.dfg = self.dfg
                compiler._assign(gen.target, elt)
                self.dfg[break_pred.place] = self.dfg.builder.add_op(
                    ops.Tag(0, break_pred_hugr_ty), it
                )
                # Enter nested conditionals for each if guard on the generator
                for if_expr in gen.ifs:
                    stack.enter_context(self._if_true(if_expr, [break_pred, *inputs]))
            # Yield control to the caller to build inside the loop
            yield

    def visit_BinOp(self, node: ast.BinOp) -> Wire:
        raise InternalGuppyError("Node should have been removed during type checking.")

    def visit_Compare(self, node: ast.Compare) -> Wire:
        raise InternalGuppyError("Node should have been removed during type checking.")


def expr_to_row(expr: ast.expr) -> list[ast.expr]:
    """Turns an expression into a row expressions by unpacking top-level tuples."""
    return expr.elts if isinstance(expr, ast.Tuple) else [expr]


def instantiation_needs_unpacking(func_ty: FunctionType, inst: Inst) -> bool:
    """Checks if instantiating a polymorphic makes it return a row."""
    if isinstance(func_ty.output, BoundTypeVar):
        return_ty = inst[func_ty.output.idx]
        return isinstance(return_ty, TupleType | NoneType)
    return False


def python_value_to_hugr(v: Any, exp_ty: Type) -> hv.Value | None:
    """Turns a Python value into a Hugr value.

    Returns None if the Python value cannot be represented in Guppy.
    """
    match v:
        case bool():
            return OpaqueBoolVal(v)
        case str():
            return hugr.std.prelude.StringVal(v)
        case int():
            return hugr.std.int.IntVal(v, width=NumericType.INT_WIDTH)
        case float():
            return hugr.std.float.FloatVal(v)
        case tuple(elts):
            assert isinstance(exp_ty, TupleType)
            vs = [
                python_value_to_hugr(elt, ty)
                for elt, ty in zip(elts, exp_ty.element_types, strict=True)
            ]
            if doesnt_contain_none(vs):
                return hv.Tuple(*vs)
        case list(elts):
            assert is_frozenarray_type(exp_ty)
            elem_ty = get_element_type(exp_ty)
            vs = [python_value_to_hugr(elt, elem_ty) for elt in elts]
            if doesnt_contain_none(vs):
                return hugr.std.collections.static_array.StaticArrayVal(
                    vs, elem_ty.to_hugr(), name=f"static_pyarray.{next(tmp_vars)}"
                )
        case _:
            return None
    return None


def tket2_result_op(
    op_name: str,
    typ: ht.Type,
    tag: str,
    extra_args: Iterable[ht.TypeArg],
) -> ops.DataflowOp:
    """Creates a dummy operation for constructing a list."""
    args = [
        ht.StringArg(tag),
        *extra_args,
    ]
    sig = ht.FunctionType(
        input=[typ],
        output=[],
    )
    return ops.Custom(
        extension="tket2.result",
        op_name=op_name,
        args=args,
        signature=sig,
    )


ARRAY_COMPREHENSION_INIT: Final[GlobalConstId] = GlobalConstId.fresh(
    "array.__comprehension.init"
)
ARRAY_UNWRAP_ELEM: Final[GlobalConstId] = GlobalConstId.fresh("array.__unwrap_elem")

ARRAY_READ_BOOL: Final[GlobalConstId] = GlobalConstId.fresh("array.__read_bool")


def array_comprehension_init_func(ctx: CompilerContext) -> hf.Function:
    """Returns the Hugr function that is used to initialise arrays elements before a
    comprehension.

    Just returns the `None` variant of the optional element type.

    See https://github.com/CQCL/guppylang/issues/629
    """
    v = ht.Variable(0, ht.TypeBound(ht.TypeBound.Any))
    sig = ht.PolyFuncType(
        params=[ht.TypeTypeParam(ht.TypeBound.Any)],
        body=ht.FunctionType([], [ht.Option(v)]),
    )
    func, already_defined = ctx.declare_global_func(ARRAY_COMPREHENSION_INIT, sig)
    if not already_defined:
        func.set_outputs(func.add_op(ops.Tag(0, ht.Option(v))))
    return func


def array_unwrap_elem(ctx: CompilerContext) -> hf.Function:
    """Returns the Hugr function that is used to unwrap the elements in an option array
    to turn it into a regular array."""
    v = ht.Variable(0, ht.TypeBound(ht.TypeBound.Any))
    sig = ht.PolyFuncType(
        params=[ht.TypeTypeParam(ht.TypeBound.Any)],
        body=ht.FunctionType([ht.Option(v)], [v]),
    )
    func, already_defined = ctx.declare_global_func(ARRAY_UNWRAP_ELEM, sig)
    if not already_defined:
        msg = "Linear array element has already been used"
        func.set_outputs(build_unwrap(func, func.inputs()[0], msg))
    return func


def array_read_bool(ctx: CompilerContext) -> hf.Function:
    """Returns the Hugr function that is used to unwrap the elements in an option array
    to turn it into a regular array."""
    sig = ht.PolyFuncType(
        params=[],
        body=ht.FunctionType([OpaqueBool], [ht.Bool]),
    )
    func, already_defined = ctx.declare_global_func(ARRAY_READ_BOOL, sig)
    if not already_defined:
        func.set_outputs(func.add_op(read_bool(), func.inputs()[0]))
    return func


T = TypeVar("T")


def doesnt_contain_none(xs: list[T | None]) -> TypeGuard[list[T]]:
    """Checks if a list contains `None`."""
    return all(x is not None for x in xs)<|MERGE_RESOLUTION|>--- conflicted
+++ resolved
@@ -514,7 +514,10 @@
             )
             map_op = array_map(ht.Option(base_ty), size_arg, base_ty)
             value_wire = self.builder.add_op(map_op, value_wire, unwrap)
-<<<<<<< HEAD
+            # Turn `value_array` into regular linear `array`
+            value_wire = self.builder.add_op(
+                array_convert_to_std_array(base_ty, size_arg), value_wire
+            )
             if is_bool_type(node.base_ty):
                 # We need to coerce a read on all the array elements if they are bools.
                 array_read = array_read_bool(self.ctx)
@@ -523,12 +526,6 @@
                 value_wire = self.builder.add_op(map_op, value_wire, array_read)
                 base_ty = ht.Bool
             hugr_ty: ht.Type = hugr.std.collections.array.Array(base_ty, size_arg)
-=======
-            # Turn `value_array` into regular linear `array`
-            value_wire = self.builder.add_op(
-                array_convert_to_std_array(base_ty, size_arg), value_wire
-            )
->>>>>>> 5ac9283a
         else:
             if is_bool_type(node.base_ty):
                 base_ty = ht.Bool
