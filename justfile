--- conflicted
+++ resolved
@@ -31,19 +31,11 @@
 # Generate a test coverage report.
 coverage:
     uv run pytest --cov=./ --cov-report=html
-<<<<<<< HEAD
-
-# Generate the documentation.
-build-py-docs:
-    cd hugr-py/docs && ./build.sh
-
-=======
 
 # Generate the documentation.
 build-docs:
     cd docs && ./build.sh
 
->>>>>>> ee402842
 # Package the code and store the wheels in the dist/ directory.
 build-wheels:
     uvx --from build pyproject-build --installer uv