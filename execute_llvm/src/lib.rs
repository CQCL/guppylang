//! This module provides a Python interface to compile and execute a Hugr program to LLVM IR.
use hugr::algorithms::ComposablePass;
use hugr::llvm::custom::CodegenExtsMap;
use hugr::llvm::inkwell::{self, context::Context, module::Module, values::GenericValue};
use hugr::llvm::utils::fat::FatExt;
use hugr::llvm::CodegenExtsBuilder;
use hugr::package::Package;
use hugr::Hugr;
<<<<<<< HEAD
use hugr::{self, std_extensions, HugrView};
=======
use hugr::{self, ops, std_extensions, HugrView};
use hugr::llvm::utils::inline_constant_functions;
>>>>>>> 1b6bbce3
use inkwell::types::BasicType;
use inkwell::values::BasicMetadataValueEnum;
use pyo3::exceptions::PyValueError;
use pyo3::prelude::*;

macro_rules! pyerr {
    ($fmt:literal $(,$arg:tt)*) => { PyValueError::new_err(format!($fmt, $($arg),*)) }
}

fn parse_hugr(pkg_bytes: &[u8]) -> PyResult<hugr::Hugr> {
    let mut pkg = Package::load(pkg_bytes, Some(&std_extensions::std_reg()))
        .map_err(|e| pyerr!("Couldn't deserialize hugr: {}", e))?;
    let hugr = std::mem::take(&mut pkg.modules[0]);
    Ok(hugr)
}

// Find the FuncDefn node for the function we're trying to execute.
fn find_funcdef_node<H: HugrView>(hugr: H, fn_name: &str) -> PyResult<H::Node> {
    let root = hugr.module_root();
    let fn_nodes: Vec<_> = hugr
        .children(root)
        .filter(|n| {
            hugr.get_optype(*n)
                .as_func_defn()
                .is_some_and(|f_def| f_def.func_name() == fn_name)
        })
        .collect();

    match fn_nodes[..] {
        [] => Err(pyerr!("Couldn't find top level FuncDefn named {}", fn_name)),
        [x] => Ok(x),
        _ => Err(pyerr!(
            "Found multiple top level FuncDefn nodes named {}",
            fn_name
        )),
    }
}

fn guppy_pass(hugr: &mut Hugr, entry_fn: &str) {
<<<<<<< HEAD
    hugr::algorithms::MonomorphizePass.run(hugr).unwrap();
=======
    hugr::algorithms::MonomorphizePass
        .run(hugr)
        .unwrap();
>>>>>>> 1b6bbce3
    hugr::algorithms::RemoveDeadFuncsPass::default()
        .with_module_entry_points([
            find_funcdef_node(&hugr, entry_fn).expect("entry point function error.")
        ])
        .run(hugr)
        .unwrap();
    hugr::algorithms::LinearizeArrayPass::default().run(hugr).unwrap();
    inline_constant_functions(hugr).unwrap();
    hugr.validate().unwrap();
}

fn codegen_extensions() -> CodegenExtsMap<'static, Hugr> {
    CodegenExtsBuilder::default()
        .add_default_prelude_extensions()
        .add_default_int_extensions()
        .add_float_extensions()
        .add_conversion_extensions()
        .add_logic_extensions()
        .add_default_array_extensions()
        .finish()
}

fn compile_module<'a>(
    hugr: &'a hugr::Hugr,
    ctx: &'a Context,
    namer: hugr::llvm::emit::Namer,
) -> PyResult<Module<'a>> {
    let llvm_module = ctx.create_module("guppy_llvm");
    // TODO: Handle tket2 codegen extension
    let extensions = codegen_extensions();

    let emitter =
        hugr::llvm::emit::EmitHugr::new(ctx, llvm_module, namer.into(), extensions.into());
    let hugr_module = hugr.fat_root().unwrap();
    let emitter = emitter
        .emit_module(hugr_module)
        .map_err(|e| pyerr!("Error compiling to llvm: {}", e))?;

    Ok(emitter.finish())
}

fn run_function<T: Clone>(
    pkg_bytes: &[u8],
    fn_name: &str,
    args: &[T],
    encode_arg: impl Fn(&Context, T) -> BasicMetadataValueEnum,
    parse_result: impl FnOnce(&Context, GenericValue) -> PyResult<T>,
) -> PyResult<T> {
    let mut hugr = parse_hugr(pkg_bytes)?;
    guppy_pass(&mut hugr, fn_name);
    let ctx = Context::create();

    let namer = hugr::llvm::emit::Namer::default();
    let funcdefn_node = find_funcdef_node(&hugr, fn_name)?;
    let mangled_name = namer.name_func(fn_name, funcdefn_node);

    let module = compile_module(&hugr, &ctx, namer)?;

    let fv = module
        .get_function(&mangled_name)
        .ok_or(pyerr!("Couldn't find function {} in module", mangled_name))?;

    // Build a new function that calls the target function with the provided arguments.
    // Calling `ExecutionEngine::run_function` with arguments directly always segfaults for some
    // reason...
    let main = module.add_function(
        "__main__",
        fv.get_type().get_return_type().unwrap().fn_type(&[], false),
        None,
    );
    let bb = ctx.append_basic_block(main, "");
    let builder = ctx.create_builder();
    builder.position_at_end(bb);
    let args: Vec<_> = args.iter().map(|a| encode_arg(&ctx, a.clone())).collect();
    let res = builder
        .build_call(fv, &args, "")
        .unwrap()
        .try_as_basic_value()
        .unwrap_left();
    builder.build_return(Some(&res)).unwrap();

    let ee = module
        .create_execution_engine()
        .map_err(|_| pyerr!("Failed to create execution engine"))?;
    let llvm_result = unsafe { ee.run_function(main, &[]) };
    parse_result(&ctx, llvm_result)
}

#[pymodule]
mod execute_llvm {
    use inkwell::context::Context;
    use pyo3::pyfunction;

    use super::*;

    #[pyfunction]
    fn compile_module_to_string(pkg_bytes: &[u8]) -> PyResult<String> {
        let mut hugr = parse_hugr(pkg_bytes)?;
        let ctx = Context::create();

        guppy_pass(&mut hugr, "main");
        let module = compile_module(&hugr, &ctx, Default::default())?;

        Ok(module.print_to_string().to_str().unwrap().to_string())
    }

    #[pyfunction]
    fn run_int_function(pkg_bytes: &[u8], fn_name: &str, args: Vec<i64>) -> PyResult<i64> {
        run_function::<i64>(
            pkg_bytes,
            fn_name,
            &args,
            |ctx, i| ctx.i64_type().const_int(i as u64, true).into(),
            |_, llvm_val| {
                // GenericVal is 64 bits wide
                let int_with_sign = llvm_val.as_int(true);
                let signed_int = int_with_sign as i64;
                Ok(signed_int)
            },
        )
    }

    #[pyfunction]
    fn run_float_function(pkg_bytes: &[u8], fn_name: &str, args: Vec<f64>) -> PyResult<f64> {
        run_function::<f64>(
            pkg_bytes,
            fn_name,
            &args,
            |ctx, f| ctx.f64_type().const_float(f).into(),
            |ctx, llvm_val| Ok(llvm_val.as_float(&ctx.f64_type())),
        )
    }
}<|MERGE_RESOLUTION|>--- conflicted
+++ resolved
@@ -3,15 +3,11 @@
 use hugr::llvm::custom::CodegenExtsMap;
 use hugr::llvm::inkwell::{self, context::Context, module::Module, values::GenericValue};
 use hugr::llvm::utils::fat::FatExt;
+use hugr::llvm::utils::inline_constant_functions;
 use hugr::llvm::CodegenExtsBuilder;
 use hugr::package::Package;
 use hugr::Hugr;
-<<<<<<< HEAD
 use hugr::{self, std_extensions, HugrView};
-=======
-use hugr::{self, ops, std_extensions, HugrView};
-use hugr::llvm::utils::inline_constant_functions;
->>>>>>> 1b6bbce3
 use inkwell::types::BasicType;
 use inkwell::values::BasicMetadataValueEnum;
 use pyo3::exceptions::PyValueError;
@@ -51,20 +47,16 @@
 }
 
 fn guppy_pass(hugr: &mut Hugr, entry_fn: &str) {
-<<<<<<< HEAD
     hugr::algorithms::MonomorphizePass.run(hugr).unwrap();
-=======
-    hugr::algorithms::MonomorphizePass
-        .run(hugr)
-        .unwrap();
->>>>>>> 1b6bbce3
     hugr::algorithms::RemoveDeadFuncsPass::default()
         .with_module_entry_points([
             find_funcdef_node(&hugr, entry_fn).expect("entry point function error.")
         ])
         .run(hugr)
         .unwrap();
-    hugr::algorithms::LinearizeArrayPass::default().run(hugr).unwrap();
+    hugr::algorithms::LinearizeArrayPass::default()
+        .run(hugr)
+        .unwrap();
     inline_constant_functions(hugr).unwrap();
     hugr.validate().unwrap();
 }
