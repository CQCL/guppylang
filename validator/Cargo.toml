[package]
name = "guppyval"
version = "0.2.0"
edition = "2021"

# See more keys and their definitions at https://doc.rust-lang.org/cargo/reference/manifest.html
[lib]
name = "guppyval"
crate-type = ["cdylib"]

[dependencies]
pyo3 = "0.19.0"
hugr = "0.11.0"
lazy_static = "1.5.0"
serde_json = "1.0.111"
<<<<<<< HEAD
tket2 = "0.1.0"
tket2-hseries = "0.1.0"
=======
tket2 = "0.1.1"
tket2-hseries = "0.1.1"
>>>>>>> 9ddf154c
<|MERGE_RESOLUTION|>--- conflicted
+++ resolved
@@ -13,10 +13,5 @@
 hugr = "0.11.0"
 lazy_static = "1.5.0"
 serde_json = "1.0.111"
-<<<<<<< HEAD
-tket2 = "0.1.0"
-tket2-hseries = "0.1.0"
-=======
 tket2 = "0.1.1"
-tket2-hseries = "0.1.1"
->>>>>>> 9ddf154c
+tket2-hseries = "0.1.1"